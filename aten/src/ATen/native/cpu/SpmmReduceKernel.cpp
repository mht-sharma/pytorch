#define TORCH_ASSERT_ONLY_METHOD_OPERATORS
#include <ATen/core/Tensor.h>
#include <ATen/ExpandUtils.h>
#include <ATen/Dispatch.h>
#include <ATen/Parallel.h>
#include <ATen/cpu/vec/functional.h>
#include <ATen/cpu/vec/vec.h>
#include <ATen/native/cpu/SpmmReduceKernel.h>
#include <ATen/native/cpu/ReduceUtils.h>
#include <ATen/native/cpu/utils.h>
#include <c10/util/irange.h>
#include <ATen/OpMathType.h>

#ifndef AT_PER_OPERATOR_HEADERS
#include <ATen/Functions.h>
#else
#include <ATen/ops/empty.h>
#include <ATen/ops/empty_native.h>
#include <ATen/ops/zeros.h>
#endif

namespace at { namespace native {

namespace {

template <typename scalar_t, typename index_t, ReductionType reduce>
inline void _update(at::opmath_type<scalar_t>* out_ptr, int64_t e, int64_t c, const scalar_t val, const scalar_t* other_data, int64_t K) {
  using opmath_t = at::opmath_type<scalar_t>;
  using Vec = vec::Vectorized<scalar_t>;
  using aVec = VecType<scalar_t>;
  constexpr int64_t kVecSize = Vec::size();
  constexpr int64_t kVLEN = kVecSize * 4;

  int64_t k = 0;
  aVec val_vec = aVec((opmath_t)val);
  const scalar_t* other_ptr = other_data + c * K;

  for (; k < K - (K % kVLEN); k += kVLEN) {
    aVec out_vec0 = aVec::loadu(out_ptr + k);
    aVec out_vec1 = aVec::loadu(out_ptr + k + kVecSize);
    aVec out_vec2 = aVec::loadu(out_ptr + k + kVecSize * 2);
    aVec out_vec3 = aVec::loadu(out_ptr + k + kVecSize * 3);

    out_vec0 = update<aVec, reduce>(out_vec0, aVec::loadu(other_ptr + k) * val_vec);
    out_vec1 = update<aVec, reduce>(out_vec1, aVec::loadu(other_ptr + k + kVecSize) * val_vec);
    out_vec2 = update<aVec, reduce>(out_vec2, aVec::loadu(other_ptr + k + kVecSize * 2) * val_vec);
    out_vec3 = update<aVec, reduce>(out_vec3, aVec::loadu(other_ptr + k + kVecSize * 3) * val_vec);

    out_vec0.store(out_ptr + k);
    out_vec1.store(out_ptr + k + kVecSize);
    out_vec2.store(out_ptr + k + kVecSize * 2);
    out_vec3.store(out_ptr + k + kVecSize * 3);
  }
  for (; k < K - (K % kVecSize); k += kVecSize) {
    aVec out_vec = aVec::loadu(out_ptr + k);
    out_vec = update<aVec, reduce>(out_vec, aVec::loadu(other_ptr + k) * val_vec);
    out_vec.store(out_ptr + k);
  }
  for (; k < K; k++) {
    opmath_t out_val = opmath_t(out_ptr[k]);
    out_val = update<opmath_t, reduce>(out_val, opmath_t(other_ptr[k]) * opmath_t(val));
    out_ptr[k] = out_val;
  }
}

template <typename scalar_t, typename index_t, ReductionType reduce>
void spmm_reduce_kernel_impl(
    const Tensor& out,
    const Tensor& crow_indices,
    const Tensor& col_indices,
    const Tensor& values,
    const Tensor& other_) {

  int64_t nnz = values.numel();
  if (nnz == 0) {
    return;
  }

  auto other = other_.contiguous();

  // access `crow_indices`, `col_indices` and `values` via TensorAccessor
  scalar_t* out_data = out.data_ptr<scalar_t>();
<<<<<<< HEAD
  auto csr_data = crow_indices.accessor<index_t, 1>();
  auto col_data = col_indices.accessor<index_t, 1>();
  auto val_data = values.accessor<scalar_t, 1>();
=======
  auto csr_data = crow_indices.accessor<const index_t, 1>();
  auto col_data = col_indices.accessor<const index_t, 1>();
  auto val_data = values.accessor<const scalar_t, 1>();
>>>>>>> f34905f6
  const scalar_t* other_data = other.const_data_ptr<scalar_t>();

  int64_t M = crow_indices.numel() - 1;
  int64_t K = other.size(-1);

  int num_threads = at::get_num_threads();
  using opmath_t = at::opmath_type<scalar_t>;
  Tensor buffer;
  opmath_t* buffer_data = nullptr;
  static constexpr bool need_acc = is_reduced_floating_point_v<scalar_t>;
  if constexpr (need_acc) {
    auto acc_type = at::toAccumulateType(out.scalar_type(), /*is_cuda=*/true);
    buffer = at::zeros({num_threads, K}, out.options().dtype(acc_type));
    buffer_data = buffer.data_ptr<opmath_t>();
  }

  utils::parallel_sparse_csr(csr_data, M, nnz, [&](int64_t begin, int64_t end) {
    int tid = at::get_thread_num();
    TORCH_CHECK(tid < num_threads,
                "expect thread id smaller than ", num_threads, ", got thread id ", tid);
    opmath_t* buffer_ptr = nullptr;

    int64_t row_start, row_end;
    for (const auto m : c10::irange(begin, end)) {
      row_start = csr_data[m];
      row_end = csr_data[m + 1];

      scalar_t* out_ptr = out_data + m * K;
      if constexpr (need_acc) {
        buffer_ptr = buffer_data + tid * K;
      } else {
        buffer_ptr = reinterpret_cast<opmath_t*>(out_ptr);
      }

      // step 1: reinit the output row for reduce type 'amax' and 'amin'
      int64_t count = row_end - row_start;
      if (count != 0) {
        _init<scalar_t, reduce>(out_ptr, buffer_ptr, K, /*include_self*/false);
      }

      // step 2: reduce, do blocking on rowwise to reduce write memory bandwidth
      constexpr int64_t CHUNK_SIZE = 16;
      for (int64_t e0 = row_start; e0 < row_end; e0 += CHUNK_SIZE) {
        int64_t e1 = std::min(e0 + CHUNK_SIZE, row_end);
        for (const auto e : c10::irange(e0, e1)) {
          int64_t c = col_data[e];
          scalar_t val = val_data[e];
          _update<scalar_t, index_t, reduce>(buffer_ptr, e, c, val, other_data, K);
        }
      }
      if constexpr (need_acc) {
        if (count != 0) {
          vec::convert(buffer_ptr, out_ptr, K);
        }
      }

      // step 3: finalize
      write<scalar_t, reduce>(out_ptr, count, K);
    }
  });
}

// update both val and arg, used for `amin` and `amax`
// it is a little troublesome to vectorize it since `scalar_t` and `index_t`
// might have different vector length, for example, each vector holds 8 floats
// and 4 int64_t.
template <typename scalar_t, typename index_t, ReductionType reduce>
inline void update_with_index(scalar_t *val, scalar_t new_val, index_t *arg, index_t new_arg) {
  if ((reduce == ReductionType::MIN && new_val < *val) ||
      (reduce == ReductionType::MAX && new_val > *val) ||
      at::_isnan<scalar_t>(new_val)) {
    *val = new_val;
    *arg = new_arg;
  }
}

template <typename scalar_t, typename index_t, ReductionType reduce>
void spmm_reduce_arg_kernel_impl(
    const Tensor& out,
    const Tensor& arg_out,
    const Tensor& crow_indices,
    const Tensor& col_indices,
    const Tensor& values,
    const Tensor& other_) {

  TORCH_CHECK(reduce == ReductionType::MAX || reduce == ReductionType::MIN);
  int64_t nnz = values.numel();
  if (nnz == 0) {
    return;
  }

  auto other = other_.contiguous();

  scalar_t* out_data = out.data_ptr<scalar_t>();
  index_t* arg_out_data = arg_out.data_ptr<index_t>();
  auto csr_data = crow_indices.accessor<const index_t, 1>();
  auto col_data = col_indices.accessor<const index_t, 1>();
  auto val_data = values.accessor<const scalar_t, 1>();
  const scalar_t* other_data = other.const_data_ptr<scalar_t>();

  int64_t M = crow_indices.numel() - 1;
  int64_t K = other.size(-1);

  int num_threads = at::get_num_threads();
  using opmath_t = at::opmath_type<scalar_t>;
  Tensor buffer;
  opmath_t* buffer_data = nullptr;
  static constexpr bool need_acc = is_reduced_floating_point_v<scalar_t>;
  if constexpr (need_acc) {
    auto acc_type = at::toAccumulateType(out.scalar_type(), /*is_cuda=*/true);
    buffer = at::zeros({num_threads, K}, out.options().dtype(acc_type));
    buffer_data = buffer.data_ptr<opmath_t>();
  }

  at::parallel_for(0, M, 1, [&](int64_t begin, int64_t end) {
    int tid = at::get_thread_num();
    TORCH_CHECK(tid < num_threads,
                "expect thread id smaller than ", num_threads, ", got thread id ", tid);
    opmath_t* buffer_ptr = nullptr;

    int64_t row_start, row_end, c;
    for (const auto m : c10::irange(begin, end)) {
      row_start = csr_data[m];
      row_end = csr_data[m + 1];

      scalar_t* out_ptr = out_data + m * K;
      index_t* arg_out_ptr = arg_out_data + m * K;
      if constexpr (need_acc) {
        buffer_ptr = buffer_data + tid * K;
      } else {
        buffer_ptr = reinterpret_cast<opmath_t*>(out_ptr);
      }

      if (row_end != row_start) {
        _init<scalar_t, reduce>(out_ptr, buffer_ptr, K, /*include_self*/false);
        for (const auto e : c10::irange(row_start, row_end)) {
          c = col_data[e];
          opmath_t val = opmath_t(val_data[e]);

          const scalar_t* other_ptr = other_data + c * K;
          for (const auto k : c10::irange(K)) {
            update_with_index<opmath_t, index_t, reduce>(
                &buffer_ptr[k], opmath_t(val *  other_ptr[k]), &arg_out_ptr[k], index_t(e));
          };
        }
      }
      if constexpr (need_acc) {
        if (row_end != row_start) {
          vec::convert(buffer_ptr, out_ptr, K);
        }
      }
    }
  });
}

template <typename scalar_t, typename index_t, ReductionType reduce>
void spmm_reduce_backward_input_kernel_impl(
    const Tensor& grad_self,
    const Tensor& grad_out_,
    const Tensor& crow_indices,
    const Tensor& col_indices,
    const Tensor& other_,
    const Tensor& row_indices) {

  int64_t nnz = grad_self._nnz();
  if (nnz == 0) {
    return;
  }

  auto grad_out = grad_out_.contiguous();
  auto other = other_.contiguous();

  auto values = grad_self.values();
  auto grad_values_data = values.accessor<scalar_t, 1>();
  const scalar_t* grad_out_data = grad_out.const_data_ptr<scalar_t>();
  auto crow_data = crow_indices.accessor<const index_t, 1>();
  auto col_data = col_indices.accessor<const index_t, 1>();
  const scalar_t* other_data = other.const_data_ptr<scalar_t>();
  auto row_data = row_indices.accessor<const index_t, 1>();

  int64_t K = grad_out.size(1);

  using Vec = vec::Vectorized<vec::vec_scalar_t<scalar_t>>;
  at::parallel_for(0, nnz, 1, [&](int64_t begin, int64_t end) {
    for (const auto i : c10::irange(begin, end)) {
      index_t row = row_data[i], col = col_data[i];

      scalar_t val = vec::map2_reduce_all<scalar_t>(
          [](Vec x, Vec y) { return x * y; },
          [](Vec x, Vec y) { return x + y; },
          other_data + col * K,
          grad_out_data + row * K,
          K);

      if (reduce == ReductionType::MEAN) {
        index_t row_start = crow_data[row], row_end = crow_data[row + 1];
        val /= (row_end - row_start);
      }

      grad_values_data[i] = val;
    }
  });
}

// backward for reduce type 'amax' or 'amin'
template <typename scalar_t, typename index_t>
void spmm_reduce_backward_input_arg_kernel_impl(
    const Tensor& grad_self,
    const Tensor& grad_out_,
    const Tensor& col_indices,
    const Tensor& other_,
    const Tensor& arg_out_) {

  int64_t nnz = grad_self._nnz();
  if (nnz == 0) {
    return;
  }

  auto grad_out = grad_out_.contiguous();
  auto other = other_.contiguous();
  auto arg_out = arg_out_.contiguous();

  auto grad_values = grad_self.values();
  auto grad_values_data = grad_values.accessor<scalar_t, 1>();
  const scalar_t* grad_out_data = grad_out.const_data_ptr<scalar_t>();
  auto col_data = col_indices.accessor<const index_t, 1>();
  const scalar_t* other_data = other.const_data_ptr<scalar_t>();
  index_t* arg_out_data = arg_out.data_ptr<index_t>();

  int64_t M = grad_out.size(0);
  int64_t K = grad_out.size(1);
  auto grad = at::empty({M, K}, grad_out.options());
  scalar_t* grad_data = grad.mutable_data_ptr<scalar_t>();

  at::parallel_for(0, M, 1, [&](int64_t begin, int64_t end) {
    for (const auto m : c10::irange(begin, end)) {
      const scalar_t* grad_out_ptr = grad_out_data + m * K;
      scalar_t* grad_ptr = grad_data + m * K;
      index_t* arg_out_ptr = arg_out_data + m * K;

      for (const auto k : c10::irange(K)) {
        if (arg_out_ptr[k] == index_t(nnz)) {
          grad_ptr[k] = scalar_t(0);
        } else {
          // collect weight at max/min indices
          index_t col = col_data[arg_out_data[m * K + k]];
          grad_ptr[k] = other_data[col * K + k] * grad_out_ptr[k];
        }
      }
    }
  });

  // scatter_add, consider to parallel this with atomic
  for (const auto i : c10::irange(M * K)) {
    index_t ind = arg_out_data[i];
    if (ind != index_t(nnz)) {
      grad_values_data[ind] += grad_data[i];
    }
  }
}

template <typename scalar_t, typename index_t>
void spmm_reduce_normalize_values_kernel_impl(
    const Tensor& normalized_values,
    const Tensor& values,
    const Tensor& crow_indices,
    const Tensor& row_indices) {

  int64_t nnz = values.numel();
  if (nnz == 0) {
    return;
  }

  auto normalized_values_data = normalized_values.accessor<scalar_t, 1>();
  auto values_data = values.accessor<scalar_t, 1>();
  auto crow_data = crow_indices.accessor<index_t, 1>();
  auto row_data = row_indices.accessor<index_t, 1>();

  at::parallel_for(0, nnz, 1, [&](int64_t begin, int64_t end) {
    for (const auto i : c10::irange(begin, end)) {
      index_t row = row_data[i];
      index_t row_start = crow_data[row], row_end = crow_data[row + 1];
      // Note that when the row index row is listed in row_indices,
      // then crow_indices[row+1] > crow_indices[row] holds
      normalized_values_data[i] = values_data[i] / (row_end - row_start);
    }
  });
}

template <typename scalar_t, typename index_t>
void spmm_reduce_backward_other_arg_kernel_impl(
    const Tensor& grad_other,
    const Tensor& grad_out_,
    const Tensor& col_indices,
    const Tensor& values,
    const Tensor& arg_out_) {

  int64_t nnz = values.numel();
  if (nnz == 0) {
    return;
  }

  auto grad_out = grad_out_.contiguous();
  auto arg_out = arg_out_.contiguous();

  scalar_t* grad_other_data = grad_other.data_ptr<scalar_t>();
  const scalar_t* grad_out_data = grad_out.const_data_ptr<scalar_t>();
  auto col_data = col_indices.accessor<const index_t, 1>();
  auto values_data = values.accessor<const scalar_t, 1>();
  const index_t* arg_out_data = arg_out.const_data_ptr<index_t>();

  int64_t M = grad_out.size(0);
  int64_t K = grad_out.size(1);
  auto grad = at::empty({M, K}, grad_out.options());
  scalar_t* grad_data = grad.mutable_data_ptr<scalar_t>();

  at::parallel_for(0, M, 1, [&](int64_t begin, int64_t end) {
    for (const auto m : c10::irange(begin, end)) {
      const scalar_t* grad_out_ptr = grad_out_data + m * K;
      scalar_t* grad_ptr = grad_data + m * K;
      const index_t* arg_out_ptr = arg_out_data + m * K;

      for (const auto k : c10::irange(K)) {
        if (arg_out_ptr[k] == index_t(nnz)) {
          grad_ptr[k] = scalar_t(0);
        } else {
          grad_ptr[k] = values_data[arg_out_ptr[k]] * grad_out_ptr[k];
        }
      }
    }
  });

  // scatter_add, consider to parallel this with atomic
  for (const auto m : c10::irange(M)) {
    for (const auto k : c10::irange(K)) {
      index_t ind = arg_out_data[m * K + k];
      if (ind != index_t(nnz)) {
        index_t col = col_data[ind];
        grad_other_data[col * K + k] += grad_data[m * K + k];
      }
    }
  }
}

void spmm_reduce_kernel(
    const Tensor& out,
    const Tensor& crow_indices,
    const Tensor& col_indices,
    const Tensor& values,
    const Tensor& other,
    ReductionType reduce_op) {
    AT_DISPATCH_FLOATING_TYPES_AND(ScalarType::BFloat16, values.scalar_type(), "spmm_reduce_kernel", [&]() {
      AT_DISPATCH_INDEX_TYPES(col_indices.scalar_type(), "spmm_reduce_indices", [&]() {
        AT_DISPATCH_REDUCTION_TYPES(reduce_op, [&]() {
          spmm_reduce_kernel_impl<scalar_t, index_t, reduce>(
              out, crow_indices, col_indices, values, other);
        });
      });
    });
}

void spmm_reduce_arg_kernel(
    const Tensor& out,
    const Tensor& arg_out,
    const Tensor& crow_indices,
    const Tensor& col_indices,
    const Tensor& values,
    const Tensor& other,
    ReductionType reduce_op) {
  AT_DISPATCH_FLOATING_TYPES_AND(ScalarType::BFloat16, values.scalar_type(), "spmm_reduce_kernel", [&]() {
    AT_DISPATCH_INDEX_TYPES(col_indices.scalar_type(), "spmm_reduce_indices", [&]() {
      AT_DISPATCH_REDUCTION_TYPES(reduce_op, [&]() {
        spmm_reduce_arg_kernel_impl<scalar_t, index_t, reduce>(
            out, arg_out, crow_indices, col_indices, values, other);
      });
    });
  });
}

void spmm_reduce_backward_input_kernel(
    const Tensor& grad_self,
    const Tensor& grad_out,
    const Tensor& crow_indices,
    const Tensor& col_indices,
    const Tensor& other,
    const Tensor& row_indices,
    ReductionType reduce_op) {
  TORCH_CHECK(reduce_op == ReductionType::SUM || reduce_op == ReductionType::MEAN);
  AT_DISPATCH_FLOATING_TYPES_AND(ScalarType::BFloat16, other.scalar_type(), "spmm_reduce_backward_input_kernel", [&]() {
    AT_DISPATCH_INDEX_TYPES(col_indices.scalar_type(), "spmm_reduce_backward_input_indices", [&]() {
      AT_DISPATCH_REDUCTION_TYPES(reduce_op, [&]() {
        spmm_reduce_backward_input_kernel_impl<scalar_t, index_t, reduce>(
            grad_self, grad_out, crow_indices, col_indices, other, row_indices);
      });
    });
  });
}

void spmm_reduce_backward_input_arg_kernel(
    const Tensor& grad_self,
    const Tensor& grad_out,
    const Tensor& col_indices,
    const Tensor& other,
    const Tensor& arg_out,
    ReductionType reduce_op) {
  TORCH_CHECK(reduce_op == ReductionType::MAX || reduce_op == ReductionType::MIN);
  AT_DISPATCH_FLOATING_TYPES_AND(ScalarType::BFloat16, other.scalar_type(), "spmm_reduce_backward_input_arg_kernel", [&]() {
    AT_DISPATCH_INDEX_TYPES(col_indices.scalar_type(), "spmm_reduce_backward_input_arg_indices", [&]() {
      spmm_reduce_backward_input_arg_kernel_impl<scalar_t, index_t>(
          grad_self, grad_out, col_indices, other, arg_out);
    });
  });
}

void spmm_reduce_normalize_values_kernel(
    const Tensor& normalized_values,
    const Tensor& values,
    const Tensor& crow_indices,
    const Tensor& row_indices) {
  AT_DISPATCH_FLOATING_TYPES_AND(ScalarType::BFloat16, values.scalar_type(), "spmm_reduce_normalize_values_kernel", [&]() {
    AT_DISPATCH_INDEX_TYPES(crow_indices.scalar_type(), "spmm_reduce_normalize_values_indices", [&]() {
      spmm_reduce_normalize_values_kernel_impl<scalar_t, index_t>(
          normalized_values, values, crow_indices, row_indices);
    });
  });
}

void spmm_reduce_backward_other_kernel(
    const Tensor& grad_other,
    const Tensor& grad_out,
    const Tensor& crow_indices,
    const Tensor& values,
    const Tensor& row_indices,
    const Tensor& ccol_indices,
    const Tensor& csr2csc,
    ReductionType reduce_op) {
  TORCH_CHECK(reduce_op == ReductionType::SUM || reduce_op == ReductionType::MEAN);
  // need to permute row_indices to CSC order
  auto row = row_indices.index_select(0, csr2csc);

  Tensor val;
  if (reduce_op == ReductionType::MEAN) {
    // for reduce type "mean", need to normalize the values
    // with rowcount for each of the nonzero element.
    Tensor normalized_values = at::empty(values.sizes(), values.options());
    spmm_reduce_normalize_values_kernel(normalized_values, values, crow_indices, row_indices);
    val = normalized_values.index_select(0, csr2csc);
  } else {
    val = values.index_select(0, csr2csc);
  }

  spmm_reduce_kernel(grad_other, ccol_indices, row, val, grad_out, ReductionType::SUM);
}

void spmm_reduce_backward_other_arg_kernel(
    const Tensor& grad_other,
    const Tensor& grad_out,
    const Tensor& col_indices,
    const Tensor& values,
    const Tensor& arg_out,
    ReductionType reduce_op) {
  TORCH_CHECK(reduce_op == ReductionType::MAX || reduce_op == ReductionType::MIN);
  AT_DISPATCH_FLOATING_TYPES_AND(ScalarType::BFloat16, values.scalar_type(), "spmm_reduce_backward_other_arg_kernel", [&]() {
    AT_DISPATCH_INDEX_TYPES(col_indices.scalar_type(), "spmm_reduce_backward_other_arg_indices", [&]() {
      spmm_reduce_backward_other_arg_kernel_impl<scalar_t, index_t>(
          grad_other, grad_out, col_indices, values, arg_out);
    });
  });
}

} // anonymous namespace

REGISTER_DISPATCH(spmm_reduce_stub, &spmm_reduce_kernel);
REGISTER_DISPATCH(spmm_reduce_arg_stub, &spmm_reduce_arg_kernel);
REGISTER_DISPATCH(spmm_reduce_backward_input_stub, &spmm_reduce_backward_input_kernel);
REGISTER_DISPATCH(spmm_reduce_backward_input_arg_stub, &spmm_reduce_backward_input_arg_kernel);
REGISTER_DISPATCH(spmm_reduce_backward_other_stub, &spmm_reduce_backward_other_kernel);
REGISTER_DISPATCH(spmm_reduce_backward_other_arg_stub, &spmm_reduce_backward_other_arg_kernel);

}} // at::native<|MERGE_RESOLUTION|>--- conflicted
+++ resolved
@@ -80,15 +80,9 @@
 
   // access `crow_indices`, `col_indices` and `values` via TensorAccessor
   scalar_t* out_data = out.data_ptr<scalar_t>();
-<<<<<<< HEAD
-  auto csr_data = crow_indices.accessor<index_t, 1>();
-  auto col_data = col_indices.accessor<index_t, 1>();
-  auto val_data = values.accessor<scalar_t, 1>();
-=======
   auto csr_data = crow_indices.accessor<const index_t, 1>();
   auto col_data = col_indices.accessor<const index_t, 1>();
   auto val_data = values.accessor<const scalar_t, 1>();
->>>>>>> f34905f6
   const scalar_t* other_data = other.const_data_ptr<scalar_t>();
 
   int64_t M = crow_indices.numel() - 1;
