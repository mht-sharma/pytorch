--- conflicted
+++ resolved
@@ -95,17 +95,13 @@
         mutation_counter_;
   }
 
-<<<<<<< HEAD
   // Runs the forward_fn of every ViewMeta collected in the current instance
   // to some other base.
   Tensor apply_view_metas(const Tensor& base);
 
-  // Is the recorded ViewMeta sequence of this instance equal to the sequence
-  // on the other FunctionalTensorWrapper instance?
-  bool are_view_metas_equal(const Tensor& other);
-
-=======
->>>>>>> 34795673
+  // Get the base tensor inside the storage.
+  Tensor base();
+
   // Sync's the underlying tensor with its alias, if it's out of date. This
   // involves two steps: 1) Apply any pending updates/mutations to the alias 2)
   // Replay the views (if any) to regenerate the current tensor off of the
