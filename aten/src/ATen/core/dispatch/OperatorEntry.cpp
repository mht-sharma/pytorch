--- conflicted
+++ resolved
@@ -67,19 +67,11 @@
 void OperatorEntry::assertSignatureIsCorrect(const CppSignature call_signature, bool has_symint) const {
   if (has_symint) {
     if (C10_UNLIKELY(sym_cpp_signature_.has_value() && (call_signature != sym_cpp_signature_->signature))) {
-<<<<<<< HEAD
-      reportSignatureError(call_signature);
-    }
-  } else {
-    if (C10_UNLIKELY(cpp_signature_.has_value() && (call_signature != cpp_signature_->signature))) {
-      reportSignatureError(call_signature);
-=======
       reportSignatureError(call_signature, *sym_cpp_signature_);
     }
   } else {
     if (C10_UNLIKELY(cpp_signature_.has_value() && (call_signature != cpp_signature_->signature))) {
       reportSignatureError(call_signature, *cpp_signature_);
->>>>>>> 19e27b15
     }
   }
 }
@@ -497,13 +489,8 @@
         "\nTried to access or call an operator with a wrong signature.\n",
         "  operator: ", (schema_.has_value() ? toString(schema_->schema) : toString(name_)), "\n",
         "    ", (schema_.has_value() ? schema_->debug : "unknown debug info"), "\n",
-<<<<<<< HEAD
-        "  correct signature:  ", sym_cpp_signature_->signature.name(), "\n",
-        "    ", sym_cpp_signature_->debug, "\n",
-=======
         "  correct signature:  ", saved_signature.signature.name(), "\n",
         "    ", saved_signature.debug, "\n",
->>>>>>> 19e27b15
         "  accessed/called as: ", call_signature.name(), "\n",
         "This likely happened in a call to OperatorHandle::typed<Return (Args...)>(). ",
         "Please make sure that the function signature matches the signature in the operator registration call."
