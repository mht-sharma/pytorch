#pragma once

#include <c10/macros/Export.h>
#include <c10/util/ArrayRef.h>
#include <c10/util/Exception.h>
#include <c10/util/Optional.h>
#include <c10/util/intrusive_ptr.h>
#include <cstdint>
#include <ostream>
#include <string>

namespace c10 {

struct TensorImpl;

class SymNodeImpl;
using SymNode = c10::intrusive_ptr<SymNodeImpl>;

// When you add a method, you also need to edit
// torch/csrc/jit/python/init.cpp
// torch/csrc/utils/python_symnode.h
// c10/core/ConstantSymNodeImpl.h
class C10_API SymNodeImpl : public c10::intrusive_ptr_target {
 public:
  ~SymNodeImpl() override = default;

  template <typename T>
  c10::intrusive_ptr<T> dyn_cast() const {
    return c10::intrusive_ptr<T>::reclaim_copy(dynamic_cast<T*>(this));
  }

  // these could be pure virtual when we implement LTC versions
  virtual bool is_int() {
    TORCH_CHECK(false, "NYI");
  };
  virtual bool is_bool() {
    TORCH_CHECK(false, "NYI");
  };
  virtual bool is_float() {
    TORCH_CHECK(false, "NYI");
  };
<<<<<<< HEAD
  virtual bool is_singleton() {
    return false;
  }
=======
  virtual bool is_nested_int() const {
    return false;
  };
>>>>>>> 950b4843
  virtual SymNode add(const SymNode& other) {
    TORCH_CHECK(false, "NYI");
  };
  virtual SymNode sub(const SymNode& other) {
    TORCH_CHECK(false, "NYI");
  };
  virtual SymNode mul(const SymNode& other) {
    TORCH_CHECK(false, "NYI");
  };
  virtual SymNode truediv(const SymNode& other) {
    TORCH_CHECK(false, "NYI");
  };
  virtual SymNode pow(const SymNode& other) {
    TORCH_CHECK(false, "NYI");
  };
  virtual SymNode floordiv(const SymNode& other) {
    TORCH_CHECK(false, "NYI");
  };
  virtual SymNode mod(const SymNode& other) {
    TORCH_CHECK(false, "NYI");
  };
  virtual SymNode eq(const SymNode& other) {
    TORCH_CHECK(false, "NYI");
  };
  virtual SymNode ne(const SymNode& other) {
    TORCH_CHECK(false, "NYI");
  };
  virtual SymNode gt(const SymNode& other) {
    TORCH_CHECK(false, "NYI");
  };
  virtual SymNode lt(const SymNode& other) {
    TORCH_CHECK(false, "NYI");
  };
  virtual SymNode le(const SymNode& other) {
    TORCH_CHECK(false, "NYI");
  };
  virtual SymNode ge(const SymNode& other) {
    TORCH_CHECK(false, "NYI");
  };
  virtual SymNode ceil() {
    TORCH_CHECK(false, "NYI");
  };
  virtual SymNode floor() {
    TORCH_CHECK(false, "NYI");
  };
  virtual SymNode neg() {
    TORCH_CHECK(false, "NYI");
  };
  virtual SymNode sym_min(const SymNode& other) {
    TORCH_CHECK(false, "NYI");
  };
  virtual SymNode sym_max(const SymNode& other) {
    TORCH_CHECK(false, "NYI");
  };
  virtual SymNode sym_or(const SymNode& other) {
    TORCH_CHECK(false, "NYI");
  };
  virtual SymNode sym_and(const SymNode& other) {
    TORCH_CHECK(false, "NYI");
  };
  virtual SymNode sym_not() {
    TORCH_CHECK(false, "NYI");
  };
  virtual SymNode sym_ite(const SymNode& then_val, const SymNode& else_val) {
    TORCH_CHECK(false, "NYI");
  };
  // NB: self is ignored here, only the arguments are used
  virtual SymNode is_contiguous(
      ArrayRef<SymNode> sizes,
      ArrayRef<SymNode> strides) {
    TORCH_CHECK(false, "NYI");
  };
  virtual SymNode is_channels_last_contiguous_2d(
      ArrayRef<SymNode> sizes,
      ArrayRef<SymNode> strides) {
    TORCH_CHECK(false, "NYI");
  };
  virtual SymNode is_channels_last_contiguous_3d(
      ArrayRef<SymNode> sizes,
      ArrayRef<SymNode> strides) {
    TORCH_CHECK(false, "NYI");
  };
  virtual SymNode is_channels_last_strides_2d(
      ArrayRef<SymNode> sizes,
      ArrayRef<SymNode> strides) {
    TORCH_CHECK(false, "NYI");
  };
  virtual SymNode is_channels_last_strides_3d(
      ArrayRef<SymNode> sizes,
      ArrayRef<SymNode> strides) {
    TORCH_CHECK(false, "NYI");
  };
  virtual SymNode is_non_overlapping_and_dense(
      ArrayRef<SymNode> sizes,
      ArrayRef<SymNode> strides) {
    TORCH_CHECK(false, "NYI");
  };
  virtual SymNode clone() {
    TORCH_CHECK(false, "NYI");
  };
  virtual SymNode sym_float() {
    TORCH_CHECK(false, "NYI");
  }
  virtual SymNode wrap_int(int64_t num) {
    TORCH_CHECK(false, "NYI");
  };
  virtual SymNode wrap_float(double num) {
    TORCH_CHECK(false, "NYI");
  };
  virtual SymNode wrap_bool(bool num) {
    TORCH_CHECK(false, "NYI");
  };
  virtual int64_t guard_int(const char* file, int64_t line) {
    TORCH_CHECK(false, "NYI");
  };
  virtual bool guard_bool(const char* file, int64_t line) {
    TORCH_CHECK(false, "NYI");
  };
  virtual double guard_float(const char* file, int64_t line) {
    TORCH_CHECK(false, "NYI");
  };
  virtual bool guard_size_oblivious(const char* file, int64_t line) {
    // No improvement for unbacked SymBools by default, replace this
    // with a better implementation!
    return guard_bool(file, line);
  }
  virtual bool expect_true(const char* file, int64_t line) {
    // No improvement for unbacked SymBools by default, replace this
    // with a better implementation!
    return guard_bool(file, line);
  };
  virtual bool expect_size(const char* file, int64_t line) {
    // No improvement for unbacked SymInts by default, replace this
    // with a better implementation!
    return ge(wrap_int(0))->guard_bool(file, line);
  };
  virtual int64_t int_() {
    TORCH_CHECK(false, "NYI");
  };
  virtual bool bool_() {
    TORCH_CHECK(false, "NYI");
  };
  virtual bool has_hint() {
    TORCH_CHECK(false, "NYI");
  };
  virtual std::string str() {
    TORCH_CHECK(false, "NYI");
  };
  virtual c10::optional<int64_t> nested_int() {
    return c10::nullopt;
  }
  virtual c10::optional<int64_t> nested_int_coeff() {
    return c10::nullopt;
  }
  virtual c10::optional<int64_t> constant_int() {
    return c10::nullopt;
  }
  virtual c10::optional<bool> constant_bool() {
    return c10::nullopt;
  }
  virtual c10::optional<int64_t> maybe_as_int() {
    return c10::nullopt;
  }
  virtual bool is_constant() {
    return false;
  }
  virtual bool is_symbolic() {
    return true;
  }
  std::ostream& operator<<(std::ostream& os) {
    os << str();
    return os;
  }
};

} // namespace c10<|MERGE_RESOLUTION|>--- conflicted
+++ resolved
@@ -11,8 +11,6 @@
 
 namespace c10 {
 
-struct TensorImpl;
-
 class SymNodeImpl;
 using SymNode = c10::intrusive_ptr<SymNodeImpl>;
 
@@ -39,15 +37,9 @@
   virtual bool is_float() {
     TORCH_CHECK(false, "NYI");
   };
-<<<<<<< HEAD
-  virtual bool is_singleton() {
-    return false;
-  }
-=======
   virtual bool is_nested_int() const {
     return false;
   };
->>>>>>> 950b4843
   virtual SymNode add(const SymNode& other) {
     TORCH_CHECK(false, "NYI");
   };
