import abc
import copy
import operator
from copy import deepcopy
from enum import Enum
from itertools import chain
from typing import Any, cast, Dict, List, Optional, Union

import torch
import torch.fx._pytree as fx_pytree
import torch.utils._pytree as pytree
from torch.export._tree_utils import reorder_kwargs
from torch.export.exported_program import (
    ConstantArgument,
    ExportedProgram,
    ModuleCallSignature,
    SymIntArgument,
    TensorArgument,
)
from torch.fx._symbolic_trace import is_fx_tracing
from torch.utils._pytree import GetAttrKey, SequenceKey

__all__ = ["InterpreterModule", "UnflattenedModule", "unflatten", "FlatArgsAdapter"]


class _AttrKind(Enum):
    PARAMETER = "parameter"
    BUFFER = "buffer"
    CONSTANT = "constant"


# Assign attribute 'from_obj' to the qualified name 'target' on 'to_module
# This installs empty Modules where none exist yet if they are subpaths of target
def _assign_attr(
    from_obj: Union[torch.Tensor, torch.ScriptObject],
    to_module: torch.nn.Module,
    target: str,
    attr_kind: _AttrKind,
    persistent: bool = True,
):
    *prefix, field = target.split(".")
    for item in prefix:
        t = getattr(to_module, item, None)

        if t is None:
            t = torch.nn.Module()
            setattr(to_module, item, t)
        to_module = t

    if attr_kind == _AttrKind.PARAMETER:
        assert isinstance(from_obj, torch.nn.Parameter)
        to_module.register_parameter(field, from_obj)
    elif attr_kind == _AttrKind.BUFFER:
        assert isinstance(from_obj, torch.Tensor)
        to_module.register_buffer(field, from_obj, persistent=persistent)
    elif attr_kind == _AttrKind.CONSTANT:
        assert isinstance(from_obj, (torch.Tensor, torch.ScriptObject))
        setattr(to_module, field, from_obj)


class InterpreterModule(torch.nn.Module):
    """A module that uses torch.fx.Interpreter to execute instead of the usual
    codegen that GraphModule uses. This provides better stack trace information
    and makes it easier to debug execution.
    """

    def __init__(
        self,
        graph: torch.fx.Graph,
    ):
        super().__init__()
        self.graph = graph
        self.graph.owning_module = self

    def forward(self, *args, **kwargs):
        assert self.graph_module is not None, "Didn't finalize this InterpreterModule"
        if torch.compiler.is_dynamo_compiling():
            # Dynamo cannot trace through torch.fx.Interpreter, so fall back to
            # GraphModule codegen in this instance.
            return self.graph_module(*args, **kwargs)
        else:
            if kwargs:
                # Handle **kwargs. FX only natively supports positional
                # arguments (through placeholders). So in order to pass in
                # kwargs, we must correspond the names of the placeholders with
                # the keys in the kwarg dict.
                arg_list = list(args)
                kwarg_names = self.arg_names[len(arg_list) :]
                for kwarg_name in kwarg_names:
                    if kwarg_name in kwargs:
                        arg_list.append(kwargs[kwarg_name])

                # Assert that the kwargs passed in exactly match the positional
                # arguments specified by the GraphModule. This should be
                # guaranteed by the unflattening process.
                assert len(kwarg_names) == len(kwargs)
                assert len(arg_list) == len(self.arg_names)
                args = tuple(arg_list)

            return torch.fx.Interpreter(self, graph=self.graph).run(
                *args, enable_io_processing=False
            )

    def finalize(self):
        # We need to "finalize" because GraphModule populates its own state_dict
        # based on the get_attrs observed in the graph. So we need to fully
        # construct the graph and call _sink_params before generating this
        # GraphModule.

        # need to set `graph_module` directly on the dict to avoid it getting
        # registered as a submodule.
        self.__dict__["graph_module"] = torch.fx.GraphModule(self, self.graph)
        self.graph.lint()

        # Cache arg names for kwarg handling (see forward())
        self.arg_names = []
        for node in self.graph.nodes:
            if node.op == "placeholder":
                self.arg_names.append(node.target)


class FlatArgsAdapter(abc.ABC):
    """
    Adapts input arguments with ``input_spec`` to align ``target_spec``.
    """

    @abc.abstractmethod
    def adapt(
        self,
        target_spec: pytree.TreeSpec,
        input_spec: pytree.TreeSpec,
        input_args: List[Any],
    ) -> List[Any]:
        """NOTE: This adapter may mutate given ``input_args_with_path``."""
        ...


class UnflattenedModule(torch.nn.Module):
    def __init__(
        self,
        export_module: ExportedProgram,
        flat_args_adapter: Optional[FlatArgsAdapter] = None,
    ):
        super().__init__()
        if export_module.graph_signature.backward_signature is not None:
            raise ValueError("Unflattening on JointExportModule NYI")

        fqn_list = [entry.fqn for entry in export_module.module_call_graph]
        assert fqn_list[0] == ""
        export_graph = deepcopy(export_module.graph)
        self.graph_signature = deepcopy(export_module.graph_signature)
        self.graph = torch.fx.Graph()
        self.module_call_graph = deepcopy(export_module.module_call_graph)
        self.flat_args_adapter = flat_args_adapter
        # Flag to indicate whether args have been adapted.
        self.adapted = False

        _inplace_buffer_mutations(export_graph, self.graph_signature)
        _outline_submodules(export_graph, self)

        self.range_constraints = export_module.range_constraints
        self.equality_constraints: List = []

        state_dict = export_module.state_dict
        for name in self.graph_signature.parameters:
            cloned = torch.nn.Parameter(state_dict[name].clone())
            _assign_attr(
                cloned,
                self,
                name,
                attr_kind=_AttrKind.PARAMETER,
            )

        non_persistent_buffers = set(self.graph_signature.non_persistent_buffers)
        for name in self.graph_signature.buffers:
            if name in non_persistent_buffers:
                persistent = False
                cloned = export_module.constants[name].clone()
            else:
                persistent = True
                cloned = state_dict[name].clone()

            _assign_attr(
                cloned,
                self,
                name,
                attr_kind=_AttrKind.BUFFER,
                persistent=persistent,
            )

        for fqn in chain(
            self.graph_signature.lifted_tensor_constants,
            self.graph_signature.lifted_custom_objs,
        ):
            constant = export_module.constants[fqn]
            if isinstance(constant, torch.Tensor):
                constant = constant.clone()
            _assign_attr(
                constant,
                self,
                fqn,
                attr_kind=_AttrKind.CONSTANT,
            )

        inputs_to_state: Dict[str, str] = {
            **self.graph_signature.inputs_to_parameters,
            **self.graph_signature.inputs_to_buffers,
            **self.graph_signature.inputs_to_lifted_tensor_constants,
            **self.graph_signature.inputs_to_lifted_custom_objs,
        }

        _sink_params(self, inputs_to_state, [])
        # Check all input nodes has been processed.
        for module in self.modules():
            if not isinstance(module, torch.fx.GraphModule):
                continue
            for node in module.graph.nodes:
                if node.op != "placeholder":
                    continue
                assert node.name not in inputs_to_state

        # Cache so we don't have to compute this every time.
        # NOTE: this needs to be kept in sync with the placeholders in
        # self.graph, but currently we have no way to guarantee that.
        self.input_placeholders = [
            node for node in self.graph.nodes if node.op == "placeholder"
        ]
        self.check_input_constraints = True
        # TODO(zhxchen17) We can register modules ahead of time instead of reorder later.
<<<<<<< HEAD
        _reorder_submodules(self, {fqn: i for i, fqn in enumerate(fqn_list)})
        assert [
            fqn for fqn, _ in self.named_modules(remove_duplicate=False)
        ] == fqn_list
=======
        fqn_order = {fqn: i for i, fqn in enumerate(fqn_list)}
        # In the case of legacy IR, we might be missing some modules from metadata.
        for name, _ in self.named_modules(remove_duplicate=False):
            if name not in fqn_order:
                fqn_order[name] = len(fqn_order)
        _reorder_submodules(self, fqn_order)
        assert [fqn for fqn, _ in self.named_modules(remove_duplicate=False)] == list(
            fqn_order.keys()
        )
>>>>>>> b279034e

    def forward(self, *args, **kwargs):
        signature = self.module_call_graph[0].signature

        reordered_kwargs = reorder_kwargs(kwargs, signature.in_spec)

        flat_args_with_path, in_spec = pytree.tree_flatten_with_path(
            (args, reordered_kwargs)
        )
        flat_args = [x[1] for x in flat_args_with_path]
        if is_fx_tracing():
            return_val = torch.fx.Interpreter(self, graph=self.graph).run(
                *flat_args, enable_io_processing=False
            )
            # For scalar return value, fx.Graph wraps in a tuple
            if isinstance(return_val, tuple) and len(return_val) == 1:
                return return_val[0]
            return return_val

        if in_spec != signature.in_spec:
            if not self.adapted:
                print(
                    "Input treespec does not match with exported module's: \n"
                    f"Input treespec: {in_spec}. ",
                    f"Exported module treespec: {signature.in_spec}",
                )
            if self.flat_args_adapter is None:
                raise TypeError(
                    "There is no flat args adapter sepcified. "
                    "Are you sure you are calling this with the right arguments? "
                )
            else:
                if not self.adapted:
                    print("Adapting flat arg to match exported module's treespec")
                flat_args = self.flat_args_adapter.adapt(
                    target_spec=signature.in_spec,
                    input_spec=in_spec,
                    input_args=flat_args,
                )
                self.adapted = True
                if len(flat_args) != signature.in_spec.num_leaves:
                    raise TypeError(
                        f"Flat args adaption failed, number of args mismatch "
                        f"Adatped: {len(flat_args)} \n"
                        f"Exported module: {signature.in_spec.num_leaves}"
                    )

        if self.check_input_constraints:
            # Import here to avoid an unfortunate circular dependency.
            # TODO(suo): untangle this.
            from torch._export.utils import _check_input_constraints_for_graph

            if self.adapted is True:
                # TODO(suo): The FlatArgsAdapter returns a list of flat args,
                # which we don't have keypaths for. For now, just create a dummy
                # keypath to associate with the arg.
                new_flat_args_with_path = [  # type: ignore[var-annotated]
                    ((SequenceKey(idx=0), GetAttrKey(name="<unknown location>")), arg)
                    for arg in flat_args
                ]
            else:
                new_flat_args_with_path = flat_args_with_path  # type: ignore[assignment]

            _check_input_constraints_for_graph(
                self.input_placeholders, new_flat_args_with_path, self.range_constraints
            )
        tree_out = torch.fx.Interpreter(self, graph=self.graph).run(
            *flat_args, enable_io_processing=False
        )
        return pytree.tree_unflatten(tree_out, signature.out_spec)


def unflatten(
    module: ExportedProgram, flat_args_adapter: Optional[FlatArgsAdapter] = None
) -> UnflattenedModule:
    """Unflatten an ExportedProgram, producing a module with the same module
    hierarchy as the original eager module. This can be useful if you are trying
    to use :mod:`torch.export` with another system that expects a module
    hierachy instead of the flat graph that :mod:`torch.export` usually produces.

    .. note:: The args/kwargs of unflattened modules will not necessarily match
        the eager module, so doing a module swap (e.g. :code:`self.submod =
        new_mod`) will not necessarily work. If you need to swap a module out, you
        need to set the :code:`preserve_module_call_signature` parameter of
        :func:`torch.export.export`.

    Args:
        module (ExportedProgram): The ExportedProgram to unflatten.
        flat_args_adapter (Optional[FlatArgsAdapter]): Adapt flat args if input TreeSpec does not match with exported module's.

    Returns:
        An instance of :class:`UnflattenedModule`, which has the same module
        hierarchy as the original eager module pre-export.
    """
    return UnflattenedModule(module, flat_args_adapter)


def _inplace_buffer_mutations(graph: torch.fx.Graph, graph_signature) -> None:
    """Transform buffer mutations from their functionalized form into a copy_
    node in the graph.

    Functionalization represents buffer mutation by passing the buffer as an input and output. So for example, the eager code:
        def forward(self, x):
            self.buffer += x
            return x * x

    Will become a graph that looks like:
        def forward(self, buffer, x):
            mutated_buffer = aten.add(buffer, x)
            mul = aten.mul(x, x)
            return (mutated_buffer, mul)

    We want to inplace this into something that looks like the original eager code:
        def forward(self, buffer, x):
            mutated_buffer = aten.add(buffer, x)
            buffer.copy_(mutated_buffer)
            mul = aten.mul(x, x)
            return (mul,)
    """
    output_node = next(iter(reversed(graph.nodes)))
    assert output_node.op == "output" and len(output_node.args) == 1
    return_args = output_node.args[0]

    mutation_node_to_buffer = graph_signature.buffers_to_mutate
    mutations = return_args[: len(mutation_node_to_buffer)]
    buffers_to_inputs = {v: k for k, v in graph_signature.inputs_to_buffers.items()}
    input_name_to_node = {
        node.name: node for node in graph.nodes if node.op == "placeholder"
    }

    for mutation in mutations:
        buffer_name = mutation_node_to_buffer[mutation.name]
        input_name = buffers_to_inputs[buffer_name]
        input_node = input_name_to_node[input_name]

        with graph.inserting_after(mutation):
            new_node = graph.create_node(
                "call_function", torch.ops.aten.copy_, (input_node, mutation)
            )
            for k, v in mutation.meta.items():
                new_node.meta[k] = v
        # Replace all uses of the previously functional mutation with our copy_ output.
        mutation.replace_all_uses_with(new_node, lambda x: x is not new_node)

    # Remove the mutated buffer from the graph outputs, since we don't need to
    # thread it through anymore. We don't need to handle the inputs, which will
    # be handled by _sink_params.
    user_outputs = tuple(
        return_args[len(mutation_node_to_buffer) :],
    )
    output_node.args = ((user_outputs),)


def _is_prefix(candidate, target):
    """Check whether `candidate` is a prefix of `target`."""
    return len(candidate) < len(target) and target[: len(candidate)] == candidate


def _compute_accessor(parent_fqn: str, child_fqn: str) -> str:
    if parent_fqn == "":
        # Handle the root module correctly.
        return child_fqn

    parent_split = parent_fqn.split(".")
    child_split = child_fqn.split(".")

    assert (
        child_split[: len(parent_split)] == parent_split
    ), f"Child module '{child_fqn}' is not a descendant of parent module '{parent_fqn}'"
    return ".".join(child_split[len(parent_split) :])


def _verify_graph_equivalence(x: torch.nn.Module, y: torch.nn.Module):
    def graph_dump(graph: torch.fx.Graph) -> str:
        ret = []
        nodes_idx: Dict[int, int] = {}

        def arg_dump(arg) -> str:
            if isinstance(arg, torch.fx.Node):
                return "%" + str(nodes_idx[id(arg)])
            return str(arg)

        for i, node in enumerate(graph.nodes):
            args_dump = [str(arg) for arg in pytree.tree_map(arg_dump, node.args)]
            args_dump += [
                f"{key}={value}"
                for key, value in pytree.tree_map(arg_dump, node.kwargs).items()
            ]
            target = node.target if node.op == "call_function" else ""
            ret.append(f"{i}: {node.op}[{target}]({', '.join(args_dump)})")
            nodes_idx[id(node)] = i
        return "\n".join(ret)

    assert graph_dump(x.graph) == graph_dump(y.graph)


def _add_spec(gm: torch.nn.Module, spec) -> str:
    i = 0
    while hasattr(gm, f"_spec_{i}"):
        i += 1
    name = f"_spec_{i}"
    setattr(gm, name, spec)
    return name


def _generate_flatten(gm: torch.nn.Module, node, spec) -> torch.fx.Node:
    name = _add_spec(gm, spec)
    spec_node = gm.graph.get_attr(name)
    return gm.graph.call_function(fx_pytree.tree_flatten_spec, (node, spec_node))


def _generate_unflatten(gm: torch.nn.Module, nodes, spec) -> torch.fx.Node:
    name = _add_spec(gm, spec)
    spec_node = gm.graph.get_attr(name)
    return gm.graph.call_function(pytree.tree_unflatten, (nodes, spec_node))


def _get_submodule(mod: torch.nn.Module, target: str):
    *prefix, field = target.split(".")

    for item in prefix:
        submod = getattr(mod, item, None)

        if submod is None:
            return None

        if not isinstance(submod, torch.nn.Module):
            return None

        mod = submod

    return getattr(mod, field, None)


def _add_submodule(mod: torch.nn.Module, target: str, module_to_add: torch.nn.Module):
    *prefix, field = target.split(".")

    for item in prefix:
        submod = getattr(mod, item, None)

        if submod is None:
            submod = torch.nn.Module()
            setattr(mod, item, submod)

        if not isinstance(submod, torch.nn.Module):
            return False

        mod = submod

    mod.add_module(field, module_to_add)


class _ModuleFrame:
    def __init__(
        self,
        flat_graph,
        nodes,
        seen_nodes,
        seen_modules,
        parent,
        module_stack,
        module_id,
        module_call_graph: Dict[str, ModuleCallSignature],
        module: Optional[torch.nn.Module] = None,
    ):
        self.flat_graph = flat_graph
        self.nodes = nodes
        self.seen_nodes = seen_nodes
        self.seen_modules = seen_modules
        self.parent = parent
        self.module_stack = module_stack
        self.module_id = module_id

        self.module_call_graph = module_call_graph
        self.verbose = False

        self.fqn = self.module_stack[-1]
        if module is not None:
            self.module = module
        else:
            self.module = InterpreterModule(torch.fx.Graph())
        if self.module_id in self.seen_modules:
            self.cached_graph_module = self.seen_modules[self.module_id]
        else:
            self.cached_graph_module = None
            self.seen_modules[self.module_id] = self.module

        self.graph = self.module.graph

        # Mapping of nodes in the flat graph to nodes in this graph.
        self.node_map: Dict[torch.fx.Node, torch.fx.Node] = {}
        self.node_to_placeholder = {}

        self.parent_call_module: Optional[torch.fx.Node] = None
        if parent is not None:
            accessor = _compute_accessor(parent.fqn, self.fqn)
            _add_submodule(
                parent.module,
                accessor,
                self.module
                if self.cached_graph_module is None
                else self.cached_graph_module,
            )
            self.parent_call_module = parent.graph.call_module(accessor)

        signature = module_call_graph.get(self.fqn)
        if signature is not None and self.parent is not None:
            assert signature.in_spec.num_children == 2
            args_spec = signature.in_spec.children_specs[0]
            kwargs_spec = signature.in_spec.children_specs[1]
            assert args_spec.context is None
            assert kwargs_spec.context is not None

            with self.graph.inserting_after(None):
                arg_nodes = []
                for idx in range(args_spec.num_children):
                    arg_nodes.append(self.graph.placeholder(f"_positional_arg_{idx}"))
                kwarg_nodes = {}
                for name in kwargs_spec.context:
                    kwarg_nodes[name] = self.graph.placeholder(name)
                flat_args = _generate_flatten(
                    self.module,
                    (tuple(arg_nodes), kwarg_nodes),
                    signature.in_spec,
                )
                for idx, arg in enumerate(signature.inputs):
                    flat_arg_node = self.graph.create_node(
                        op="call_function",
                        target=operator.getitem,
                        args=(flat_args, idx),
                        name=arg.name
                        if not isinstance(arg, ConstantArgument)
                        else f"_constant_{idx}",
                    )
                    if isinstance(arg, ConstantArgument):
                        continue
                    flat_arg_node.meta = copy.copy(self.seen_nodes[arg.name].meta)
                    self.node_to_placeholder[self.seen_nodes[arg.name]] = flat_arg_node

            with self.parent.graph.inserting_before(self.parent_call_module):
                input_nodes: List[Optional[torch.fx.Node]] = []
                for input in signature.inputs:
                    if isinstance(input, ConstantArgument) and input.value is None:
                        input_nodes.append(None)
                    else:
                        assert isinstance(input, (TensorArgument, SymIntArgument))
                        input_nodes.append(
                            self.parent.remap_input(self.seen_nodes[input.name])
                        )

                inputs_node = _generate_unflatten(
                    self.parent.module,
                    input_nodes,
                    signature.in_spec,
                )

                args_node = self.parent.graph.call_function(
                    operator.getitem, (inputs_node, 0)
                )
                kwargs_node = self.parent.graph.call_function(
                    operator.getitem, (inputs_node, 1)
                )
                arg_nodes = [
                    self.parent.graph.call_function(operator.getitem, (args_node, i))
                    for i in range(args_spec.num_children)
                ]
                kwarg_nodes = {
                    k: self.parent.graph.call_function(
                        operator.getitem, (kwargs_node, k)
                    )
                    for k in kwargs_spec.context
                }
            assert self.parent_call_module is not None
            self.parent_call_module.args = tuple(arg_nodes)
            self.parent_call_module.kwargs = kwarg_nodes

    def add_placeholder(self, x):
        assert x.graph is self.flat_graph
        # x is not in subgraph, create a new placeholder for subgraph
        with self.graph.inserting_before(None):
            placeholder_node = self.graph.placeholder(x.name, type_expr=x.type)
        # copy all meta fields, even if some fields might be irrelvant for
        # the placeholder node
        placeholder_node.meta = copy.copy(x.meta)
        self.node_to_placeholder[x] = placeholder_node

    def remap_input(self, x):
        assert x.graph is self.flat_graph
        if x in self.node_map:
            return self.node_map[x]
        if x not in self.node_to_placeholder:
            self.add_placeholder(x)
            if self.parent_call_module is not None:
                # Important to *prepend* the output to match how we are
                # inserting placeholder nodes.
                self.parent_call_module.insert_arg(0, self.parent.remap_input(x))
        return self.node_to_placeholder[x]

    def finalize_outputs(self):
        orig_outputs = []

        signature = self.module_call_graph.get(self.fqn)
        if signature is not None and self.parent is not None:
            for output in signature.outputs:
                if isinstance(output, (TensorArgument, SymIntArgument)):
                    orig_outputs.append(self.seen_nodes[output.name])
                else:
                    raise RuntimeError(
                        f"Unsupported data type for output node: {output}"
                    )

            tree_out_node = _generate_unflatten(
                self.module,
                tuple(
                    self.node_map[self.seen_nodes[output.name]]
                    for output in orig_outputs
                ),
                signature.out_spec,
            )
            parent_out: Optional[torch.fx.Node] = _generate_flatten(
                self.parent.module, self.parent_call_module, signature.out_spec
            )
            graph_outputs: Union[torch.fx.Node, List[torch.fx.Node]] = tree_out_node
        else:
            graph_outputs = []
            # Iterate through nodes we have copied into self.graph.
            for orig_node in self.node_map.keys():
                for user_node in orig_node.users:
                    if user_node.name not in self.seen_nodes:
                        # external user node, need to expose as an output
                        orig_outputs.append(orig_node)
                        graph_outputs.append(self.node_map[orig_node])
                        break

            parent_out = self.parent_call_module
            if len(graph_outputs) == 1:
                graph_outputs = graph_outputs[0]

        assert isinstance(graph_outputs, (list, torch.fx.Node))

        self.graph.output(graph_outputs)

        # Rewrite outputs in parent module
        if parent_out is None:
            return

        parent_out.meta["val"] = (
            graph_outputs.meta.get("val")
            if isinstance(graph_outputs, torch.fx.Node)
            else [o.meta.get("val") for o in graph_outputs]
        )

        if len(orig_outputs) == 1 and signature is None:
            self.parent.node_map[orig_outputs[0]] = parent_out
        else:
            for i, orig_output in enumerate(orig_outputs):
                # Use Proxy to record getitem access.
                proxy_out = torch.fx.Proxy(parent_out)[i].node  # type: ignore[index]
                proxy_out.meta["val"] = orig_output.meta.get("val")
                self.parent.node_map[orig_output] = proxy_out

        if self.cached_graph_module is not None:
            _verify_graph_equivalence(self.cached_graph_module, self.module)

    def copy_node(self, node):
        self.print("copying", node.format_node())
        self.node_map[node] = self.graph.node_copy(node, self.remap_input)
        self.seen_nodes[node.name] = node

    def run_outer(self):
        i = 0
        for node in self.flat_graph.nodes:
            self.print(i, node.meta.get("nn_module_stack"), node.format_node())
            i += 1

        # Copy all graph inputs
        node_idx: int = 0
        node = self.nodes[node_idx]
        while node.op == "placeholder":
            self.copy_node(node)
            node_idx += 1
            node = self.nodes[node_idx]

        self.run_from(node_idx)

        # Copy graph outputs
        for node in self.flat_graph.nodes:
            if node.op == "output":
                self.copy_node(node)

    def print(self, *args, **kwargs):
        if self.verbose:
            print(*args, **kwargs)

    def run_from(self, node_idx):
        module_idx = 0
        # Walk through the graph, building up a new graph with the right submodules
        while node_idx < len(self.nodes):
            node = self.nodes[node_idx]
            assert node.op != "placeholder"

            self.print()
            self.print("STEP", node_idx, node.format_node())
            self.print(self.module_stack)
            if node.op == "output":
                if len(self.module_stack) == 1:
                    # We want the output node of the original graph to be handled
                    # specially by the outermost stack frame (in run_outer). So
                    # skip finalization here.
                    return node_idx

                # We've reached the end of the graph. Wrap up all the existing stack frames.
                self.finalize_outputs()
                return node_idx

            node_module_stack = (
                [path for path, ty in node.meta["nn_module_stack"].values()]
                if "nn_module_stack" in node.meta
                else self.module_stack
            )
            if node_module_stack[: len(self.module_stack)] != self.module_stack:
                # This means that the current module is done executing and the
                # current node is the beginning of a new module.
                #
                # In this case, we should finalize this module and return without
                # incrementing the node counter.
                self.finalize_outputs()
                self.print("outlining", self.fqn)
                self.print(self.graph)
                return node_idx

            assert node_module_stack is not None

            if _is_prefix(self.module_stack, node_module_stack):
                # This means that the current node represents the execution of a new
                # module.
                next_module = node_module_stack[len(self.module_stack)]
                self.print("Creating new stack frame for", next_module)
                # Run a nested version of module outliner from the current node
                # counter. Once it is complete, continue from that point.
                node_idx = _ModuleFrame(
                    self.flat_graph,
                    self.nodes,
                    self.seen_nodes,
                    self.seen_modules,
                    self,
                    self.module_stack + [next_module],
                    list(node.meta["nn_module_stack"].keys())[len(self.module_stack)],
                    self.module_call_graph,
                ).run_from(node_idx)
                module_idx += 1
                continue

            # The only remaining possibility is that we are in the right stack
            # frame. Copy the node into this frame's graph and increment the node counter.
            assert node_module_stack == self.module_stack
            self.copy_node(node)
            node_idx += 1


def _outline_submodules(orig_graph: torch.fx.Graph, root_module: UnflattenedModule):
    seen_nodes: Dict[str, torch.fx.Node] = {}
    seen_modules: Dict[int, torch.nn.Module] = {}
    _ModuleFrame(
        orig_graph,
        tuple(orig_graph.nodes),
        seen_nodes,
        seen_modules,
        None,
        [""],
        "",
        {
            entry.fqn: entry.signature
            for entry in root_module.module_call_graph
            if entry.signature
        },
        module=root_module,
    ).run_outer()


def _reorder_submodules(
    parent: torch.nn.Module, fqn_order: Dict[str, int], prefix: str = ""
):
    # TODO Can be optimized by adding submodules ahead of time.
    if prefix == "":
        for fqn in list(fqn_order.keys())[1:]:
            if _get_submodule(parent, fqn) is None:
                _add_submodule(parent, fqn, torch.nn.Module())

    children = []
    for name, child in list(parent._modules.items()):
        if child is None:
            continue
        fqn = prefix + name
        _reorder_submodules(child, fqn_order, prefix=fqn + ".")
        delattr(parent, name)
        children.append((fqn_order[fqn], name, child))
    children.sort(key=lambda x: x[0])
    for _, name, child in children:
        parent.register_module(name, child)


def _sink_params(
    module: torch.nn.Module,
    inputs_to_state: Dict[str, str],
    scope: List[str],
):
    """Sink params, buffers, and constants from graph inputs into get_attr nodes.

    Exported modules are purely functional, so they pass their parameters and
    buffers in as inputs to the graph.

    To replicate eager's semantics, we need to get them from the module state
    via get_attr instead.

    module: GraphModule, potentially containining nested submodules.
    inputs_to_state: mapping graph input names to the corresponding key in the state_dict.
    scope: tracks where we are in the module hierarchy, so that we can emit the
        right `getattr(self, "foo.bar")` calls, etc.
    """
    # We need to use _modules here instead of named_children(), because we
    # explicitly want duplicate modules to show up in the traversal.
    for name, submodule in module._modules.items():
        _sink_params(cast(torch.nn.Module, submodule), inputs_to_state, scope + [name])

    if not hasattr(module, "graph"):
        # Not all modules have graphs defined, if they are empty modules with no operations (like ParameterList)
        return

    graph = module.graph
    inputs = list(filter(lambda n: n.op == "placeholder", graph.nodes))
    the_last_input = inputs[-1]

    # Also remove from call_module nodes
    call_module_nodes = filter(lambda n: n.op == "call_module", graph.nodes)
    for node in call_module_nodes:
        node.args = tuple(filter(lambda n: n.name not in inputs_to_state, node.args))

    for node in inputs:
        if node.name not in inputs_to_state:
            continue

        if len(node.users) > 0:
            state_name = inputs_to_state[node.name].split(".")
            # If there's a mismatch beteewn scope name and state name, then there must be multuple scopes
            # pointing to the same state name, meaning some modules are shared. In such case, we can simply
            # skip updating the current node because another later iteration will take care of this input
            # node when the unique match between scope and state name occurs.
            # To make sure this always happen, we should enforce the invariant that no placeholder node
            # in the unflattened graph appears in inputs_to_state dict, which means all the extra input
            # nodes have been handled.
            if state_name[: len(scope)] != scope:
                continue
            attr_path = state_name[len(scope) :]
            state_attr = _recursive_getattr(module, attr_path)
            assert isinstance(state_attr, (torch.Tensor, torch.ScriptObject))

            # Make sure the newly created get_attr node is placed after the last placeholder node
            with graph.inserting_after(the_last_input):
                new_node = graph.create_node("get_attr", ".".join(attr_path))

            node.replace_all_uses_with(new_node, propagate_meta=True)
        graph.erase_node(node)
    if isinstance(module, InterpreterModule):
        module.finalize()


def _recursive_getattr(obj, attr_path):
    for attr in attr_path:
        obj = getattr(obj, attr)

    return obj<|MERGE_RESOLUTION|>--- conflicted
+++ resolved
@@ -227,12 +227,6 @@
         ]
         self.check_input_constraints = True
         # TODO(zhxchen17) We can register modules ahead of time instead of reorder later.
-<<<<<<< HEAD
-        _reorder_submodules(self, {fqn: i for i, fqn in enumerate(fqn_list)})
-        assert [
-            fqn for fqn, _ in self.named_modules(remove_duplicate=False)
-        ] == fqn_list
-=======
         fqn_order = {fqn: i for i, fqn in enumerate(fqn_list)}
         # In the case of legacy IR, we might be missing some modules from metadata.
         for name, _ in self.named_modules(remove_duplicate=False):
@@ -242,7 +236,6 @@
         assert [fqn for fqn, _ in self.named_modules(remove_duplicate=False)] == list(
             fqn_order.keys()
         )
->>>>>>> b279034e
 
     def forward(self, *args, **kwargs):
         signature = self.module_call_graph[0].signature
