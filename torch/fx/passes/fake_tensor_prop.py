--- conflicted
+++ resolved
@@ -50,11 +50,7 @@
                     # gives us a compound expression and I'm not sure it
                     # simplifies right now)
                     for i, j in zip(old.shape, new.shape):
-<<<<<<< HEAD
                         rename_unbacked_to(i, j)
-=======
-                        torch._check(i == j, lambda: f"{old.shape} != {new.shape}")
->>>>>>> 769ac5df
                 if isinstance(new, FakeTensor):
                     return snapshot_fake(new)
                 else:
