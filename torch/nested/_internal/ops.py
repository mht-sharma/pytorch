import functools
import math
import operator

import torch
from torch.nested._internal.sdpa import jagged_scaled_dot_product_attention

from .nested_tensor import NestedTensor
from typing import *  # noqa: F403
from torch.fx.operator_schemas import normalize_function

__all__: List[Any] = []

JAGGED_OPS_TABLE: Dict[Any, Any] = {}


# Simplifying assumption: we assume that the batch dim is always the left-most
# dim, and the ragged dim is always the second dim.
def _outer_to_inner_dim(ndim, dim):
    assert dim >= 0 and dim < ndim
    return 0 if dim < 2 else dim - 1


def _wrap_jagged_dim(ndim, dim, op_name, convert_to_inner_dim=True):
    from torch._prims_common import canonicalize_dims

    wrapped = canonicalize_dims(ndim, dim)
    if wrapped < 2:
        raise RuntimeError(
            f"{op_name}(): not supported for NestedTensor on dim=0 or dim=1"
        )
    return _outer_to_inner_dim(ndim, wrapped) if convert_to_inner_dim else wrapped


def _wrap_jagged_dims(ndim, dims, op_name):
    # ex: (2, 3, 4) -> (1, 2, 3)
    # ex: (0, 1, 4) -> (0, 3)
    from torch._prims_common import canonicalize_dims

    wrapped_dims = [canonicalize_dims(ndim, d) for d in dims]
    # This logic needs to be done after we canonicalize dims but before we
    # map to inner dims so we can print a nicer error message.
    zero_in_dims = 0 in wrapped_dims
    one_in_dims = 1 in wrapped_dims
    if zero_in_dims ^ one_in_dims:
        apply, not_apply = ("batch", "ragged") if zero_in_dims else ("ragged", "batch")
        raise RuntimeError(
            f"{op_name}(): applying over the {apply} dimension, but not the {not_apply}"
            " dimension is not supported for NestedTensor"
        )
    return (
        tuple(_outer_to_inner_dim(ndim, d) for d in dims if d != 0),
        zero_in_dims,
    )


def check_schema(schema_str: str, func, *args, **kwargs) -> None:
    named_arg_types = schema_str.split(", ")
    num_optional_args = sum([x.endswith("?") for x in named_arg_types])
    min_args = len(named_arg_types) - num_optional_args

    # special case: ellipses allows for any number of unchecked args at the end
    if named_arg_types[-1] == "...":
        named_arg_types = named_arg_types[:-1]
    else:
        if not (len(args) >= min_args and len(args) <= len(named_arg_types)):
            raise ValueError(
                f"NestedTensor {func.__name__}({schema_str}): expected at least {min_args} "
                f"arguments and at most {len(named_arg_types)} arguments, but got: "
                f"{len(args)} arguments"
            )

    arg_type_check_fns = {
        "t": lambda x: isinstance(x, torch.Tensor) and not isinstance(x, NestedTensor),
        "jt": lambda x: isinstance(x, NestedTensor)
        and x._lengths is None
        and x._ragged_idx == 1,  # ops with "jt" require contiguous JT only
        "jt_all": lambda x: isinstance(
            x, NestedTensor
        ),  # ops with "jt_all" can accept all kinds of JT
        "any": lambda x: True,
    }
    for i, named_arg_type in enumerate(named_arg_types):
        name, arg_type = named_arg_type.split(": ")
        is_optional = arg_type.endswith("?")
        normalized_arg_type = arg_type[:-1] if is_optional else arg_type
        if normalized_arg_type not in arg_type_check_fns.keys():
            raise AssertionError(f"Unknown arg type: {normalized_arg_type}")

        if i >= len(args):
            if not is_optional:
                raise ValueError(
                    f"NestedTensor {func.__name__}({schema_str}) "
                    f"missing required argument: {name}"
                )
            continue

        _check_fn = arg_type_check_fns[normalized_arg_type]

        def check_fn(x, is_optional=is_optional):
            if is_optional:
                return x is None or _check_fn(x)
            else:
                return _check_fn(x)

        if not check_fn(args[i]):
            type_to_desc = {
                "t": "tensor",
                "t?": "optional tensor",
                "jt": "contiguous jagged layout NestedTensor",
                "jt_all": "jagged layout NestedTensor",
                "any": "<any type>",
            }

            raise ValueError(
                f"NestedTensor {func.__name__}({schema_str}): expected {name} to be a "
                f"{type_to_desc[arg_type]}"
            )


def check_ragged_dim_same(
    func, a: NestedTensor, a_name: str, b: NestedTensor, b_name: str
) -> None:
    # Calling into .shape here
    if a._size[a._ragged_idx] != b._size[b._ragged_idx]:
        raise RuntimeError(
            f"NestedTensor {func.__name__}: expected {a_name} and {b_name} to have the "
            "same exact offsets tensor."
        )


# returns True if the raggedness-relevant portions of the NT shape
# match those of the specified size
def raggedness_matches(nt, size):
    end = nt._ragged_idx + 1
    nt_ragged = nt._size[:end]
    size_ragged = size[:end]
    return len(nt_ragged) == len(size_ragged) and (
        all(ns == s or s == -1 for ns, s in zip(nt_ragged, size_ragged))
    )


def squeeze_leading_ones(t):
    # Note: [ Squeezing leading ones ]
    #
    # Squeeze leading ones from t.
    #
    # We want:
    #   (B, j0, ?, ?) + (1, 1, ?, ?) -> (B, j0, ?, ?)
    #   (B, j0, ?, ?) + (1, 1, 1, ?, ?) -> (1, B, j0, ?, ?)  (not yet supported)
    #
    # 1) Squeeze extra ones and grab values from NT
    #   (1, 1, ?, ?) -> (?, ?)   and   (sum(*), ?, ?) -> (B, j0, ?, ?)
    # 2) Do dense broadcasting:
    #   (sum(*), ?, ?) + (?, ?) -> (sum(*), ?, ?)
    # 3) Construct nested tensor
    #   (sum(*), ?, ?) -> (B, j0, ?, ?)
    #
    # If unsqueezing on the 0th dim becomes supported, we would unsqueeze
    # at step (4) and we would need to update this function to record how
    # many ones we unsqueezed.
    while t.shape[0] == 1:
        t = t.squeeze(0)
    return t


def register_func(tables, aten_ops, schema_str):
    if not isinstance(aten_ops, list):
        aten_ops = [aten_ops]
    if not isinstance(tables, list):
        tables = [tables]

    def wrapper(func):
        for aten_op in aten_ops:

            def get_inner(aten_op):
                def inner(*args, **kwargs):
                    check_schema(schema_str, func, *args, **kwargs)
                    return func(aten_op, *args, **kwargs)

                return inner

            for table in tables:
                table[aten_op] = get_inner(aten_op)
        return func

    return wrapper


register_jagged_func = functools.partial(register_func, JAGGED_OPS_TABLE)


def lookup_jagged(func, *args, **kwargs) -> Optional[Callable]:
    dispatch_func = JAGGED_OPS_TABLE.get(func, None)
    if dispatch_func is not None:
        return dispatch_func

    # Handle pointwise fallbacks
    if torch.Tag.pointwise in func.tags:
        # Assume there aren't additional tensors that aren't the "unary/binary" args
        num_tensor_args = sum([isinstance(x, torch.Tensor) for x in args])
        if num_tensor_args == 1:
            check_schema("self: jt_all, ...", func, *args, **kwargs)
            return functools.partial(jagged_unary_pointwise, func)
        elif num_tensor_args == 2:
            check_schema("lhs: any, rhs: any, ...", func, *args, **kwargs)
            return functools.partial(jagged_binary_pointwise, func)

    return None


def extract_kwargs(arg):
    kwargs = {
        "offsets": arg.offsets(),
        "_metadata_cache": arg._metadata_cache,
        "_ragged_idx": arg._ragged_idx,
    }
    return kwargs


def jagged_unary_pointwise(func, *args, **kwargs):
    return NestedTensor(
        func(args[0]._values, *args[1:], **kwargs), **extract_kwargs(args[0])
    )


def jagged_binary_pointwise(func, *args, **kwargs):
    a, b = args[0], args[1]
    assert isinstance(a, NestedTensor) or isinstance(b, NestedTensor)

    mismatch_error_msg = (
        "cannot call binary pointwise function {} with inputs of shapes {} and {}"
    )
    # a is NT, b is NT
    if isinstance(a, NestedTensor) and isinstance(b, NestedTensor):
        # ex: (B, j0, D) + (B, j0, D)
        # ex: (B, j0, D) + (B, j0, 1)
        if raggedness_matches(a, b._size):
            return NestedTensor(
                func(a._values, b._values, *args[2:], **kwargs), **extract_kwargs(a)
            )
        raise RuntimeError(mismatch_error_msg.format(func.__name__, a._size, b._size))
    # either a is NT or b is NT at this point
    a_is_nt = isinstance(a, NestedTensor)
    extracted_kwargs = extract_kwargs(a) if a_is_nt else extract_kwargs(b)

    # === Handle broadcasting across the batch / ragged dims ===

    # Easy case: take advantage of pre-existing broadcasting logic
    # ex: (B, j0, ?, ?) + (?) -> (B, j0, ?, ?)
    # ex: (B, j0, ?, ?) + (?, ?) -> (B, j0, ?, ?)
    # ex: (B, j0, ?, ?) + (1, 1, ?, ?) -> (B, j0, ?, ?)
    nt, t = (a, b) if a_is_nt else (b, a)
    # See Note: [ Squeezing leading ones ]
    if t.dim() > nt.dim():
        raise NotImplementedError("NYI: broadcasting NT with T with larger dim")
    t_squeezed = squeeze_leading_ones(t)
    if nt.dim() >= t_squeezed.dim() + 2:
        lhs, rhs = (nt._values, t_squeezed) if a_is_nt else (t_squeezed, nt._values)
        return NestedTensor(func(lhs, rhs, *args[2:], **kwargs), **extracted_kwargs)

    # Harder case: do manual broadcasting over unbound components
    # when NT dim == non-NT dim
    # ex: (B, j0, D_0, D_1) + (B, 1, D_0, D_1) -> (B, j0, D_0, D_1)
    if a.dim() == b.dim():
        # ex: (B, j0, D_0, D_1) + (1, 1, D_0, D_1) -> should
        # be (B, j0, D_0, D_1) but not yet supported
        if a.shape[0] != b.shape[0]:
            raise RuntimeError(
                mismatch_error_msg.format(func.__name__, a.shape, b.shape)
            )

        # need to use offsets to broadcast across ragged dim properly
        # NB: inefficient fallback here; Triton codegen can help this
        # TODO: Make this work with autograd
        outputs = []
        for a_comp, b_comp in zip(a.unbind(), b.unbind()):
            outputs.append(func(a_comp, b_comp, *args[2:], **kwargs))
        new_values = torch.cat(outputs, dim=0)
        return NestedTensor(new_values, **extracted_kwargs)

    # ex: (B, j0, D_0, D_1) + (A, B, 1, D_0, D_1) -> error because this breaks the invariant
    # that ragged dim is wrt left-most batch dim
    raise RuntimeError(mismatch_error_msg.format(func.__name__, a.shape, b.shape))


def jagged_torch_function(func, *args, **kwargs):
    # SDPA has special kernels that handle nested tensors.
    # Dispatch to the correct implementation here
    if func is torch._C._nn.scaled_dot_product_attention:
        return jagged_scaled_dot_product_attention(*args, **kwargs)

    # Handle flatten() here because it's CompositeImplicit.
    if func.__name__ == "flatten":

        def _flatten_sig(input, start_dim=0, end_dim=-1):
            pass

        _, new_kwargs = normalize_function(
            _flatten_sig, args=args, kwargs=kwargs, normalize_to_only_use_kwargs=True
        )

        inp = new_kwargs.pop("input")

        # NB: stay in outer dim space because we're going to redispatch on a NT input
        start_dim = _wrap_jagged_dim(
            inp.dim(), new_kwargs["start_dim"], "flatten", convert_to_inner_dim=False
        )
        end_dim = _wrap_jagged_dim(
            inp.dim(), new_kwargs["end_dim"], "flatten", convert_to_inner_dim=False
        )

        if start_dim == end_dim:
            return inp

        product = functools.reduce(operator.mul, inp.shape[start_dim : end_dim + 1])
        new_shape = (*inp.shape[:start_dim], product, *inp.shape[end_dim + 1 :])

        return inp.reshape(*new_shape)

    raise NotImplementedError(func)


@register_jagged_func(
    [
        torch.ops.aten.is_non_overlapping_and_dense.default,
        torch.ops.aten.sym_size.default,
        torch.ops.aten.dim.default,
        torch.ops.aten.sym_numel.default,
        torch.ops.aten.sym_stride.default,
        torch.ops.aten.sym_storage_offset.default,
    ],
    "self: jt_all",
)
def tensor_attr_supported_getter(func, *args, **kwargs):
    if func == torch.ops.aten.is_non_overlapping_and_dense.default:
        return False

    if func == torch.ops.aten.sym_size.default:
        return args[0]._size

    if func == torch.ops.aten.dim.default:
        return len(args[0]._size)

    if func == torch.ops.aten.sym_numel.default:
        if args[0]._lengths is not None:
            return int(sum(args[0]._lengths) * math.prod(args[0]._size[2:]))
        return args[0]._values.numel()

    if func == torch.ops.aten.sym_stride.default:
        return args[0]._strides

    if func == torch.ops.aten.sym_storage_offset.default:
        return args[0]._values.storage_offset()


@register_jagged_func(torch.ops.prim.layout.default, "self: jt_all")
def prim_layout_default(func, *args, **kwargs):
    return torch.jagged


@register_jagged_func(
    [torch.ops.aten.size.default],
    "self: jt_all",
)
def tensor_attr_unsupported_getter(func, *args, **kwargs):
    if func == torch.ops.aten.size.default:
        raise RuntimeError(
            "NestedTensors does not support directly calling torch.ops.aten.size "
            "please use `nested_tensor.size()` instead."
        )


@register_jagged_func(torch.ops.aten.is_contiguous.default, "self: jt_all")
def is_contiguous_general(func, *args, **kwargs):
    from torch._prims_common import is_contiguous_for_memory_format

    _, new_kwargs = normalize_function(
        func, args=args, kwargs=kwargs, normalize_to_only_use_kwargs=True
    )
    inp = new_kwargs.pop("input")

    # If created from narrow() check for lengths
    if inp.lengths() is not None:
        return False

    new_kwargs["memory_format"] = new_kwargs.get(
        "memory_format", torch.contiguous_format
    )
    if new_kwargs["memory_format"] == torch.preserve_format:
        return True
    return is_contiguous_for_memory_format(inp._values, **new_kwargs)


register_jagged_func(
    torch.ops.aten.is_contiguous.memory_format, "self: jt_all, memory_format: any?"
)(is_contiguous_general)


@register_jagged_func(torch.ops.aten.linear.default, "input: jt, weight: t, bias: t?")
def linear_default(func, *args, **kwargs):
    _, new_kwargs = normalize_function(
        func, args=args, kwargs=kwargs, normalize_to_only_use_kwargs=True
    )

    inp = new_kwargs.pop("input")

    return NestedTensor(func(inp._values, **new_kwargs), **extract_kwargs(inp))


@register_jagged_func(
    torch.ops.aten.linear_backward.default,
    "self: jt, grad_output: jt, weight: t, output_mask: any",
)
def linear_backward_default(func, *args, **kwargs):
    _, new_kwargs = normalize_function(
        func, args=args, kwargs=kwargs, normalize_to_only_use_kwargs=True
    )

    inp = new_kwargs.pop("input")
    grad_output = new_kwargs.pop("grad_output")
    weight = new_kwargs.pop("weight")

    check_ragged_dim_same(func, inp, "self", grad_output, "grad_output")
    ds = NestedTensor(
        torch.mm(grad_output._values, weight), **extract_kwargs(grad_output)
    )
    dw = torch.mm(grad_output._values.T, inp._values)
    db = None  # NYI: gradient for bias, need to reduce over ragged dim
    return (ds, dw, db)


<<<<<<< HEAD
@register_jagged_func(
    torch.ops.aten._to_copy.default,
    "input: jt_all, dtype: any?, layout: any?, device: any?, pin_memory: any?, non_blocking: any?, memory_format: any?",
)
def _to_copy_default(func, *args, **kwargs):
=======
@register_jagged_func(torch.ops.aten._to_copy.default, "self: jt_all")
def to_copy_default(func, *args, **kwargs):
>>>>>>> 6c5ce4db
    _, new_kwargs = normalize_function(
        func, args=args, kwargs=kwargs, normalize_to_only_use_kwargs=True
    )

    inp: NestedTensor = new_kwargs.pop("input")
    new_layout = new_kwargs.pop("layout")
    if new_layout is None:
        new_layout = inp.layout

    if new_layout not in [torch.strided, torch.jagged]:
        raise ValueError("Nested Tensors can only have jagged and strided layouts")

    new_values = func(inp._values, **new_kwargs)

    if new_layout == torch.jagged:
        # Copy to a new Python subclass NestedTensor
        return NestedTensor(
            new_values,
            lengths=inp.lengths(),
            _ragged_idx=inp._ragged_idx,
            **extract_kwargs(inp),
        )

    # Create a new C++ NT from the Python NestedTensor
    # Start by creating metadata needed by C++ NT
    ragged_source = inp.lengths() if inp.lengths() is not None else inp.offsets().diff()
    nested_sizes = torch.empty(
        (inp.offsets().shape[0] - 1, new_values.dim()), dtype=torch.int64
    )
    non_ragged_dims = list(range(new_values.dim()))
    non_ragged_dims = (
        non_ragged_dims[: inp._ragged_idx - 1] + non_ragged_dims[inp._ragged_idx :]
    )
    nested_sizes[:, non_ragged_dims] = torch.tensor(
        inp._size[1 : inp._ragged_idx] + inp._size[inp._ragged_idx + 1 :]
    )
    nested_sizes[:, inp._ragged_idx - 1] = ragged_source
    nested_strides = torch.empty_like(nested_sizes)
    nested_strides[:, :] = torch.tensor(inp._strides[1:])
    nested_offsets = inp.offsets() * functools.reduce(
        lambda a, b: a * b, new_values.shape[1:]
    )
    nested_offsets = nested_offsets[:-1]
    return torch._nested_view_from_buffer(
        new_values.view(-1),
        nested_size=nested_sizes,
        nested_strides=nested_strides,
        offsets=nested_offsets,
    )


register_jagged_func(
    [
        torch.ops.aten.ones_like.default,
        torch.ops.aten.zeros_like.default,
        torch.ops.aten.randn_like.default,
        torch.ops.aten.detach.default,
    ],
    "self: jt_all",
)(jagged_unary_pointwise)


register_jagged_func(
    torch.ops.aten._softmax.default, "self: jt, dim: any, half_to_float: any"
)(jagged_unary_pointwise)


@register_jagged_func(
    torch.ops.aten.native_dropout.default, "self: jt, float: any, train: any?"
)
def native_dropout_default(func, *args, **kwargs):
    _, new_kwargs = normalize_function(
        func, args=args, kwargs=kwargs, normalize_to_only_use_kwargs=True
    )

    inp = new_kwargs.pop("input")
    out1, out2 = func(inp._values, **new_kwargs)
    return (
        NestedTensor(out1, **extract_kwargs(inp)),
        NestedTensor(out2, **extract_kwargs(inp)),
    )


@register_jagged_func(
    torch.ops.aten.native_dropout_backward.default,
    "grad_output: jt, mask: jt, scale: any",
)
def native_dropout_backward_default(func, *args, **kwargs):
    _, new_kwargs = normalize_function(
        func, args=args, kwargs=kwargs, normalize_to_only_use_kwargs=True
    )
    grad_output = new_kwargs.pop("grad_output")
    mask = new_kwargs.pop("mask")
    return NestedTensor(
        func(grad_output._values, mask._values, **new_kwargs),
        **extract_kwargs(grad_output),
    )


@register_jagged_func(torch.ops.aten.prod.dim_int, "self: jt, dim: any, keepdim: any?")
def prod_dim_int(func, *args, **kwargs):
    _, new_kwargs = normalize_function(
        func, args=args, kwargs=kwargs, normalize_to_only_use_kwargs=True
    )

    inp = new_kwargs.pop("input")
    # TODO: Figure out how to handle this better
    # keep_dim is required to keep it in jagged format
    if not new_kwargs["keepdim"]:
        raise RuntimeError("prod(): keepdim=True must be set for NestedTensor")
    dim = new_kwargs["dim"]
    new_kwargs["dim"] = _wrap_jagged_dim(len(inp._size), dim, "prod")

    return NestedTensor(func(inp._values, **new_kwargs), **extract_kwargs(args[0]))


@register_jagged_func(
    torch.ops.aten.split.Tensor, "self: jt, split_size: any, dim: any"
)
def split_tensor(func, *args, **kwargs):
    _, new_kwargs = normalize_function(
        func, args=args, kwargs=kwargs, normalize_to_only_use_kwargs=True
    )

    inp = new_kwargs.pop("input")

    new_kwargs["dim"] = _wrap_jagged_dim(inp.dim(), new_kwargs["dim"], "split")

    return tuple(
        NestedTensor(values=x, **extract_kwargs(inp))
        for x in func(inp._values, **new_kwargs)
    )


@register_jagged_func(
    torch.ops.aten.split_with_sizes.default, "self: jt, split_sizes: any, dim: any"
)
def split_with_sizes_default(func, *args, **kwargs):
    _, new_kwargs = normalize_function(
        func, args=args, kwargs=kwargs, normalize_to_only_use_kwargs=True
    )

    inp = new_kwargs.pop("input")

    new_kwargs["dim"] = _wrap_jagged_dim(
        inp.dim(), new_kwargs["dim"], "split_with_sizes"
    )

    return [
        NestedTensor(values=x, **extract_kwargs(inp))
        for x in func(inp._values, **new_kwargs)
    ]


@register_jagged_func(torch.ops.aten.chunk.default, "self: jt, chunks: any, dim: any?")
def chunk_default(func, *args, **kwargs):
    _, new_kwargs = normalize_function(
        func, args=args, kwargs=kwargs, normalize_to_only_use_kwargs=True
    )

    inp = new_kwargs.pop("input")

    new_kwargs["dim"] = _wrap_jagged_dim(inp.dim(), new_kwargs["dim"], "chunk")

    return [
        NestedTensor(values=x, **extract_kwargs(inp))
        for x in func(inp._values, **new_kwargs)
    ]


@register_jagged_func(torch.ops.aten.unbind.int, "self: jt_all, dim: any?")
def unbind_int(func, *args, **kwargs):
    # Note that this specializes on the length of the offsets
    _, new_kwargs = normalize_function(
        func, args=args, kwargs=kwargs, normalize_to_only_use_kwargs=True
    )

    dim = new_kwargs["dim"]
    if dim != 0:
        raise RuntimeError("unbind(): only supported for NestedTensor on dim=0")

    inp = new_kwargs.pop("input")
    values = inp.values()
    offsets = inp.offsets()
    lengths = inp.lengths()

    if inp._ragged_idx != 1:
        raise RuntimeError(
            "unbind(): only supported for NestedTensor when jagged dimension is 1"
        )

    if lengths is None:
        return torch.split(values, offsets.diff().tolist())
    return [
        values[offsets[i] : (offsets[i] + lengths[i])] for i in range(lengths.shape[0])
    ]


@register_jagged_func(torch.ops.aten.squeeze.dim, "self: jt, dim: any")
def squeeze_dim(func, *args, **kwargs):
    _, new_kwargs = normalize_function(
        func, args=args, kwargs=kwargs, normalize_to_only_use_kwargs=True
    )

    inp = new_kwargs.pop("input")
    values = inp._values

    new_kwargs["dim"] = _wrap_jagged_dim(len(inp._size), new_kwargs["dim"], "squeeze")
    return NestedTensor(func(values, **new_kwargs), **extract_kwargs(inp))


@register_jagged_func(torch.ops.aten.unsqueeze.default, "self: jt, dim: any")
def unsqueeze_default(func, *args, **kwargs):
    _, new_kwargs = normalize_function(
        func, args=args, kwargs=kwargs, normalize_to_only_use_kwargs=True
    )

    inp = new_kwargs.pop("input")
    values = inp._values

    # Account for collapsed jagged dim
    dim = new_kwargs["dim"]
    new_kwargs["dim"] = _wrap_jagged_dim(len(inp._size) + 1, dim, "unsqueeze")
    return NestedTensor(func(values, **new_kwargs), **extract_kwargs(inp))


@register_jagged_func(torch.ops.aten.cat.default, "tensors: any, dim: any")
def cat_default(func, *args, **kwargs):
    _, new_kwargs = normalize_function(
        func, args=args, kwargs=kwargs, normalize_to_only_use_kwargs=True
    )

    tensors = new_kwargs.pop("tensors")

    # Convert any non-nested to nested
    nested = [t for t in tensors if t.is_nested]
    assert len(nested) > 0
    first = nested[0]
    tensors = [t if t.is_nested else t.expand_as(first) for t in tensors]

    # Account for collapsed jagged dim
    dim = new_kwargs["dim"]
    new_kwargs["dim"] = _wrap_jagged_dim(len(first.shape), dim, "cat")

    return NestedTensor(
        func([t._values for t in tensors], **new_kwargs), **extract_kwargs(tensors[0])
    )


@register_jagged_func(torch.ops.aten.matmul.default, "self: jt, other: any")
def matmul_default(func, *args, **kwargs):
    _, new_kwargs = normalize_function(
        func, args=args, kwargs=kwargs, normalize_to_only_use_kwargs=True
    )

    inp = new_kwargs.pop("input")
    other = new_kwargs.pop("other")

    if inp.is_nested and not other.is_nested:
        return NestedTensor(
            func(inp._values, other, **new_kwargs), **extract_kwargs(inp)
        )
    elif inp.is_nested and other.is_nested:
        # BMM with equivalent ragged dims between the two inputs
        if inp.dim() > 3 and other.dim() > 3 and raggedness_matches(inp, other._size):
            return NestedTensor(func(inp._values, other._values), **extract_kwargs(inp))

    raise RuntimeError(
        f"matmul(): not supported between inputs of shapes {inp._size} and {other.shape}"
    )


@register_jagged_func(
    torch.ops.aten.expand.default, "self: jt, size: any, implicit: any?"
)
def expand_default(func, *args, **kwargs):
    _, new_kwargs = normalize_function(
        func, args=args, kwargs=kwargs, normalize_to_only_use_kwargs=True
    )

    inp = new_kwargs.pop("input")
    size = new_kwargs["size"]

    assert ("implicit" not in new_kwargs) or (not new_kwargs.pop("implicit"))
    if not raggedness_matches(inp, size):
        raise RuntimeError(f"expand(): cannot expand shape {inp._size} -> {size}")

    expand_arg = [-1, *size[2:]]
    return NestedTensor(func(inp._values, expand_arg), **extract_kwargs(inp))


@register_jagged_func(torch.ops.aten.expand_as.default, "self: t, other: jt")
def expand_as_default(func, *args, **kwargs):
    _, new_kwargs = normalize_function(
        func, args=args, kwargs=kwargs, normalize_to_only_use_kwargs=True
    )

    inp = new_kwargs.pop("input")
    other = new_kwargs.pop("other")

    return NestedTensor(func(inp, other._values), **extract_kwargs(other))


@register_jagged_func(torch.ops.aten.where.self, "condition: jt, self: jt, other: jt")
def where_self(func, *args, **kwargs):
    _, new_kwargs = normalize_function(
        func, args=args, kwargs=kwargs, normalize_to_only_use_kwargs=True
    )

    condition = new_kwargs.pop("condition")
    inp = new_kwargs.pop("input")
    other = new_kwargs.pop("other")

    assert condition._size == other._size == inp._size

    return NestedTensor(
        func(condition._values, inp._values, other._values, **new_kwargs),
        **extract_kwargs(condition),
    )


@register_jagged_func(torch.ops.aten._pin_memory.default, "self: jt, device: any?")
def _pin_memory_default(func, *args, **kwargs):
    _, new_kwargs = normalize_function(
        func, args=args, kwargs=kwargs, normalize_to_only_use_kwargs=True
    )

    inp = new_kwargs.pop("input")

    return NestedTensor(func(inp._values, **new_kwargs), **extract_kwargs(inp))


@register_jagged_func(torch.ops.aten.is_pinned.default, "self: jt, device: any?")
def is_pinned_default(func, *args, **kwargs):
    _, new_kwargs = normalize_function(
        func, args=args, kwargs=kwargs, normalize_to_only_use_kwargs=True
    )

    inp = new_kwargs.pop("input")

    return func(inp._values, **new_kwargs)


@register_jagged_func(
    torch.ops.aten.is_same_size.default, "self: jt_all, other: jt_all"
)
def is_same_size_default(func, *args, **kwargs):
    return args[0]._size == args[1]._size


@register_jagged_func(
    torch.ops.aten.sum.dim_IntList, "self: jt, dim: any?, keepdim: any?, dtype: any?"
)
def sum_dim_IntList(func, *args, **kwargs):
    # sum_dim_IntList can produce a NT or a T depending on whether the ragged dims
    # are reduced away.
    _, new_kwargs = normalize_function(
        func, args=args, kwargs=kwargs, normalize_to_only_use_kwargs=True
    )
    inp = new_kwargs.pop("input")
    assert inp._ragged_idx == 1
    new_kwargs["dim"], ragged_reduced_away = _wrap_jagged_dims(
        inp.dim(), new_kwargs["dim"], "sum"
    )

    if not ragged_reduced_away:
        return NestedTensor(func(inp._values, **new_kwargs), **extract_kwargs(inp))
    else:
        # Don't wrap because we reduced away the raggedness
        out = func(inp._values, **new_kwargs)
        if new_kwargs["keepdim"]:
            out = out.unsqueeze(0)
        return out


@register_jagged_func(
    torch.ops.aten.transpose.int, "self: jt_all, dim0: any, dim1: any"
)
def transpose_int(func, *args, **kwargs):
    _, new_kwargs = normalize_function(
        func, args=args, kwargs=kwargs, normalize_to_only_use_kwargs=True
    )

    from torch._prims_common import canonicalize_dims

    inp = new_kwargs.pop("input")
    dim0, dim1 = canonicalize_dims(inp.dim(), (new_kwargs["dim0"], new_kwargs["dim1"]))

    if inp._lengths is not None:
        raise ValueError(
            "transpose(): not supported on jagged layout nested tensor with holes"
        )

    # To support the SDPA API, inputs need to have the ragged idx transposed to dim 2
    # instead of 1, although the internal Flash and mem-effn implementations will
    # use the inputs with raggedness in dim 1.
    if dim0 == inp._ragged_idx or dim1 == inp._ragged_idx:
        if dim0 == 0 or dim1 == 0:
            raise ValueError(
                "Transpose is not supported on the batch dimension for jagged NT"
            )
        if dim0 == inp._ragged_idx:
            to_dim = dim1
        else:
            to_dim = dim0
        inp_kwargs = extract_kwargs(inp)
        inp_kwargs["_ragged_idx"] = to_dim
        return NestedTensor(
            inp.values().transpose(
                _outer_to_inner_dim(len(inp._size), dim0),
                _outer_to_inner_dim(len(inp._size), dim1),
            ),
            **inp_kwargs,
        )

    new_kwargs["dim0"] = _wrap_jagged_dim(inp.dim(), new_kwargs["dim0"], "transpose")
    new_kwargs["dim1"] = _wrap_jagged_dim(inp.dim(), new_kwargs["dim1"], "transpose")

    return NestedTensor(func(inp._values, **new_kwargs), **extract_kwargs(inp))


@register_jagged_func(
    [torch.ops.aten.view.default, torch.ops.aten._unsafe_view.default],
    "self: jt_all, size: any",
)
def view_default(func, *args, **kwargs):
    _, new_kwargs = normalize_function(
        func, args=args, kwargs=kwargs, normalize_to_only_use_kwargs=True
    )

    inp = new_kwargs.pop("input")
    size = new_kwargs.pop("size")

    if inp._ragged_idx != 1 and tuple(inp._size) != tuple(size):
        raise RuntimeError(
            f"view(): does not support ragged_idx != 1 except when inp._size == size. "
            f"inp._size is ({inp._size}) and size is ({size})."
        )

    # Ensure specified size still includes batch and ragged dims
    if len(size) < 3 or not raggedness_matches(inp, size):
        raise RuntimeError(f"view(): cannot view shape {inp._size} as {size}")

    # outer size: the size of the NT, e.g. [3, j0, 10]
    # inner size: the size of the values, e.g. [8, 10] (e.g. for offsets = [0, 3, 5, 8])
    # this function gets inner_size[inner_idx] for a given inner_idx.
    #
    # example: for outer size [a, b, c, j0, d, e, f]
    #                         assume that j0 is ragged, other are concrete integers
    #                         and ragged_idx=3
    # inner size will be      [b, c, inp._values.size(ragged_idx), d, e, f]
    # therefore:
    #    inner_size[0] = outer_size[1]
    #    inner_size[1] = outer_size[2]
    #    inner_size[0] = inp._values.size(ragged_idx - 1)
    #    inner_size[3] = outer_size[4]
    #    inner_size[4] = outer_size[5]
    def get_inner_size(inner_idx):
        nonlocal inp, size
        if inner_idx == inp._ragged_idx - 1:
            return inp._values.size(inner_idx)
        else:
            return size[inner_idx + 1]

    inner_size = [get_inner_size(i) for i in range(len(size) - 1)]

    return NestedTensor(func(inp._values, inner_size), **extract_kwargs(inp))


@register_jagged_func(
    torch.ops.aten.native_layer_norm.default,
    "input: jt, normalized_shape: any, weight: any?, bias: any?, eps: any",
)
def native_layer_norm_default(func, *args, **kwargs):
    _, new_kwargs = normalize_function(
        func, args=args, kwargs=kwargs, normalize_to_only_use_kwargs=True
    )

    inp = new_kwargs.pop("input")
    normalized_shape = new_kwargs["normalized_shape"]

    # Ensure we're not trying to normalize over the ragged dim
    if inp.dim() < 3 or (inp.dim() - len(normalized_shape)) < 2:
        raise RuntimeError(
            "layer_norm(): normalizing over ragged dim not supported for nested tensors"
        )

    output, mean, std = func(inp._values, **new_kwargs)
    return (NestedTensor(output, **extract_kwargs(inp)), mean, std)


@register_jagged_func(
    torch.ops.aten.native_layer_norm_backward.default,
    "grad_out: jt, input: jt, normalized_shape: any, mean: any, rstd: any, weight: any?, bias: any?, output_mask: any",
)
def native_layer_norm_backward_default(func, *args, **kwargs):
    _, new_kwargs = normalize_function(
        func, args=args, kwargs=kwargs, normalize_to_only_use_kwargs=True
    )
    grad_out = new_kwargs.pop("grad_out")
    inp = new_kwargs.pop("input")
    d_input, d_gamma, d_beta = func(grad_out._values, inp._values, **new_kwargs)
    if d_input is None:
        return (None, d_gamma, d_beta)

    return (NestedTensor(d_input, **extract_kwargs(inp)), d_gamma, d_beta)


@register_jagged_func(torch.ops.aten.select.int, "self: jt, dim: any, index: any")
def select_int(func, *args, **kwargs):
    _, new_kwargs = normalize_function(
        func, args=args, kwargs=kwargs, normalize_to_only_use_kwargs=True
    )

    inp = new_kwargs.pop("input")
    new_kwargs["dim"] = _wrap_jagged_dim(inp.dim(), new_kwargs["dim"], "select")

    return NestedTensor(func(inp._values, **new_kwargs), **extract_kwargs(inp))


@register_jagged_func(
    torch.ops.aten.slice.Tensor,
    "self: jt, dim: any?, start: any?, end: any?, step: any?",
)
def slice_tensor(func, *args, **kwargs):
    _, new_kwargs = normalize_function(
        func, args=args, kwargs=kwargs, normalize_to_only_use_kwargs=True
    )

    inp = new_kwargs.pop("input")
    new_kwargs["dim"] = _wrap_jagged_dim(inp.dim(), new_kwargs["dim"], "slice")

    return NestedTensor(func(inp._values, **new_kwargs), **extract_kwargs(inp))


@register_jagged_func(
    torch.ops.aten.convolution.default,
    "input: jt, weight: t, bias: t?, stride: any, padding: any, "
    "dilation: any, transposed: any, output_padding: any, groups: any",
)
def convolution_default(func, *args, **kwargs):
    _, new_kwargs = normalize_function(
        func, args=args, kwargs=kwargs, normalize_to_only_use_kwargs=True
    )

    inp = new_kwargs.pop("input")

    return NestedTensor(func(inp._values, **new_kwargs), **extract_kwargs(inp))


@register_jagged_func(
    torch.ops.aten.mean.dim, "self: jt, dim: any?, keepdim: any, dtype: any?"
)
def mean_dim(func, *args, **kwargs):
    _, new_kwargs = normalize_function(
        func, args=args, kwargs=kwargs, normalize_to_only_use_kwargs=True
    )

    inp = new_kwargs.pop("input")
    # NB: mean expects dim as a single item list of ints for some reason
    new_kwargs["dim"] = [_wrap_jagged_dim(inp.dim(), new_kwargs["dim"][0], "mean")]

    return NestedTensor(func(inp._values, **new_kwargs), **extract_kwargs(inp))


@register_jagged_func(torch.ops.aten.stack.default, "tensors: any, dim: any")
def stack_default(func, *args, **kwargs):
    _, new_kwargs = normalize_function(
        func, args=args, kwargs=kwargs, normalize_to_only_use_kwargs=True
    )

    # guaranteed this is non-empty if we got here
    tensors = new_kwargs.pop("tensors")
    for t in tensors:
        if not isinstance(t, NestedTensor):
            raise RuntimeError("stack(): expected all nested tensors inputs")

        if t.dim() != tensors[0].dim():
            raise RuntimeError(
                "stack(): expected all nested tensors to have the same dim"
            )

        if not raggedness_matches(t, tensors[0].shape):
            raise RuntimeError(
                "stack(): expected all nested tensors to have the same nested structure"
            )

    new_kwargs["dim"] = _wrap_jagged_dim(
        tensors[0].dim() + 1, new_kwargs["dim"], "stack"
    )

    return NestedTensor(
        func([t._values for t in tensors], **new_kwargs), **extract_kwargs(tensors[0])
    )


@register_jagged_func(
    torch.ops.aten.embedding.default,
    "weight: t, indices: jt, padding_idx: any?, scale_grad_by_freq: any?, sparse: any?",
)
def embedding_default(func, *args, **kwargs):
    _, new_kwargs = normalize_function(
        func, args=args, kwargs=kwargs, normalize_to_only_use_kwargs=True
    )

    # guaranteed this is non-empty if we got here
    indices = new_kwargs.pop("indices")
    weight = new_kwargs.pop("weight")

    return NestedTensor(
        func(weight, indices._values, **new_kwargs), **extract_kwargs(indices)
    )


@register_jagged_func(
    [
        torch.ops.aten.values.default,
        torch.ops.aten._nested_get_values.default,
    ],
    "self: jt_all",
)
def values_default(func, *args, **kwargs):
    _, new_kwargs = normalize_function(
        func, args=args, kwargs=kwargs, normalize_to_only_use_kwargs=True
    )

    inp = new_kwargs.pop("input")

    # TODO: Handle inference mode properly.
    # See https://github.com/pytorch/pytorch/issues/112024#issuecomment-1779554292
    return inp._values.detach()


@register_jagged_func(
    torch.ops.aten._nested_view_from_jagged.default,
    "values: t, offsets: t, dummy: jt_all, lengths: t?, ragged_idx: any?",
)
def _nested_view_from_jagged_default(func, *args, **kwargs):
    _, new_kwargs = normalize_function(
        func, args=args, kwargs=kwargs, normalize_to_only_use_kwargs=True
    )

    values, offsets, lengths = (
        new_kwargs["input"],
        new_kwargs["offsets"],
        new_kwargs["lengths"],
    )
    ragged_idx = new_kwargs["ragged_idx"]

    return NestedTensor(values, offsets, lengths=lengths, _ragged_idx=ragged_idx)


@register_jagged_func(torch.ops.aten._nested_get_offsets.default, "self: jt_all")
def _nested_get_offsets(func, *args, **kwargs):
    _, new_kwargs = normalize_function(
        func, args=args, kwargs=kwargs, normalize_to_only_use_kwargs=True
    )

    inp = new_kwargs.pop("input")
    return inp._offsets


@register_jagged_func(torch.ops.aten._nested_get_lengths.default, "self: jt_all")
def _nested_get_lengths(func, *args, **kwargs):
    _, new_kwargs = normalize_function(
        func, args=args, kwargs=kwargs, normalize_to_only_use_kwargs=True
    )

    inp = new_kwargs.pop("input")
    return inp._lengths


@register_jagged_func(torch.ops.aten._nested_get_ragged_idx.default, "self: jt_all")
def _nested_get_ragged_idx(func, *args, **kwargs):
    _, new_kwargs = normalize_function(
        func, args=args, kwargs=kwargs, normalize_to_only_use_kwargs=True
    )

    inp = new_kwargs.pop("input")
    return inp._ragged_idx<|MERGE_RESOLUTION|>--- conflicted
+++ resolved
@@ -430,16 +430,11 @@
     return (ds, dw, db)
 
 
-<<<<<<< HEAD
 @register_jagged_func(
     torch.ops.aten._to_copy.default,
     "input: jt_all, dtype: any?, layout: any?, device: any?, pin_memory: any?, non_blocking: any?, memory_format: any?",
 )
 def _to_copy_default(func, *args, **kwargs):
-=======
-@register_jagged_func(torch.ops.aten._to_copy.default, "self: jt_all")
-def to_copy_default(func, *args, **kwargs):
->>>>>>> 6c5ce4db
     _, new_kwargs = normalize_function(
         func, args=args, kwargs=kwargs, normalize_to_only_use_kwargs=True
     )
@@ -495,6 +490,7 @@
     [
         torch.ops.aten.ones_like.default,
         torch.ops.aten.zeros_like.default,
+        torch.ops.aten.empty_like.default,
         torch.ops.aten.randn_like.default,
         torch.ops.aten.detach.default,
     ],
@@ -1119,4 +1115,11 @@
     )
 
     inp = new_kwargs.pop("input")
-    return inp._ragged_idx+    return inp._ragged_idx
+
+
+@torch.ops.aten._nested_get_jagged_dummy.default.py_impl(torch._C.DispatchKey.CompositeExplicitAutograd)
+def _nested_get_jagged_dummy() -> NestedTensor:
+    return NestedTensor(
+        values=torch.randn(1, 1, device="meta"), offsets=torch.randn(1, device="meta")
+    )