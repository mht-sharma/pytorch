--- conflicted
+++ resolved
@@ -49,12 +49,7 @@
 
 def lazy_dynamo_disallow(func):
     import torch._dynamo
-<<<<<<< HEAD
     return torch._dynamo.disallow_in_graph(func)
-=======
-
-    return torch._dynamo.disable(func)
->>>>>>> c390d4c6
 
 
 @contextlib.contextmanager
@@ -100,8 +95,11 @@
     _, primals_argspec = tree_flatten(primals)
     _, tangent_argspec = tree_flatten(tangents)
     if tangent_argspec != primals_argspec:
-        raise RuntimeError(f"Expected the tangents {tangent_argspec} to have "
-                           f"the same argspec as the primals {primals_argspec}")
+        raise RuntimeError(
+            f"Expected the tangents {tangent_argspec} to have "
+            f"the same argspec as the primals {primals_argspec}"
+        )
+
 
 def _set_tensor_requires_grad(x):
     # avoid graph-break on x.requires_grad_()
@@ -1829,15 +1827,7 @@
     #   calling the folded fx graph and unflattening fx graph output
     def jvp_fn(*tangents):
         flat_tangents, tangent_argspec = tree_flatten(tangents)
-<<<<<<< HEAD
         _linearize_treespec_compare(primals, tangents)
-=======
-        if tangent_argspec != primals_argspec:
-            raise RuntimeError(
-                f"Expected the tangents {tangent_argspec} to have "
-                f"the same argspec as the primals {primals_argspec}"
-            )
->>>>>>> c390d4c6
 
         forward_ad_checks(flat_tangents)
 
