--- conflicted
+++ resolved
@@ -23,7 +23,6 @@
 from . import config
 import functools
 import logging
-
 
 
 AOT_PARTITIONER_DEBUG = config.debug_partitioner
@@ -147,27 +146,10 @@
             saved_values.remove(saved_value)
             break
 
-<<<<<<< HEAD
-def _placeholders(nodes):
-    # Avoid making an entire pass over the graph if we only care about the input placeholders
-    result = []
-    for node in nodes:
-        if node.op == 'placeholder':
-            result.append(node)
-        else:
-            break  # placeholders are all at the start of graph
-    return result
-
-
-def _extract_fwd_bwd_modules(joint_module: fx.GraphModule, saved_values, saved_sym_nodes, *, num_fwd_outputs):
-    fwd_outputs, bwd_outputs = _extract_fwd_bwd_outputs(joint_module, num_fwd_outputs=num_fwd_outputs)
-    placeholders = _placeholders(joint_module.graph.nodes)
-=======
 
 def _extract_fwd_bwd_modules(joint_module: fx.GraphModule, saved_values, saved_sym_nodes, *, num_fwd_outputs):
     fwd_outputs, bwd_outputs = _extract_fwd_bwd_outputs(joint_module, num_fwd_outputs=num_fwd_outputs)
     placeholders = joint_module.graph.find_nodes(op="placeholder")
->>>>>>> 22ba180e
     primal_inputs = [*filter(_is_primal, placeholders)]
     tangent_inputs = [*filter(_is_tangent, placeholders)]
     fwd_seed_offset_inputs = [*filter(_is_fwd_seed_offset, placeholders)]
@@ -180,12 +162,7 @@
         bwd_outputs
     )
 
-<<<<<<< HEAD
-    for node in _placeholders(bwd_graph.nodes):
-        assert node.op == 'placeholder'
-=======
     for node in bwd_graph.find_nodes(op="placeholder"):
->>>>>>> 22ba180e
         # This is to filter out saved values that don't actually end up being used by the backwards pass
         if not node.users:
             _remove_by_name(saved_values, node.name)
@@ -757,11 +734,7 @@
     recomputable_ops = set(recomputable_ops) if recomputable_ops is not None else set(default_recomputable_ops)
 
     random_ops = [aten.native_dropout, aten.rand_like, aten.randn_like]
-<<<<<<< HEAD
-    compute_intensive_ops = [aten.mm, aten.convolution, aten.convolution_backward, aten.bmm, aten.addmm, aten.upsample_bilinear2d, aten._softmax, aten._softmax_backward_data, aten.native_layer_norm, aten.native_layer_norm_backward, aten.native_batch_norm, aten.native_batch_norm_backward, aten._native_batch_norm_legit, aten._batch_norm_with_update, aten.batch_norm_backward]  # noqa: E501,B950
-=======
     compute_intensive_ops = [aten.mm, aten.convolution, aten.convolution_backward, aten.bmm, aten.addmm, aten._scaled_dot_product_flash_attention, aten._scaled_dot_product_efficient_attention, aten.upsample_bilinear2d]  # noqa: E501,B950
->>>>>>> 22ba180e
 
     fusible_ops = recomputable_ops | set(random_ops)
     if AOT_PARTITIONER_DEBUG:
