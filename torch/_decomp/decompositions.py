import functools
import numbers
import operator
import sys
from enum import Enum
from functools import partial, reduce
from itertools import chain, product
from typing import Any, Callable, cast, Iterable, List, Optional, Tuple, Union

import torch
import torch._prims as prims
import torch._prims_common as utils
import torch.nn.functional as F
from torch import sym_float, sym_int, Tensor
from torch._decomp import register_decomposition
from torch._higher_order_ops.out_dtype import out_dtype
from torch._prims_common import (
    IntLike,
    NumberType,
    suggest_memory_format,
    TensorLike,
    TensorSequenceType,
)
from torch._prims_common.wrappers import (
    _maybe_convert_to_dtype,
    _maybe_resize_out,
    _safe_copy_out,
    out_wrapper,
)
from torch.utils import _pytree as pytree
from torch.utils._pytree import tree_map

DispatchKey = torch._C.DispatchKey  # type: ignore[attr-defined]

# None of these functions are publicly accessible; get at them
# from torch._decomps
__all__: List[str] = []

aten = torch._ops.ops.aten


class Reduction(Enum):
    NONE = 0
    MEAN = 1
    SUM = 2


# This wraps a decomposition and performs various type promotion logic within it, depending on the strategy provided
# We're currently re-using ELEMENTWISE_TYPE_PROMOTION_KIND, although some of the usages are on non-elementwise ops
# Will need to validate the non-elementwise uses
def type_casts(
    f: Callable,
    type_promotion: utils.ELEMENTWISE_TYPE_PROMOTION_KIND,
    compute_dtype_only: bool = False,
):
    @functools.wraps(f)
    def inner(*args, **kwargs):
        flat_args = [
            x for x in pytree.arg_tree_leaves(*args, **kwargs) if isinstance(x, Tensor)
        ]
        computation_dtype, result_dtype = utils.elementwise_dtypes(
            *flat_args, type_promotion_kind=type_promotion
        )

        # TODO: pretty sure this is not quite right
        def increase_prec(x):
            if isinstance(x, Tensor):
                return x.to(computation_dtype)
            else:
                return x

        def decrease_prec(x):
            if isinstance(x, Tensor):
                return x.to(result_dtype)
            else:
                return x

        r = f(*tree_map(increase_prec, args), **tree_map(increase_prec, kwargs))
        if compute_dtype_only:
            return r
        else:
            return tree_map(decrease_prec, r)

    return inner


compute_only_pw_cast_for_opmath = partial(
    type_casts,
    type_promotion=utils.ELEMENTWISE_TYPE_PROMOTION_KIND.DEFAULT,
    compute_dtype_only=True,
)
pw_cast_for_opmath = partial(
    type_casts, type_promotion=utils.ELEMENTWISE_TYPE_PROMOTION_KIND.DEFAULT
)
pw_cast_for_int_to_real = partial(
    type_casts, type_promotion=utils.ELEMENTWISE_TYPE_PROMOTION_KIND.INT_TO_FLOAT
)


# This expands x until x.dim() == dim. Might be useful as an operator
def _unsqueeze_to_dim(x: Tensor, dim: int) -> Tensor:
    for _ in range(dim - x.dim()):
        x = x.unsqueeze(-1)
    return x


@register_decomposition(aten.tanh_backward)
@out_wrapper("grad_input")
@pw_cast_for_opmath
def tanh_backward(out_grad: Tensor, y: Tensor):
    return out_grad * (1 - y * y).conj_physical()


@register_decomposition(aten.sigmoid_backward)
@out_wrapper("grad_input")
@pw_cast_for_opmath
def sigmoid_backward(out_grad: Tensor, y: Tensor):
    return out_grad * (y * (1 - y)).conj_physical()


@register_decomposition(aten.softplus_backward)
@out_wrapper("grad_input")
@pw_cast_for_opmath
def softplus_backward(out_grad: Tensor, x: Tensor, beta: float, threshold: float):
    z = (x * beta).exp()
    return torch.where((x * beta) > threshold, out_grad, out_grad * z / (z + 1.0))


@register_decomposition(aten.elu_backward)
@out_wrapper("grad_input")
@pw_cast_for_opmath
def elu_backward(
    grad_output: Tensor,
    alpha: float,
    scale: float,
    input_scale: float,
    is_result: bool,
    self_or_result: Tensor,
):
    negcoef = alpha * scale
    poscoef = scale
    negiptcoef = input_scale
    if is_result:
        return torch.where(
            self_or_result <= 0,
            grad_output * negiptcoef * (self_or_result + negcoef),
            grad_output * poscoef,
        )
    else:
        return torch.where(
            self_or_result <= 0,
            grad_output * negiptcoef * negcoef * torch.exp(self_or_result * negiptcoef),
            grad_output * poscoef,
        )


@register_decomposition([aten.fill.Scalar])
def fill_scalar(self, value):
    return torch.full_like(self, value)


@register_decomposition([aten.fill.Tensor])
def fill_tensor(self, value: Tensor):
    torch._check(
        value.dim() == 0,
        lambda: f"fill only supports 0-dimension value tensor but got tensor with {value.dim()} dimensions",
    )
    return aten.copy(self, value)


@register_decomposition(aten.hardsigmoid)
@out_wrapper()
@pw_cast_for_opmath
def hardsigmoid(self: Tensor) -> Tensor:
    return torch.clamp(torch.clamp(self + 3, min=0), max=6) / 6


@register_decomposition(aten.hardsigmoid_backward)
@out_wrapper("grad_input")
@pw_cast_for_opmath
def hardsigmoid_backward(grad_output: Tensor, self: Tensor):
    return torch.where(
        (self > -3.0) & (self < 3.0),
        grad_output * (1.0 / 6.0),
        0.0,
    )


@register_decomposition(aten.hardtanh_backward)
@out_wrapper("grad_input")
def hardtanh_backward(
    grad_output: Tensor, self: Tensor, min_val: float, max_val: float
):
    return torch.where((self <= min_val) | (self >= max_val), 0.0, grad_output)


@register_decomposition(aten.hardswish)
@out_wrapper()
@pw_cast_for_opmath
def hardswish(self: Tensor) -> Tensor:
    return self * torch.clamp(torch.clamp(self + 3, min=0), max=6) / 6


@register_decomposition(aten.hardswish_backward)
@out_wrapper()
@pw_cast_for_opmath
def hardswish_backward(grad_output: Tensor, self: Tensor) -> Tensor:
    return torch.where(
        self < -3,
        0.0,
        torch.where(self <= 3, grad_output * ((self / 3) + 0.5), grad_output),
    )


@register_decomposition(aten.threshold_backward)
@out_wrapper("grad_input")
def threshold_backward(grad_output: Tensor, self: Tensor, threshold: float):
    return torch.where(self <= threshold, 0, grad_output)


@register_decomposition(aten.leaky_relu_backward)
@out_wrapper("grad_input")
@pw_cast_for_opmath
def leaky_relu_backward(
    grad_output: Tensor, self: Tensor, negative_slope: float, self_is_result: bool
):
    return torch.where(self > 0, grad_output, grad_output * negative_slope)


@register_decomposition(aten.gelu_backward)
@out_wrapper("grad_input")
@pw_cast_for_opmath
def gelu_backward(grad: Tensor, self: Tensor, approximate: str = "none"):
    M_SQRT2 = 1.41421356237309504880
    M_SQRT1_2 = 0.70710678118654752440
    M_2_SQRTPI = 1.12837916709551257390
    if approximate == "tanh":
        kBeta = M_SQRT2 * M_2_SQRTPI * 0.5
        kKappa = 0.044715
        x_sq = self * self
        x_cube = x_sq * self
        inner = kBeta * (self + kKappa * x_cube)
        tanh_inner = torch.tanh(inner)

        left = 0.5 * self
        right = 1 + tanh_inner

        left_derivative = 0.5 * right

        tanh_derivative = 1 - tanh_inner * tanh_inner
        inner_derivative = kBeta * (1 + 3 * kKappa * x_sq)
        right_derivative = left * tanh_derivative * inner_derivative

        return grad * (left_derivative + right_derivative)
    else:
        kAlpha = M_SQRT1_2
        kBeta = M_2_SQRTPI * M_SQRT1_2 * 0.5
        cdf = 0.5 * (1 + torch.erf(self * kAlpha))
        pdf = kBeta * torch.exp(self * self * -0.5)
        return grad * (cdf + self * pdf)


@register_decomposition(aten.mish_backward)
@pw_cast_for_opmath
def mish_backward(grad_output: Tensor, input: Tensor):
    input_tanh_softplus = torch.tanh(F.softplus(input))
    input_sigmoid = torch.sigmoid(input)
    out = input * input_sigmoid * (1 - input_tanh_softplus * input_tanh_softplus)
    return grad_output * (input_tanh_softplus + out)


@register_decomposition(aten.silu)
@out_wrapper()
@pw_cast_for_opmath
def silu(self: Tensor) -> Tensor:
    return self * torch.sigmoid(self)


@register_decomposition(aten.silu_backward)
@out_wrapper("grad_input")
@pw_cast_for_opmath
def silu_backward(grad_output: Tensor, self: Tensor) -> Tensor:
    sigmoid = 1 / (1 + torch.exp(-self))
    return grad_output * sigmoid * (1 + self * (1 - sigmoid))


@register_decomposition(aten._prelu_kernel)
def _prelu_kernel(self: Tensor, weight: Tensor) -> Tensor:
    return torch.where(self > 0, self, weight * self)


@register_decomposition(aten._prelu_kernel_backward)
def _prelu_kernel_backward(
    grad_output: Tensor,
    self: Tensor,
    weight: Tensor,
) -> Tuple[Tensor, Tensor]:
    input_grad = torch.where(self > 0, grad_output, weight * grad_output)
    weight_grad = torch.where(self > 0, 0.0, self * grad_output)
    return (input_grad, weight_grad)


@register_decomposition(aten.rrelu_with_noise)
@aten.rrelu_with_noise.default.py_impl(DispatchKey.AutogradCUDA)
@out_wrapper()
@pw_cast_for_opmath
def rrelu_with_noise(
    self: Tensor,
    noise: Tensor,
    lower: float = 0.125,
    upper: float = 0.3333333333333333,
    training: bool = False,
    generator: Optional[torch.Generator] = None,
) -> Tensor:
    assert generator is None
    if training:
        not_positive = self <= 0
        r = aten.uniform(self, lower, upper)
        output = torch.where(not_positive, self * r, self)
        noise.copy_(torch.where(not_positive, r, 1))
        return output
    else:
        negative_slope = (lower + upper) / 2
        return aten.leaky_relu(self, negative_slope)


@register_decomposition(aten.rrelu_with_noise_)
@aten.rrelu_with_noise_.default.py_impl(DispatchKey.AutogradCUDA)
@pw_cast_for_opmath
def rrelu_with_noise_(
    self: Tensor,
    noise: Tensor,
    lower: float,
    upper: float,
    training: bool = False,
    generator: Optional[torch.Generator] = None,
) -> Tensor:
    return self.copy_(rrelu_with_noise(self, noise, lower, upper, training, generator))


@register_decomposition(aten.rrelu_with_noise_backward)
@out_wrapper()
@pw_cast_for_opmath
def rrelu_with_noise_backward(
    grad_output: Tensor,
    self: Tensor,
    noise: Tensor,
    lower: float,
    upper: float,
    training: bool,
    self_is_result: bool,
) -> Tensor:
    if training and upper - lower > 1e-6:
        return grad_output.mul(noise)
    else:
        negative_slope = (lower + upper) / 2
        return aten.leaky_relu_backward(
            grad_output, self, negative_slope, self_is_result
        )


@register_decomposition(aten.log_sigmoid_backward)
@out_wrapper("grad_input")
@pw_cast_for_opmath
def log_sigmoid_backward(grad_output: Tensor, self: Tensor, buffer: Tensor) -> Tensor:
    in_negative = self < 0
    max_deriv = torch.where(in_negative, 1, 0)
    sign = torch.where(in_negative, 1, -1)
    z = torch.exp(-torch.abs(self))
    return grad_output * (max_deriv - sign * (z / (1 + z)))
    # CPU has a special formula that uses buffer, but disabled for convenience sake
    # return (max_deriv - sign * (buffer / (1 + buffer))) * grad_output


def apply_loss_reduction(loss: Tensor, reduction: int):
    if reduction == Reduction.MEAN.value:
        return torch.mean(loss)
    elif reduction == Reduction.SUM.value:
        return torch.sum(loss)
    else:
        return loss


def to_real_dtype(dtype: torch.dtype):
    if dtype == torch.complex32:
        return torch.float16
    elif dtype == torch.complex64:
        return torch.float32
    elif dtype == torch.complex128:
        return torch.float64


# TODO: None of these loss castings are quite correct, see
# https://github.com/pytorch/pytorch/issues/76870. Also, the ATen kernels
# perform the pointwise portion in opmath, but don't maintain it between the
# pointwise portion and the reduction


@register_decomposition(aten.mse_loss)
@out_wrapper()
@pw_cast_for_opmath
def mse_loss(
    self: Tensor, target: Tensor, reduction: int = Reduction.MEAN.value
) -> Tensor:
    loss = (self - target) ** 2
    return apply_loss_reduction(loss, reduction)


@register_decomposition(aten.mse_loss_backward)
@out_wrapper("grad_input")
@pw_cast_for_opmath
def mse_loss_backward(
    grad_output: Tensor, input: Tensor, target: Tensor, reduction: int
):
    norm = 2.0 / input.numel() if reduction == Reduction.MEAN.value else 2.0
    return norm * (input - target) * grad_output


@register_decomposition(aten.smooth_l1_loss)
@out_wrapper()
@pw_cast_for_opmath
def smooth_l1_loss(
    self: Tensor,
    target: Tensor,
    reduction: int = Reduction.MEAN.value,
    beta: float = 1.0,
):
    loss = (self - target).abs()
    loss = torch.where(loss < beta, 0.5 * loss**2 / beta, loss - 0.5 * beta)
    return apply_loss_reduction(loss, reduction)


@register_decomposition(aten.smooth_l1_loss_backward.default)
@pw_cast_for_opmath
def smooth_l1_loss_backward(
    grad_output: Tensor, self: Tensor, target: Tensor, reduction: int, beta: float
):
    norm = 1.0 / self.numel() if reduction == Reduction.MEAN.value else 1.0
    x = self - target
    abs_x = torch.abs(x)
    norm_grad = norm * grad_output
    return torch.where(
        abs_x < beta,
        norm_grad * x / beta,
        norm_grad * torch.sign(x),
    )


@register_decomposition(aten.smooth_l1_loss_backward.grad_input)
@pw_cast_for_opmath
def smooth_l1_loss_backward_out(
    grad_output: Tensor,
    self: Tensor,
    target: Tensor,
    reduction: int,
    beta: float,
    grad_input: Tensor,
):
    result = smooth_l1_loss_backward(grad_output, self, target, reduction, beta)
    _maybe_resize_out(grad_input, result.shape)
    return _safe_copy_out(copy_from=result, copy_to=grad_input, exact_dtype=True)


@register_decomposition(aten.huber_loss_backward.default)
@pw_cast_for_opmath
def huber_loss_backward(
    grad_output: Tensor, self: Tensor, target: Tensor, reduction: int, delta: float
):
    norm = 1.0 / self.numel() if reduction == Reduction.MEAN.value else 1.0
    x = self - target
    return torch.where(
        x < -delta,
        -norm * grad_output * delta,
        torch.where(x > delta, norm * grad_output * delta, norm * x * grad_output),
    )


# We cannot use @out_wrapper() here, because the output tensor is not named 'out', it's 'grad_input'
@register_decomposition(aten.huber_loss_backward.out)
@pw_cast_for_opmath
def huber_loss_backward_out(
    grad_output: Tensor,
    self: Tensor,
    target: Tensor,
    reduction: int,
    delta: float,
    grad_input: Tensor,
):
    result = huber_loss_backward(grad_output, self, target, reduction, delta)
    _maybe_resize_out(grad_input, result.shape)
    return _safe_copy_out(copy_from=result, copy_to=grad_input, exact_dtype=True)


def _nll_loss_backward(
    grad_output: Tensor,
    self: Tensor,
    target: Tensor,
    weight: Optional[Tensor],
    reduction: int,
    ignore_index: int,
    total_weight: Tensor,
) -> Tensor:
    channel_dim = 0 if self.dim() < 2 else 1
    if reduction == Reduction.MEAN.value:
        grad_output = grad_output / total_weight

    target = target.unsqueeze(channel_dim)
    safe_target = torch.where(target != ignore_index, target, 0)
    grad_input = torch.zeros_like(self)
    grad_input = torch.scatter(grad_input, channel_dim, safe_target, -1.0)

    if grad_input.dim() > grad_output.dim() > 0:
        grad_output = grad_output.unsqueeze(channel_dim)

    if weight is not None:
        new_shape = [1 for _ in range(self.dim())]
        new_shape[channel_dim] = weight.shape[0]
        weight = weight.reshape(new_shape)
        grad_output = grad_output * weight

    grad_output = torch.where(target != ignore_index, grad_output, 0)

    return grad_input * grad_output


@register_decomposition(aten.glu_backward)
@out_wrapper("grad_input")
@pw_cast_for_opmath
def glu_backward(grad_output: Tensor, self: Tensor, dim: int) -> Tensor:
    assert self.dim() > 0, "glu does not support 0-dimensional tensors"
    wrap_dim = utils.canonicalize_dim(self.dim(), dim)
    nIn = self.size(wrap_dim)
    assert (
        nIn % 2 == 0
    ), f"Halving dimension must be even, but dimension {wrap_dim} is size {nIn}"
    inputSize = nIn // 2
    firstHalf = self.narrow(wrap_dim, 0, inputSize)
    secondHalf = self.narrow(wrap_dim, inputSize, inputSize)
    gradInputFirstHalf = torch.sigmoid(secondHalf)
    gradInputSecondHalf = (
        (1.0 - gradInputFirstHalf) * gradInputFirstHalf * firstHalf * grad_output
    )
    gradInputFirstHalf = gradInputFirstHalf * grad_output
    return torch.cat([gradInputFirstHalf, gradInputSecondHalf], dim=wrap_dim)


@register_decomposition(aten.nll_loss_backward)
@out_wrapper("grad_input")
def nll_loss_backward(
    grad_output: Tensor,
    self: Tensor,
    target: Tensor,
    weight: Optional[Tensor],
    reduction: int,
    ignore_index: int,
    total_weight: Tensor,
) -> Tensor:
    assert 0 <= self.dim() <= 2, "input tensor should be 1D or 2D"
    assert (
        target.dim() <= 1
    ), "0D or 1D target tensor expected, multi-target not supported"

    no_batch_dim = self.dim() == 1 and target.dim() == 0
    assert no_batch_dim or (
        self.shape[0] == target.shape[0]
    ), f"size mismatch (got input: {self.shape}, target: {target.shape})"
    assert total_weight.numel() == 1, (
        "expected total_weight to be a single element tensor, got: ",
        f"{total_weight.shape} ({total_weight.numel()} elements)",
    )

    assert (
        weight is None or weight.numel() == self.shape[-1]
    ), "weight tensor should be defined either for all or no classes"

    if reduction == Reduction.NONE.value and self.dim() == 2:
        assert grad_output.dim() == 1 and grad_output.shape[0] == self.shape[0], (
            f"Expected a tensor of dimension 1 and tensor.size[0] == {self.shape[0]} but "
            f"got: dimension {grad_output.dim()} and tensor.size[0] == {grad_output.shape[0]}"
        )
    else:
        assert (
            grad_output.dim() <= 1 and grad_output.numel() == 1
        ), f"Expected a single element grad_output tensor, but got: {grad_output.shape}"

    return _nll_loss_backward(
        grad_output, self, target, weight, reduction, ignore_index, total_weight
    )


@register_decomposition(aten.nll_loss2d_backward)
@out_wrapper("grad_input")
def nll_loss2d_backward(
    grad_output: Tensor,
    self: Tensor,
    target: Tensor,
    weight: Optional[Tensor],
    reduction: int,
    ignore_index: int,
    total_weight: Tensor,
) -> Tensor:
    assert (
        self.dim() == 4
    ), f"only batches of spatial inputs supported (4D tensors), but got input of dimension: {self.dim()}"

    assert (
        target.dim() == 3
    ), f"only batches of spatial targets supported (3D tensors) but got targets of dimension: {target.dim()}"

    assert (
        self.shape[0] == target.shape[0]
        and self.shape[2] == target.shape[1]
        and self.shape[3] == target.shape[2]
    ), f"size mismatch (got input: {self.shape}, target: {target.shape}"

    assert total_weight.numel() == 1, (
        "expected total_weight to be a single element tensor, "
        f"got: {total_weight.shape} ( {total_weight.numel()}, elements)"
    )

    return _nll_loss_backward(
        grad_output, self, target, weight, reduction, ignore_index, total_weight
    )


@register_decomposition(aten.binary_cross_entropy)
@out_wrapper()
@pw_cast_for_opmath
def binary_cross_entropy(
    self: Tensor,
    target: Tensor,
    weight: Optional[Tensor] = None,
    reduction: int = Reduction.MEAN.value,
) -> Tensor:
    # We cannot currently model this without introducing data-dependent control flow
    # TORCH_CHECK(
    #     (input_val >= 0) && (input_val <= 1),
    #     "all elements of input should be between 0 and 1"
    # )
    loss = (target - 1) * torch.maximum(
        torch.log1p(-self), self.new_full((), -100)
    ) - target * torch.maximum(torch.log(self), self.new_full((), -100))
    if weight is not None:
        loss = loss * weight
    return apply_loss_reduction(loss, reduction)


@register_decomposition(aten.binary_cross_entropy_backward)
@out_wrapper("grad_input")
@pw_cast_for_opmath
def binary_cross_entropy_backward(
    grad_output: Tensor,
    self: Tensor,
    target: Tensor,
    weight: Optional[Tensor] = None,
    reduction: int = Reduction.MEAN.value,
) -> Tensor:
    EPSILON = 1e-12
    result = grad_output * (self - target) / torch.clamp(self * (1 - self), min=EPSILON)
    if weight is not None:
        result = result * weight
    if reduction == Reduction.MEAN.value:
        result = result / self.numel()
    return result


@register_decomposition(aten.soft_margin_loss)
@out_wrapper()
@pw_cast_for_opmath
def soft_margin_loss(
    input: Tensor,
    target: Tensor,
    reduction: int = Reduction.MEAN.value,
) -> Tensor:
    loss = torch.log1p(torch.exp(-input * target))
    return apply_loss_reduction(loss, reduction)


@register_decomposition(aten.soft_margin_loss_backward)
@out_wrapper("grad_input")
@pw_cast_for_opmath
def soft_margin_loss_backward(
    grad_output: Tensor,
    self: Tensor,
    target: Tensor,
    reduction: int = Reduction.MEAN.value,
) -> Tensor:
    grad_input = target * grad_output * (torch.sigmoid(target * self) - 1)
    if reduction == Reduction.MEAN.value:
        grad_input = grad_input / self.numel()
    return grad_input


@register_decomposition(aten.dist)
@out_wrapper()
def dist(input: Tensor, other: Tensor, p: float = 2):
    return aten.norm(input - other, p=p)


@register_decomposition(aten._euclidean_dist)
@out_wrapper()
def _euclidean_dist(x1: Tensor, x2: Tensor) -> Tensor:
    x1_norm = x1.pow(2).sum(-1, True)
    x1_pad = torch.ones_like(x1_norm, memory_format=torch.contiguous_format)
    x2_norm = x2.pow(2).sum(-1, True)
    x2_pad = torch.ones_like(x2_norm, memory_format=torch.contiguous_format)
    x1_ = torch.cat([x1.mul(-2), x1_norm, x1_pad], -1)
    x2_ = torch.cat([x2, x2_pad, x2_norm], -1)
    result = x1_.matmul(x2_.mT)
    return result.clamp_min(0).sqrt()


@register_decomposition(aten.slice_backward)
@out_wrapper()
def slice_backward(
    grad_output: Tensor,
    input_sizes: List[int],
    dim: int,
    start: int,
    end: int,
    step: int,
):
    grad_input = grad_output.new_zeros(input_sizes)
    return torch.slice_scatter(grad_input, grad_output, dim, start, end, step)


@register_decomposition(aten.slice.Tensor)
def slice_forward(
    # Tensor(a) self, int dim=0, SymInt? start=None, SymInt? end=None, SymInt step=1
    self: Tensor,
    dim: int = 0,
    start: Optional[int] = None,
    end: Optional[int] = None,
    step: int = 1,
):
    ndim = self.dim()
    if ndim == 0:
        raise RuntimeError("slice() cannot be applied to a 0-dim tensor.")
    dim = utils.canonicalize_dim(self.dim(), dim)
    sizes = list(self.size())
    strides = list(self.stride())

    if step <= 0:
        raise RuntimeError("slice step must be positive")

    start_val = start if start is not None else 0
    end_val = end if end is not None else sys.maxsize  # 2^63 – 1

    if start_val < 0:
        start_val += sizes[dim]

    if end_val < 0:
        end_val += sizes[dim]

    if start_val < 0:
        start_val = 0
    elif start_val > sizes[dim]:
        start_val = sizes[dim]

    if end_val < start_val:
        end_val = start_val
    elif end_val > sizes[dim]:
        end_val = sizes[dim]

    storage_offset = self.storage_offset() + start_val * strides[dim]
    len = end_val - start_val
    sizes[dim] = (len + step - 1) // step
    strides[dim] *= step

    if self.is_quantized:
        raise NotImplementedError(
            "Slice decomposition for quantized tensors aren't implemented"
        )
    else:
        return self.as_strided(sizes, strides, storage_offset)


@register_decomposition(aten.select_backward)
@out_wrapper()
def select_backward(grad_output: Tensor, input_sizes: List[int], dim: int, index: int):
    grad_input = grad_output.new_zeros(input_sizes)
    return torch.select_scatter(grad_input, grad_output, dim, index)


@register_decomposition(aten.diagonal_backward)
@out_wrapper()
def diagonal_backward(
    grad_output: Tensor, input_sizes: List[int], offset: int, dim1: int, dim2: int
):
    grad_input = grad_output.new_zeros(input_sizes)
    return torch.diagonal_scatter(grad_input, grad_output, offset, dim1, dim2)


def _cast_grad_to_input_dtype(
    grad_output: Tensor, grad_input: Tensor, input_dtype: torch.dtype
):
    if grad_output.dtype != input_dtype:
        grad_input = grad_input.to(input_dtype)
    return grad_input


@register_decomposition(aten._softmax_backward_data)
@out_wrapper("grad_input")
@compute_only_pw_cast_for_opmath
def _softmax_backward_data(
    grad_output: Tensor, output: Tensor, dim: int, input_dtype: torch.dtype
):
    new_grad_output = grad_output * output
    grad_input = new_grad_output - output * torch.sum(
        new_grad_output, dim=dim, keepdim=True
    )

    # CPU kernel doesn't respect input_dtype, but following check doesn't work for meta tensor
    # if grad_output.device == torch.device("cpu"):
    #     return grad_input.contiguous()

    return _cast_grad_to_input_dtype(grad_output, grad_input, input_dtype).contiguous()


@register_decomposition(aten._log_softmax_backward_data)
@out_wrapper()
@compute_only_pw_cast_for_opmath
def _log_softmax_backward_data(
    grad_output: Tensor, output: Tensor, dim: int, input_dtype: torch.dtype
):
    grad_input = grad_output - torch.exp(output) * torch.sum(
        grad_output, dim=dim, keepdim=True
    )
    return _cast_grad_to_input_dtype(grad_output, grad_input, input_dtype)


def _im2col_col2im_indices_along_dim(
    input_d, kernel_d, dilation_d, padding_d, stride_d, device
):
    """Utility function to implement im2col and col2im"""
    blocks_d = input_d + padding_d * 2 - dilation_d * (kernel_d - 1)

    arange_kw = partial(torch.arange, dtype=torch.int64, device=device)

    # Stride kernel over input and find starting indices along dim d
    blocks_d_indices = arange_kw(0, blocks_d, stride_d).unsqueeze(0)

    # Apply dilation on kernel and find its indices along dim d
    kernel_grid = arange_kw(0, kernel_d * dilation_d, dilation_d).unsqueeze(-1)

    # Broadcast and add kernel starting positions (indices) with
    # kernel_grid along dim d, to get block indices along dim d
    return blocks_d_indices + kernel_grid


@register_decomposition(aten.im2col)
@out_wrapper()
def im2col(
    input: Tensor,
    kernel_size: List[int],
    dilation: List[int],
    padding: List[int],
    stride: List[int],
) -> Tensor:
    torch._check(len(kernel_size) == 2, lambda: "im2col(): only 2D kernel supported")
    torch._check(len(dilation) == 2, lambda: "im2col(): only 2D dilation supported")
    torch._check(len(padding) == 2, lambda: "im2col(): only 2D padding supported")
    torch._check(len(stride) == 2, lambda: "im2col(): only 2D stride supported")

    def check_positive(param, param_name, strict=True):
        cond = all(p > 0 for p in param) if strict else all(p >= 0 for p in param)
        torch._check(
            cond, lambda: "{param_name} should be greater {'than' zero, but got {param}"
        )

    check_positive(kernel_size, "kernel_size")
    check_positive(dilation, "dilation")
    check_positive(dilation, "padding", strict=False)
    check_positive(stride, "stride")

    shape = input.shape
    ndim = len(shape)
    torch._check(
        ndim in (3, 4) and all(d != 0 for d in shape[-3:]),
        lambda: "Expected 3D or 4D (batch mode) tensor for input with possible 0 batch size "
        f"and non-zero dimensions, but got: {tuple(shape)}",
    )
    output_size = tuple(
        1 + (out + 2 * pad - dil * (ker - 1) - 1) // st
        for out, pad, dil, ker, st in zip(
            shape[-2:], padding, dilation, kernel_size, stride
        )
    )
    torch._check(
        all(c > 0 for c in output_size),
        lambda: f"Given an input with spacial size {tuple(shape[-2:])}, "
        f"kernel_size={kernel_size}, dilation={dilation}, "
        f"padding={padding}, stride={stride}, "
        "the calculated shape of the array of sliding blocks "
        f"is {output_size}, but its components must be at least one.",
    )
    batched_input = ndim == 4
    if not batched_input:
        input = input.unsqueeze(0)

    batch_dim, channel_dim, input_h, input_w = input.shape

    stride_h, stride_w = stride
    padding_h, padding_w = padding
    dilation_h, dilation_w = dilation
    kernel_h, kernel_w = kernel_size

    blocks_row_indices = _im2col_col2im_indices_along_dim(
        input_h, kernel_h, dilation_h, padding_h, stride_h, input.device
    )
    blocks_col_indices = _im2col_col2im_indices_along_dim(
        input_w, kernel_w, dilation_w, padding_w, stride_w, input.device
    )

    # Note that F.pad takes (padding_left, padding_right, padding_top, padding_bottom)
    # ugh
    padded_input = F.pad(input, (padding_w, padding_w, padding_h, padding_h))

    blocks_row_indices = blocks_row_indices.unsqueeze(-1).unsqueeze(-1)
    output = padded_input[:, :, blocks_row_indices, blocks_col_indices]
    output = output.permute(0, 1, 2, 4, 3, 5)
    num_blocks_row = blocks_row_indices.size(1)
    num_blocks_col = blocks_col_indices.size(1)
    output = output.reshape(
        batch_dim, channel_dim * kernel_h * kernel_w, num_blocks_row * num_blocks_col
    )

    if not batched_input:
        output = output.squeeze(0)
    return output


@register_decomposition(aten.col2im)
@out_wrapper()
@pw_cast_for_opmath
def col2im(
    input: Tensor,
    output_size: List[int],
    kernel_size: List[int],
    dilation: List[int],
    padding: List[int],
    stride: List[int],
) -> Tensor:
    torch._check(len(output_size) == 2, lambda: "only 2D output_size supported")
    torch._check(len(kernel_size) == 2, lambda: "only 2D kernel supported")
    torch._check(len(dilation) == 2, lambda: "only 2D dilation supported")
    torch._check(len(padding) == 2, lambda: "only 2D padding supported")
    torch._check(len(stride) == 2, lambda: "only 2D stride supported")

    def check_positive(param, param_name, strict=True):
        cond = all(p > 0 for p in param) if strict else all(p >= 0 for p in param)
        torch._check(
            cond, lambda: "{param_name} should be greater than zero, but got {param}"
        )

    check_positive(kernel_size, "kernel_size")
    check_positive(dilation, "dilation")
    check_positive(padding, "padding", strict=False)
    check_positive(stride, "stride")
    check_positive(output_size, "output_size")

    shape = input.shape
    ndim = len(shape)
    torch._check(
        ndim in (2, 3) and all(d != 0 for d in shape[-2:]),
        lambda: "Expected 2D or 3D (batch mode) tensor for input with possible 0 batch size "
        f"and non-zero dimensions, but got: {tuple(shape)}",
    )
    prod_kernel_size = kernel_size[0] * kernel_size[1]
    torch._check(
        shape[-2] % prod_kernel_size == 0,
        lambda: "Expected size of input's first non-batch dimension to be divisible by the "
        f"product of kernel_size, but got input.shape[-2] = {shape[-2]} and "
        f"kernel_size={kernel_size}",
    )
    col = [
        1 + (out + 2 * pad - dil * (ker - 1) - 1) // st
        for out, pad, dil, ker, st in zip(
            output_size, padding, dilation, kernel_size, stride
        )
    ]
    L = col[0] * col[1]
    torch._check(
        shape[-1] == L,
        lambda: f"Given output_size={output_size}, kernel_size={kernel_size}, "
        f"dilation={dilation}, padding={padding}, stride={stride}, "
        f"expected input.size(-1) to be {L} but got {shape[-1]}.",
    )
    torch._check(
        L > 0,
        lambda: f"Given output_size={output_size}, kernel_size={kernel_size}, "
        f"dilation={dilation}, padding={padding}, stride={stride}, "
        f"expected input.size(-1) to be {L} but got {shape[-1]}.",
    )
    batched_input = ndim == 3
    if not batched_input:
        input = input.unsqueeze(0)

    shape = input.shape

    out_h, out_w = output_size
    stride_h, stride_w = stride
    padding_h, padding_w = padding
    dilation_h, dilation_w = dilation
    kernel_h, kernel_w = kernel_size

    # col2im is defined as the backwards of im2col, so we differentiate its decomposition by hand
    input = input.reshape([shape[0], shape[1] // prod_kernel_size] + kernel_size + col)
    input = input.permute(0, 1, 2, 4, 3, 5)

    indices_row = _im2col_col2im_indices_along_dim(
        out_h, kernel_h, dilation_h, padding_h, stride_h, input.device
    )
    indices_row = _unsqueeze_to_dim(indices_row, 4)
    indices_col = _im2col_col2im_indices_along_dim(
        out_w, kernel_w, dilation_w, padding_w, stride_w, input.device
    )

    output_padded_size = [o + 2 * p for o, p in zip(output_size, padding)]
    output = input.new_zeros(
        [shape[0], shape[1] // prod(kernel_size)] + output_padded_size
    )
    idx = (None, None, indices_row, indices_col)
    output = aten._unsafe_index_put(output, idx, input, accumulate=True)
    output = F.pad(output, (-padding_w, -padding_w, -padding_h, -padding_h))

    if not batched_input:
        output = output.squeeze(0)
    return output


@register_decomposition(aten.native_dropout_backward)
@out_wrapper()
def native_dropout_backward(grad_output: Tensor, mask: Tensor, scale: float):
    # According to the CUDA kernel implementation we should have this test;
    # but it seems to fail tests!
    # torch._check(mask.dtype == torch.bool, lambda: f"Mask should be Bool Scalar Type {mask.dtype}")

    # Mimicking CUDA kernel's behavior for output stride: output follow input's memory format
    # This different from TensorIterator's behavior
    r = (grad_output * (mask.type_as(grad_output) * scale)).clone(
        memory_format=utils.suggest_memory_format(grad_output)
    )
    return r


@register_decomposition(aten.unfold_backward)
@out_wrapper()
def unfold_backward(
    grad: Tensor, input_size: List[int], dimension: int, size: int, step: int
) -> Tensor:
    if len(input_size) == 0:
        return torch.squeeze_copy(grad, 0)
    dim = utils.canonicalize_dim(len(input_size), dimension)
    idx = torch.arange(input_size[dim], device=grad.device, dtype=torch.int32)
    idx = idx.unfold(0, size, step).flatten()
    grad = grad.movedim(-1, dim + 1).flatten(dim, dim + 1)
    # nb. At the moment this generates two kernels in triton
    # It could potentially be fused into one call to scatter_reduce,
    # in the case step <= size provided scatter_reduce generates 1 kernel
    grad_input = grad.new_zeros(input_size)
    index = (None,) * dim + (idx,)
    return aten._unsafe_index_put(grad_input, index, grad, accumulate=True).contiguous()


@register_decomposition(aten.logit_backward.default)
@pw_cast_for_opmath
def logit_backward(
    grad_output: Tensor, self: Tensor, eps: Optional[float] = None
) -> Tensor:
    if eps is not None:
        lo = eps
        hi = 1.0 - lo
        return torch.where(
            torch.logical_and(self >= lo, self <= hi),
            grad_output / (self * (1.0 - self)),
            0.0,
        )
    else:
        return torch.where(
            torch.logical_and(self >= 0.0, self <= 1.0),
            grad_output / (self * (1.0 - self)),
            self.new_full((), float("nan")),
        )


@register_decomposition(aten.dropout)
@aten.dropout.default.py_impl(DispatchKey.CompositeImplicitAutograd)
@aten.dropout.default.py_impl(DispatchKey.Autograd)
def dropout(input: Tensor, p: float, train: Optional[bool]):
    if train and p != 0:
        return aten.native_dropout(input, p, train)[0]
    else:
        return input.clone()


@register_decomposition(aten.native_dropout)
@out_wrapper("out0", "out1")
def native_dropout(input: Tensor, p: float, train: Optional[bool]):
    if train and p != 0:
        if p == 1:
            return (torch.zeros_like(input), torch.zeros_like(input, dtype=torch.bool))
        if not input.dtype.is_floating_point:
            raise RuntimeError(
                "result type Float can't be cast to the desired output type Long"
            )
        bool_mask = torch.rand_like(input) > p
        res = bool_mask * input * float(1.0 / (1.0 - p))
        return (res, bool_mask)
    else:
        return (input, torch.ones_like(input, dtype=torch.bool))


@register_decomposition(aten._softmax)
@out_wrapper()
def _softmax(x: Tensor, dim: int, half_to_float: bool):
    # eager softmax returns a contiguous tensor. Ensure that decomp also returns
    # a contiguous tensor.
    x = x.contiguous()
    if half_to_float:
        assert x.dtype == torch.half
    computation_dtype, result_dtype = utils.elementwise_dtypes(
        x, type_promotion_kind=utils.ELEMENTWISE_TYPE_PROMOTION_KIND.DEFAULT
    )
    x = x.to(computation_dtype)
    if x.numel() == 0:
        unnormalized = torch.exp(x)
    else:
        x_max = torch.amax(x, dim, keepdim=True)
        unnormalized = torch.exp(x - x_max)
    result = unnormalized / torch.sum(unnormalized, dim, keepdim=True)
    if not half_to_float:
        result = result.to(result_dtype)
    return result


@register_decomposition(aten._log_softmax)
@out_wrapper()
def _log_softmax(x: Tensor, dim: int, half_to_float: bool):
    # eager log_softmax returns a contiguous tensor. Ensure that decomp also
    # returns a contiguous tensor.
    x = x.contiguous()
    if half_to_float:
        assert x.dtype == torch.half
    computation_dtype, result_dtype = utils.elementwise_dtypes(
        x, type_promotion_kind=utils.ELEMENTWISE_TYPE_PROMOTION_KIND.DEFAULT
    )
    x = x.to(computation_dtype)
    if x.numel() == 0:
        shifted = x
    else:
        x_max = torch.amax(x, dim, keepdim=True)
        shifted = x - x_max
    shifted_logsumexp = torch.log(torch.sum(torch.exp(shifted), dim, keepdim=True))
    result = shifted - shifted_logsumexp
    if not half_to_float:
        result = result.to(result_dtype)
    return result


@register_decomposition(aten.embedding)
@out_wrapper()
def embedding(
    weight: Tensor,
    indices: Tensor,
    padding_idx: int = -1,
    scale_grad_by_freq: bool = False,
    sparse: bool = False,
) -> Tensor:
    assert weight.dim() == 2, "'weight' must be 2-D"
    # Nb. scale_grad_by_freq is not used in the forward
    if indices.ndim <= 1:
        # We need this one as weight[indices] calls item() in these cases
        out = weight.index_select(0, indices)
        if indices.ndim == 0:
            out = out.squeeze(0)
        return out
    else:
        return weight[indices]


@register_decomposition(aten.embedding_dense_backward)
@out_wrapper()
def embedding_dense_backward(
    grad_output: Tensor,
    indices: Tensor,
    num_weights: int,
    padding_idx: int,
    scale_grad_by_freq: bool,
):
    computation_dtype, result_dtype = utils.elementwise_dtypes(
        grad_output, type_promotion_kind=utils.ELEMENTWISE_TYPE_PROMOTION_KIND.DEFAULT
    )
    grad_output = grad_output.to(computation_dtype)
    indices = _maybe_convert_to_dtype(indices, torch.long)  # type: ignore[assignment]
    if scale_grad_by_freq:
        counts = indices.new_zeros((num_weights,))
        ones = torch.ones_like(indices)
        counts = aten._unsafe_index_put(counts, [indices], ones, accumulate=True)
        grad_weights_scale = counts[indices]
        grad_output = grad_output / grad_weights_scale.unsqueeze(-1)

    mask = _unsqueeze_to_dim(indices == padding_idx, grad_output.ndim)
    grad = grad_output.masked_fill(mask, 0)
    grad_weight = grad_output.new_zeros(
        (num_weights,) + grad_output.shape[indices.ndim :]
    )
    return aten._unsafe_index_put(grad_weight, [indices], grad, accumulate=True).to(
        result_dtype
    )


def prod(x: List[int]):
    r = 1
    for i in x:
        r *= i
    return r


def _pad_chunk(
    tensors: List[Tensor],
    dim: int,
    num_chunks: int,
) -> List[Tensor]:
    padded_tensors = []
    for tensor in tensors:
        tensor_size = tensor.size()
        pad_along_dim = (tensor_size[dim] + num_chunks - 1) // num_chunks * num_chunks
        if pad_along_dim != tensor_size[dim]:
            # Use aten.constant_pad_nd instead of copy_ for functionalization
            pad = [0] * 2 * (tensor.ndim - dim - 1) + [
                0,
                pad_along_dim - tensor_size[dim],
            ]
            tensor = aten.constant_pad_nd(tensor, pad, 0)
        view_size = tensor_size[:dim] + torch.Size([num_chunks, -1])
        padded_tensors.append(tensor.view(view_size))
    return padded_tensors


def have_same_ndims(tensors: List[Tensor]):
    ndim = tensors[0].ndim
    for tensor in tensors:
        if tensor.ndim != ndim:
            return False
    return True


def leading_dimension_matches(tensors: List[Tensor], dim: int):
    leading_dim_sizes = tensors[0].size()[:dim]
    for tensor in tensors:
        torch._check(
            tensor.size()[:dim] == leading_dim_sizes,
            lambda: "_chunk_cat expects same sizes of 0,...,dim-1 dimensions for all tensors",
        )


def _preprocess_chunk_cat_inputs(
    tensors: List[Tensor],
    dim: int,
    num_chunks: int,
):
    torch._check(num_chunks >= 1, lambda: "_chunk_cat expects positive num_chunks")
    torch._check(
        len(tensors) > 0, lambda: "_chunk_cat expects a non-empty input tensor list"
    )
    expected_dtype = tensors[0].dtype
    expected_device = tensors[0].device
    for tensor in tensors:
        torch._check(tensor.numel() > 0, lambda: "_chunk_cat expects non-empty tensor")
        torch._check(
            tensor.dtype == expected_dtype,
            lambda: "_chunk_cat expects all input tensors with the same dtype",
        )
        torch._check(
            tensor.device == expected_device,
            lambda: "_chunk_cat expects all inputs tensors on the same device",
        )
    if have_same_ndims(tensors):
        dim = utils.canonicalize_dim(tensors[0].dim(), dim)
    else:
        torch._check(
            dim >= 0,
            lambda: "_chunk_cat expects non-negative dim when input tensors have different ndims",
        )
        for tensor in tensors:
            torch._check(
                dim < tensor.ndim,
                lambda: "_chunk_cat expects dim < ndim for all input tensors",
            )
    leading_dimension_matches(tensors, dim)
    return dim


@register_decomposition([aten._chunk_cat.default, aten._chunk_cat.out])
def _chunk_cat(
    tensors: List[Tensor],
    dim: int,
    num_chunks: int,
    out: Optional[Tensor] = None,
) -> Tensor:
    dim = _preprocess_chunk_cat_inputs(tensors, dim, num_chunks)
    padded_tensors = _pad_chunk(tensors, dim, num_chunks)
    if out is None:
        return torch.cat(padded_tensors, dim + 1)
    else:
        torch.cat(padded_tensors, dim + 1, out=out)
        return out


@register_decomposition(aten.split_with_sizes)
def split_with_sizes(
    self: Tensor, split_sizes: List[int], dim: int = 0
) -> List[Tensor]:
    # NB: Perform the check_is_size tests first so that the
    # sum test does not try to do a replacement
    for i in range(len(split_sizes)):
        torch._check_is_size(
            split_sizes[i],
            lambda: "split_with_sizes expects split_sizes have only non-negative entries",
        )
    torch._check_with(
        ValueError,
        sum(split_sizes) == self.shape[dim],
        lambda: f"Split sizes add up to {sum(split_sizes)} but got the tensor's size of {self.shape[dim]}",
    )
    num_splits = len(split_sizes)
    splits = []
    start_idx = 0

    # Avoid importing sympy at a module level
    from torch.fx.experimental.symbolic_shapes import expect_true

    for i in range(num_splits):
        length = split_sizes[i]
        # We know this is true thanks to the sum, but this assertion helps
        # out our internal reasoning
        expect_true(start_idx + length <= self.shape[dim])
        splits.append(self.narrow(dim, start_idx, length))
        start_idx += length
    return splits


# out_wrapper currently does not allow optional outputs
@register_decomposition(
    [aten.split_with_sizes_copy.default, aten.split_with_sizes_copy.out]
)
def split_with_sizes_copy(
    self: Tensor,
    split_sizes: List[int],
    dim: int = 0,
    out: Optional[List[Tensor]] = None,
) -> Optional[List[Tensor]]:
    splits = split_with_sizes(self, split_sizes, dim=dim)
    if out is None:
        return [s.clone(memory_format=torch.contiguous_format) for s in splits]
    else:
        for output, split in zip(out, splits):
            _maybe_resize_out(output, split.shape)
            _safe_copy_out(copy_from=split, copy_to=output, exact_dtype=True)
        return None


@register_decomposition(aten.unsafe_split.Tensor)
def unsafe_split(input: Tensor, split_size: int, dim: int = 0) -> Tuple[Tensor, ...]:
    return aten.split.Tensor(input, split_size, dim)


@register_decomposition(aten.unsafe_split_with_sizes.default)
def unsafe_split_with_sizes(
    input: Tensor, split_sizes: List[int], dim: int = 0
) -> Tuple[Tensor, ...]:
    return aten.split_with_sizes.default(input, split_sizes, dim)


@register_decomposition(aten.split.Tensor)
def split(self: Tensor, split_size: int, dim: int = 0) -> Tuple[Tensor, ...]:
    input_sizes = self.shape
    dim_size = input_sizes[dim]
    if split_size == 0:
        assert dim_size == 0
        return (self,)
    chunks = (dim_size + split_size - 1) // split_size

    # Avoid importing sympy at a module level
    from torch.fx.experimental.symbolic_shapes import guard_int

    chunks = guard_int(chunks)
    split_sizes = [split_size for i in range(chunks)]
    split_sizes[-1] = split_size - (split_size * chunks - dim_size)
    return torch.split(self, split_sizes, dim)


@aten.tensor_split.tensor_indices_or_sections.py_impl(
    DispatchKey.CompositeImplicitAutograd
)
def tensor_split_tensor_indices_or_sections_py_impl(
    self: Tensor,
    tensor_indices_or_sections: Tensor,
    dim: int = 0,
) -> Tuple[Tensor, ...]:
    assert tensor_indices_or_sections.device.type == "cpu"
    assert tensor_indices_or_sections.dtype == torch.int64
    split_dim = tensor_indices_or_sections.dim()
    torch._check(
        split_dim == 1 or split_dim == 0,
        lambda: "tensor_split expected tensor_indices_or_sections to be a zero-dimensional "
        f"or one-dimensional tensor, but got a tensor with {split_dim} dims",
    )
    if split_dim == 0:
        sections = tensor_indices_or_sections.item()
        assert isinstance(sections, IntLike)
        return self.tensor_split(sections, dim)
    else:
        indices = [i.item() for i in tensor_indices_or_sections]
        return self.tensor_split(indices, dim)


# TODO: this doesn't appear to have enough precision in bfloat16
@register_decomposition(aten.addmm)
@out_wrapper()
@pw_cast_for_opmath
def addmm(self: Tensor, mat1: Tensor, mat2: Tensor, beta: int = 1, alpha: int = 1):
    if not self.is_floating_point() and not self.is_complex():
        beta = int(beta)
        alpha = int(alpha)
    out = alpha * torch.mm(mat1, mat2)
    if beta == 0:
        return out

    # The output of aten.addmm is contiguous, we need to match this behavior in the decomposition.
    # The original implementation 'beta * self + out' would return a strided tensor if `self` is strided.
    # We thus use `out`, the output of torch.mm, which is always contiguous, as the first argument for addition.
    # This is relying on TensorIterator's behavior that it takes higher precedence on the stride of first input.
    # Alternative, we can write `(beta * self + out).contiguous()`, but it introduces another copy in some cases.
    # This implementation is not ideal, and we should revisit this when we have a better solution.
    return out + beta * self


@register_decomposition(aten._addmm_activation)
@out_wrapper()
@pw_cast_for_opmath
def _addmm_activation(
    self: Tensor,
    mat1: Tensor,
    mat2: Tensor,
    beta: int = 1,
    alpha: int = 1,
    use_gelu: bool = False,
):
    out = addmm(self, mat1, mat2, beta, alpha)
    if use_gelu:
        if self.is_cuda:
            return aten.gelu(out, approximate="tanh")
        else:
            return aten.gelu(out)
    return aten.relu(out)


@register_decomposition(aten.addmv)
@out_wrapper()
@pw_cast_for_opmath
def addmv(self: Tensor, mat1: Tensor, vec: Tensor, beta: int = 1, alpha: int = 1):
    if not self.is_floating_point() and not self.is_complex():
        beta = int(beta)
        alpha = int(alpha)
    out = alpha * torch.mv(mat1, vec)
    if beta == 0:
        return out
    return out + beta * self


@register_decomposition(aten.native_group_norm_backward.default)
@pw_cast_for_opmath
def native_group_norm_backward(
    grad_output: Tensor,
    input: Tensor,
    mean: Tensor,
    rstd: Tensor,
    gamma: Optional[Tensor],
    N: int,
    C: int,
    HxW: int,
    group: int,
    output_mask: List[bool],
) -> Tuple[Optional[Tensor], Optional[Tensor], Optional[Tensor]]:
    utils.check_same_device(
        grad_output, input, mean, rstd, allow_cpu_scalar_tensors=False
    )
    utils.check_same_shape(input, grad_output, allow_cpu_scalar_tensors=False)
    utils.check_same_shape(mean, rstd, allow_cpu_scalar_tensors=False)
    torch._check(
        input.numel() == N * C * HxW,
        lambda: f"Expect input to have { N * C * HxW} elements",
    )
    torch._check(
        mean.shape == (N, group),
        lambda: f"Expect mean to have shape ({N}, {group}, but got {mean.shape}",
    )
    torch._check(
        gamma is None or gamma.numel() == C,
        lambda: f"Expect gamma to have {C} elements but got {gamma.numel() if gamma is not None else -1}",
    )

    cpg, _rem = divmod(C, group)
    torch._check(
        _rem == 0,
        lambda: f"Expect number of channels {C} to be evenly-divisible by number of groups {group}",
    )

    # Compute Internal gradients
    ds = torch.mul(grad_output, input).view(N, C, HxW).sum(dim=[2])
    db = grad_output.view(N, C, HxW).sum(dim=[2])

    d_input: Optional[Tensor] = None
    d_gamma: Optional[Tensor] = None
    d_bias: Optional[Tensor] = None
    if output_mask[0]:
        s = 1.0 / (HxW * cpg)
        if gamma is not None:
            ds_val = torch.mul(ds, gamma.unsqueeze(0)).reshape(N, group, cpg).sum(2)
            db_val = torch.mul(db, gamma.unsqueeze(0)).reshape(N, group, cpg).sum(2)
            c1 = torch.mul(
                rstd.unsqueeze(-1),
                gamma.reshape(1, group, cpg),
            )
        else:
            ds_val = ds.reshape(N, group, cpg).sum(2)
            db_val = db.reshape(N, group, cpg).sum(2)
            c1 = torch.mul(
                rstd.unsqueeze(-1),
                torch.ones((1, group, cpg), device=rstd.device),
            )
        c2 = (db_val * mean - ds_val) * rstd * rstd * rstd * s
        c3 = -c2 * mean - db_val * rstd * s

        c1 = c1.unsqueeze(-1)
        c2 = _unsqueeze_to_dim(c2, 4)
        c3 = _unsqueeze_to_dim(c3, 4)
        d_input = (
            torch.mul(grad_output.reshape(N, group, cpg, HxW), c1)
            + torch.mul(input.reshape(N, group, cpg, HxW), c2)
            + c3
        )
        d_input = d_input.reshape(input.shape).to(input.dtype)
    if output_mask[1]:
        d_gamma = (
            (
                (ds.view(N, group, cpg) - db.view(N, group, cpg) * mean.unsqueeze(-1))
                * rstd.unsqueeze(-1)
            )
            .sum(dim=[0])
            .reshape(C)
        )
    if output_mask[2]:
        d_bias = db.sum(dim=[0])

    return (d_input, d_gamma, d_bias)


# out_wrapper currently does not allow optional outputs
@register_decomposition(aten.native_group_norm_backward.out)
def native_group_norm_backward_out(
    grad_output: Tensor,
    input: Tensor,
    mean: Tensor,
    rstd: Tensor,
    gamma: Optional[Tensor],
    N: int,
    C: int,
    HxW: int,
    group: int,
    output_mask: List[bool],
    *,
    out0: torch.Tensor,
    out1: torch.Tensor,
    out2: torch.Tensor,
) -> Tuple[Optional[Tensor], Optional[Tensor], Optional[Tensor]]:
    result = native_group_norm_backward(
        grad_output, input, mean, rstd, gamma, N, C, HxW, group, output_mask
    )
    grad_input = (out0, out1, out2)
    for i, r in enumerate(result):
        if r is not None:
            _maybe_resize_out(grad_input[i], r.shape)
            _safe_copy_out(copy_from=r, copy_to=grad_input[i], exact_dtype=True)

    return grad_input


def _maybe_cast(x: Optional[Tensor], dtype) -> Optional[Tensor]:
    if x is not None:
        return x.to(dtype)
    return x


# TODO: Take a closer look at the type promotion semantics
@register_decomposition(aten.native_layer_norm_backward.default)
def native_layer_norm_backward(
    grad_out: Tensor,
    input: Tensor,
    normalized_shape: List[int],
    mean: Tensor,
    rstd: Tensor,
    weight: Optional[Tensor],
    bias: Optional[Tensor],
    output_mask: List[bool],
) -> Tuple[Optional[Tensor], Optional[Tensor], Optional[Tensor]]:
    input_shape = input.shape
    input_ndim = input.dim()
    computation_dtype = utils.get_computation_dtype(input.dtype)
    grad_out_cast, input_cast, weight_cast, bias_cast = (
        x.to(computation_dtype).contiguous() if x is not None else x
        for x in (grad_out, input, weight, bias)
    )
    assert grad_out_cast is not None

    axis = input_ndim - len(normalized_shape)
    inner_dims = input_shape[axis:]
    outer_dims = input_shape[:axis]
    inner_dim_indices: List[int] = []
    outer_dim_indices: List[int] = []
    for i in range(input_ndim):
        if i >= axis:
            inner_dim_indices.append(i)
        else:
            outer_dim_indices.append(i)

    N = prod(inner_dims)  # type: ignore[arg-type]
    M = prod(outer_dims)  # type: ignore[arg-type]
    if M <= 0 or N <= 0:
        return (
            input.new_zeros(input_shape) if output_mask[0] else None,
            input.new_zeros(input_shape[axis:]) if output_mask[1] else None,
            input.new_zeros(input_shape[axis:]) if output_mask[2] else None,
        )
    mean = _unsqueeze_to_dim(mean, input_cast.dim())  # type: ignore[union-attr]
    rstd = _unsqueeze_to_dim(rstd, input_cast.dim())  # type: ignore[union-attr]
    x_hat = (input_cast - mean) * rstd
    if weight_cast is not None:
        grad_x_hat = grad_out_cast * weight_cast
    else:
        grad_x_hat = grad_out_cast
    a = grad_x_hat * N
    b = torch.sum(grad_x_hat, inner_dim_indices, True)
    c1 = torch.mul(grad_x_hat, x_hat)
    c2 = torch.sum(c1, inner_dim_indices, True)
    c3 = torch.mul(x_hat, c2)

    inner = a - b - c3
    d_input: Optional[Tensor] = None
    d_weight: Optional[Tensor] = None
    d_bias: Optional[Tensor] = None
    if output_mask[0]:
        d_input = (rstd / N) * inner

    if output_mask[1] and weight_cast is not None:
        if len(outer_dim_indices) > 0:
            d_weight = torch.sum(grad_out_cast * x_hat, outer_dim_indices, False)
        else:
            d_weight = grad_out_cast * x_hat

    if output_mask[2] and bias_cast is not None:
        if len(outer_dim_indices) > 0:
            d_bias = torch.sum(grad_out_cast, outer_dim_indices, False)
        else:
            d_bias = grad_out_cast.clone()

    return (
        _maybe_cast(d_input, input.dtype),
        _maybe_cast(d_weight, input.dtype),
        _maybe_cast(d_bias, input.dtype),
    )


# out_wrapper currently does not allow optional outputs
@register_decomposition(aten.native_layer_norm_backward.out)
def native_layer_norm_backward_out(
    grad_out: Tensor,
    input: Tensor,
    normalized_shape: List[int],
    mean: Tensor,
    rstd: Tensor,
    weight: Optional[Tensor],
    bias: Optional[Tensor],
    output_mask: List[bool],
    *,
    out0: torch.Tensor,
    out1: torch.Tensor,
    out2: torch.Tensor,
) -> Tuple[Optional[Tensor], Optional[Tensor], Optional[Tensor]]:
    result = native_layer_norm_backward(
        grad_out, input, normalized_shape, mean, rstd, weight, bias, output_mask
    )
    grad_input = (out0, out1, out2)
    for i, r in enumerate(result):
        if r is not None:
            _maybe_resize_out(grad_input[i], r.shape)
            _safe_copy_out(copy_from=r, copy_to=grad_input[i], exact_dtype=True)

    return grad_input


def native_batch_norm_helper(
    input: Tensor,
    weight: Optional[Tensor],
    bias: Optional[Tensor],
    running_mean: Optional[Tensor],
    running_var: Optional[Tensor],
    training: bool,
    momentum: float,
    eps: float,
    functional: bool,
) -> Tuple[Tensor, Tensor, Tensor, Optional[Tensor], Optional[Tensor]]:
    reduction_dims = [0] + list(range(2, input.dim()))
    computation_dtype = utils.get_computation_dtype(input.dtype)
    new_running_mean = running_mean
    new_running_var = running_var
    if training:
        computation_dtype = utils.get_computation_dtype(input.dtype)
        input_acc = input.to(dtype=computation_dtype)
        biased_var, mean = torch.var_mean(
            input_acc, dim=reduction_dims, correction=0, keepdim=True
        )
        rstd = torch.rsqrt(biased_var + eps)

        output = (input - mean) * rstd

        save_mean = torch.squeeze(mean, reduction_dims)
        save_rstd = torch.squeeze(rstd, reduction_dims)
        if running_mean is not None:
            new_running_mean = momentum * save_mean + (1 - momentum) * running_mean
            if not functional:
                running_mean.copy_(new_running_mean)
        if running_var is not None:
            n = input.numel() / input.shape[1]
            # This doesn't strictly match eager's numerics, which accumulates var sum and then directly applies the correction
            # But... that would require re-implementing var here, for negligible numerics gain on a tensor whose
            # numerics probably don't matter.
            squeezed_var = torch.squeeze(biased_var, reduction_dims)
            unbiased_var = squeezed_var * (n / (n - 1))
            new_running_var = momentum * unbiased_var + (1 - momentum) * running_var
            if not functional:
                running_var.copy_(new_running_var)
    else:
        assert running_mean is not None and running_var is not None
        running_mean = running_mean.to(dtype=computation_dtype, copy=True)
        new_running_mean = running_mean
        running_var = running_var.to(dtype=computation_dtype, copy=True)
        new_running_var = running_var
        mean = running_mean
        invstd = 1 / (torch.sqrt(running_var + eps))
        # Very annoying inconsistency where CPU and CUDA give different shapes
        if input.device.type != "cpu":
            save_mean = running_mean
            save_rstd = invstd
        else:
            save_mean = input.new_zeros((0,))
            save_rstd = input.new_zeros((0,))
        mean = _unsqueeze_to_dim(mean, input.dim() - 1)
        invstd = _unsqueeze_to_dim(invstd, input.dim() - 1)
        output = (input - mean) * invstd

    if weight is not None:
        weight = weight.flatten()
        weight = _unsqueeze_to_dim(weight, input.dim() - 1)
        output = output * weight

    if bias is not None:
        bias = bias.flatten()
        bias = _unsqueeze_to_dim(bias, input.dim() - 1)
        output = output + bias

    if input.device.type == "cpu":
        save_mean = save_mean.to(dtype=input.dtype)
        save_rstd = save_rstd.to(dtype=input.dtype)
    return (
        output.to(dtype=input.dtype),
        save_mean,
        save_rstd,
        new_running_mean,
        new_running_var,
    )


@register_decomposition(aten.native_batch_norm)
@out_wrapper("out", "save_mean", "save_invstd")
def native_batch_norm(
    input: Tensor,
    weight: Optional[Tensor],
    bias: Optional[Tensor],
    running_mean: Optional[Tensor],
    running_var: Optional[Tensor],
    training: bool,
    momentum: float,
    eps: float,
) -> Tuple[Tensor, Tensor, Tensor]:
    output, save_mean, save_rstd, _, _ = native_batch_norm_helper(
        input, weight, bias, running_mean, running_var, training, momentum, eps, False
    )
    return output, save_mean, save_rstd


# TODO: this decomposition is NOT here to stay. We would much prefer replacing native_batch_norm
# with our new correctly schema'd _native_batch_norm_legit and its variants, but
# we cannot do that immediately in the C++ because it would be forwards incompatible
# with some mobile use cases.
#
# Since this change is most impactful for aot autograd/functionalization, we simply
# register this decomposition on the Autograd key for the python dispatcher (which is
# currently only used by aot autograd/functionalization and no one else, really).
# In two weeks or so, we should remove this decomposition and phase out the current native_batch_norm
# to be _native_batch_norm_legit and have the right schema (stating that there are input mutations).
@aten.native_batch_norm.default.py_impl(DispatchKey.Autograd)
@aten.native_batch_norm.default.py_impl(DispatchKey.CompositeImplicitAutograd)
def native_batch_norm_decomposition(
    input: Tensor,
    weight: Optional[Tensor],
    bias: Optional[Tensor],
    running_mean: Optional[Tensor],
    running_var: Optional[Tensor],
    training: bool,
    momentum: float,
    eps: float,
) -> Tuple[Tensor, Tensor, Tensor]:
    if running_mean is None and running_var is None:
        return aten._native_batch_norm_legit(
            input, weight, bias, training, momentum, eps
        )
    if running_mean is None:
        raise RuntimeError(
            "running_mean is None, but running_var is provided. "
            "They should both be None or both be provided."
        )
    if running_var is None:
        raise RuntimeError(
            "running_var is None, but running_mean is provided. "
            "They should both be None or both be provided."
        )
    if training:
        # HACK: batch norm consolidation should clean this up so this op doesn't take in a training arg.
        return aten._native_batch_norm_legit(
            input, weight, bias, running_mean, running_var, training, momentum, eps
        )
    else:
        return aten._native_batch_norm_legit_no_training(
            input, weight, bias, running_mean, running_var, momentum, eps
        )


@aten.unsafe_chunk.default.py_impl(DispatchKey.CompositeImplicitAutograd)
def unsafe_chunk_py_impl(tensor, chunks, dim=0) -> List[Tensor]:
    dim_size = tensor.size(dim)
    split_size = (dim_size + chunks - 1) // chunks

    if split_size == 0 and dim_size == 0:
        split_sizes = [split_size for _ in chunks]
        split_sizes[chunks - 1] = split_size - (split_size * chunks - dim_size)
        return torch.ops.aten.unsafe_split_with_sizes.default(tensor, split_sizes, dim)
    return torch.ops.aten.unsafe_split.Tensor(tensor, split_size, dim)


@register_decomposition(aten._native_batch_norm_legit_no_training.default)
def _native_batch_norm_legit_no_training(
    input: Tensor,
    weight: Optional[Tensor],
    bias: Optional[Tensor],
    running_mean: Tensor,
    running_var: Tensor,
    momentum: float,
    eps: float,
) -> Tuple[Tensor, Tensor, Tensor]:
    return aten._native_batch_norm_legit.default(
        input,
        weight,
        bias,
        running_mean,
        running_var,
        False,  # training
        momentum,
        eps,
    )


@register_decomposition(aten._native_batch_norm_legit.default)
def _native_batch_norm_legit(
    input: Tensor,
    weight: Optional[Tensor],
    bias: Optional[Tensor],
    running_mean: Tensor,
    running_var: Tensor,
    training: bool,
    momentum: float,
    eps: float,
) -> Tuple[Tensor, Tensor, Tensor]:
    output, save_mean, save_rstd, _, _ = native_batch_norm_helper(
        input, weight, bias, running_mean, running_var, training, momentum, eps, False
    )
    return output, save_mean, save_rstd


@register_decomposition(aten._native_batch_norm_legit.no_stats)
def _native_batch_norm_legit_no_stats(
    input: Tensor,
    weight: Optional[Tensor],
    bias: Optional[Tensor],
    training: bool,
    momentum: float,
    eps: float,
) -> Tuple[Tensor, Tensor, Tensor]:
    output, save_mean, save_rstd, _, _ = native_batch_norm_helper(
        input, weight, bias, None, None, training, momentum, eps, False
    )
    return output, save_mean, save_rstd


@register_decomposition(aten._native_batch_norm_legit_functional.default)
def _native_batch_norm_legit_functional(
    input: Tensor,
    weight: Optional[Tensor],
    bias: Optional[Tensor],
    running_mean: Tensor,
    running_var: Tensor,
    training: bool,
    momentum: float,
    eps: float,
) -> Tuple[Tensor, Tensor, Tensor, Tensor, Tensor]:
    (
        output,
        save_mean,
        save_rstd,
        new_running_mean,
        new_running_var,
    ) = native_batch_norm_helper(
        input, weight, bias, running_mean, running_var, training, momentum, eps, True
    )
    assert new_running_mean is not None, "new_running_mean should not be None"
    assert new_running_var is not None, "new_running_var should not be None"
    return output, save_mean, save_rstd, new_running_mean, new_running_var


def _get_batch_norm_reserve_tensor(
    input: Tensor,
    weight: Optional[Tensor],
    bias: Optional[Tensor],
    running_mean: Tensor,
    running_var: Tensor,
    eps: float,
    training: bool,
) -> Tensor:
    """
    Return a reserve tensor for batch norm, used only by cudnn to pass forward state to the
    backward pass. This is needed for `_batch_norm_with_update` and `_batch_norm_no_update`,
    which support a variety of backends including cudnn. We create this tensor here to get
    the correct shape in the traced graph if we detect that will call the cudnn kernel,
    and rely on DCE to avoid materializing this tensor.
    """
    backend = torch._C._select_batch_norm_backend(  # type: ignore[attr-defined]
        input, weight, bias, running_mean, running_var, True, eps
    )
    reserve_size = 0
    if backend == torch._C._BatchNormBackend.Cudnn:  # type: ignore[attr-defined]
        reserve_size = torch._C._get_cudnn_batch_norm_reserve_space_size(input, training)  # type: ignore[attr-defined]
    return torch.empty(
        reserve_size, dtype=torch.uint8, layout=input.layout, device=input.device
    )


@register_decomposition(aten._batch_norm_with_update.default)
def _batch_norm_with_update(
    input: Tensor,
    weight: Optional[Tensor],
    bias: Optional[Tensor],
    running_mean: Tensor,
    running_var: Tensor,
    momentum: float,
    eps: float,
) -> Tuple[Tensor, Tensor, Tensor, Tensor]:
    output, save_mean, save_rstd, _, _ = native_batch_norm_helper(
        input,
        weight,
        bias,
        running_mean,
        running_var,
        True,  # training
        momentum,
        eps,
        False,  # functional
    )
    reserve = _get_batch_norm_reserve_tensor(
        input, weight, bias, running_mean, running_var, eps, training=True
    )
    return output, save_mean, save_rstd, reserve


@register_decomposition(aten._batch_norm_with_update_functional.default)
def _batch_norm_with_update_functional(
    input: Tensor,
    weight: Optional[Tensor],
    bias: Optional[Tensor],
    running_mean: Tensor,
    running_var: Tensor,
    momentum: float,
    eps: float,
) -> Tuple[Tensor, Tensor, Tensor, Tensor, Tensor, Tensor]:
    (
        output,
        save_mean,
        save_rstd,
        new_rm,
        new_rv,
    ) = native_batch_norm_helper(
        input, weight, bias, running_mean, running_var, True, momentum, eps, True
    )
    reserve = _get_batch_norm_reserve_tensor(
        input, weight, bias, running_mean, running_var, eps, training=True
    )
    assert new_rm is not None, "new_running_mean should not be None"
    assert new_rv is not None, "new_running_var should not be None"
    return (output, save_mean, save_rstd, reserve, new_rm, new_rv)


@register_decomposition(aten._batch_norm_no_update.default)
def _batch_norm_no_update(
    input: Tensor,
    weight: Optional[Tensor],
    bias: Optional[Tensor],
    running_mean: Tensor,
    running_var: Tensor,
    momentum: float,
    eps: float,
) -> Tuple[Tensor, Tensor, Tensor, Tensor]:
    output, save_mean, save_rstd, _, _ = native_batch_norm_helper(
        input,
        weight,
        bias,
        running_mean,
        running_var,
        False,  # training
        momentum,
        eps,
        False,  # functional
    )
    reserve = _get_batch_norm_reserve_tensor(
        input, weight, bias, running_mean, running_var, eps, training=False
    )
    return output, save_mean, save_rstd, reserve


@register_decomposition(aten._fused_dropout)
@out_wrapper("out0", "out1")
@pw_cast_for_opmath
def _fused_dropout_decomposition(input, p, generator=None):
    assert generator is None
    mask = (torch.rand_like(input) < p).to(dtype=torch.uint8)
    res = mask.type_as(input) * input * (1.0 / p)
    return (res, mask)


def device_hint(tensor):
    if isinstance(tensor, torch._subclasses.FakeTensor):
        return tensor.fake_device
    else:
        return None


@register_decomposition(aten._to_copy)
@out_wrapper()
def _to_copy(
    x: Tensor,
    *,
    dtype: Optional[torch.dtype] = None,
    layout=None,
    device: Optional[torch.device] = None,
    pin_memory: bool = False,
    non_blocking: bool = False,
    memory_format: Optional[torch.memory_format] = None,
):
    assert not layout or layout == torch.strided, "TODO"
    assert not pin_memory, "TODO"
    if device is None and dtype is None and memory_format is None:
        return x.clone()
    dtype_converted = False
    common_device = device_hint(x)

    if device is not None and device != x.device:
        # avoid conversions on cpu
        if dtype is not None and device.type == "cpu":
            x = torch._prims.convert_element_type(x, dtype)
            dtype_converted = True
        x = torch._prims.device_put(x, device)

    if dtype is not None and not dtype_converted:
        x = torch._prims.convert_element_type(x, dtype)
        dtype_converted = True

    if memory_format is not None:  # no ref/prim for memory format
        return torch.clone(x, memory_format=memory_format)
    return x


# Questionable decompositions
# This is only valid if we're running the graph without autograd, such as if the backward pass has been traced.
# Note that this decomposition causes issues with in-place ops
@register_decomposition([aten.detach, aten.lift, aten.lift_fresh])
@out_wrapper()
def nop_decomposition(x):
    return aten.alias(x)


# Also register to the Autograd dispatch key, so this decomp can run above autograd.
# native_batch_norm needs to decompose into other ops before autograd.
@aten.cudnn_batch_norm.default.py_impl(DispatchKey.Autograd)
@register_decomposition(aten.cudnn_batch_norm)
@out_wrapper("out0", "out1", "out2", "out3")
def cudnn_batch_norm(
    input: Tensor,
    weight: Tensor,
    bias: Optional[Tensor],
    running_mean: Optional[Tensor],
    running_var: Optional[Tensor],
    training: bool,
    exponential_average_factor: float,
    epsilon: float,
):
    a, b, c = aten.native_batch_norm(
        input,
        weight,
        bias,
        running_mean,
        running_var,
        training,
        exponential_average_factor,
        epsilon,
    )
    # Cudnn return running mean and variance when training is True
    if training:
        return (a, b, c, input.new_zeros((0,), dtype=torch.uint8))
    return (
        a,
        weight.new_zeros((0,)),
        weight.new_zeros((0,)),
        input.new_zeros((0,), dtype=torch.uint8),
    )


def _broadcast_batch_norm_backward(x, broadcast_mask):
    for axis, mask in enumerate(broadcast_mask):
        if mask == 1 and not (axis < x.ndim and x.shape[axis] == broadcast_mask[axis]):
            x = x.unsqueeze(axis)
    return x


@register_decomposition(aten.batch_norm_backward.default)
def batch_norm_backward(
    grad_out: Tensor,
    input: Tensor,
    weight: Optional[Tensor],
    running_mean: Optional[Tensor],
    running_var: Optional[Tensor],
    save_mean: Optional[Tensor],
    save_invstd: Optional[Tensor],
    train: bool,
    eps: float,
    output_mask: List[bool],
    reserve: Tensor,
) -> Tuple[Tensor, Optional[Tensor], Optional[Tensor]]:
    return native_batch_norm_backward(
        grad_out,
        input,
        weight,
        running_mean,
        running_var,
        save_mean,
        save_invstd,
        train,
        eps,
        output_mask,
    )


@register_decomposition(aten.native_batch_norm_backward.default)
def native_batch_norm_backward(
    grad_out: Tensor,
    input: Tensor,
    weight: Optional[Tensor],
    running_mean: Optional[Tensor],
    running_var: Optional[Tensor],
    save_mean: Optional[Tensor],
    save_invstd: Optional[Tensor],
    train: bool,
    eps: float,
    output_mask: List[bool],
) -> Tuple[Tensor, Optional[Tensor], Optional[Tensor]]:
    input_dtype = input.dtype
    if weight is not None:
        weight_dtype = weight.dtype
    else:
        weight_dtype = input_dtype
    computation_dtype = utils.get_computation_dtype(input.dtype)
    (
        grad_out_cast,
        input_cast,
        weight_cast,
        running_mean_cast,
        running_var_cast,
        save_mean_cast,
        save_invstd_cast,
    ) = (
        x.to(computation_dtype) if x is not None else x
        for x in (
            grad_out,
            input,
            weight,
            running_mean,
            running_var,
            save_mean,
            save_invstd,
        )
    )
    input_shape = input.shape
    input_rank = input.dim()
    assert input_rank >= 2, "rank of the input must be at least 2"

    axis = 1
    num_features = prod(list(input_shape)) / input_shape[axis]
    mean = save_mean_cast
    invstd = save_invstd_cast
    if train:
        assert save_mean_cast is not None and save_invstd_cast is not None
    else:
        assert running_mean_cast is not None and running_var_cast is not None
        mean = running_mean_cast
        invstd = torch.rsqrt(running_var_cast + eps)

    broadcast_mask: List[int] = [1] * input_rank
    broadcast_mask[axis] = input_shape[axis]

    reduction_axes: List[int] = []
    for i in range(input_rank):
        if i != axis:
            reduction_axes.append(i)

    mean = _broadcast_batch_norm_backward(mean, broadcast_mask)  # type: ignore[arg-type]
    norm = 1.0 / num_features
    grad_output_sum = torch.sum(grad_out_cast, reduction_axes)  # type: ignore[arg-type]
    dot_p = torch.sum(grad_out_cast * (input_cast - mean), reduction_axes)  # type: ignore[operator]

    grad_mean = _broadcast_batch_norm_backward(grad_output_sum * norm, broadcast_mask)
    proj_scale = _broadcast_batch_norm_backward(torch.mul(dot_p * norm, invstd * invstd), broadcast_mask)  # type: ignore[operator]

    if weight_cast is None:
        grad_scale = _broadcast_batch_norm_backward(invstd, broadcast_mask) * 1.0  # type: ignore[arg-type]
    else:
        grad_scale = _broadcast_batch_norm_backward(
            invstd * weight_cast, broadcast_mask
        )

    if train:
        proj = (input_cast - mean) * proj_scale  # type: ignore[operator]
        grad_input = ((grad_out_cast - proj) - grad_mean) * grad_scale
    else:
        grad_input = grad_out_cast * grad_scale

    if output_mask[1]:
        grad_weight = dot_p * invstd
    else:
        grad_weight = None  # "None" doesn't work with vjp, should use zeros for vjp

    if output_mask[2]:
        grad_bias = grad_output_sum
    else:
        grad_bias = None  # "None" doesn't work with vjp, should use zeros for vjp

    return (
        grad_input.to(input_dtype),
        _maybe_cast(grad_weight, weight_dtype),
        _maybe_cast(grad_bias, weight_dtype),
    )


# out_wrapper currently does not allow optional outputs
@register_decomposition(aten.native_batch_norm_backward.out)
def native_batch_norm_backward_out(
    grad_out: Tensor,
    input: Tensor,
    weight: Optional[Tensor],
    running_mean: Optional[Tensor],
    running_var: Optional[Tensor],
    save_mean: Optional[Tensor],
    save_invstd: Optional[Tensor],
    train: bool,
    eps: float,
    output_mask: List[bool],
    *,
    out0: torch.Tensor,
    out1: torch.Tensor,
    out2: torch.Tensor,
) -> Tuple[Tensor, Optional[Tensor], Optional[Tensor]]:
    result = native_batch_norm_backward(
        grad_out,
        input,
        weight,
        running_mean,
        running_var,
        save_mean,
        save_invstd,
        train,
        eps,
        output_mask,
    )
    grad_input = (out0, out1, out2)
    for i, r in enumerate(result):
        if r is not None:
            _maybe_resize_out(grad_input[i], r.shape)
            _safe_copy_out(copy_from=r, copy_to=grad_input[i], exact_dtype=True)

    return grad_input


@register_decomposition(aten.cudnn_batch_norm_backward)
@out_wrapper("out0", "out1", "out2")
def cudnn_batch_norm_backward(
    input: Tensor,
    grad_output: Tensor,
    weight: Tensor,
    running_mean: Optional[Tensor],
    running_var: Optional[Tensor],
    save_mean: Optional[Tensor],
    save_var: Optional[Tensor],
    epsilon: float,
    reserveSpace: Tensor,
):
    return aten.native_batch_norm_backward(
        grad_output,
        input,
        weight,
        running_mean,
        running_var,
        save_mean,
        save_var,
        True,
        epsilon,
        [True, True, True],
    )


@register_decomposition(aten._adaptive_avg_pool2d)
@out_wrapper()
@pw_cast_for_opmath
def adaptive_avg_pool2d(input: Tensor, output_size: Tuple[int, int]):
    # Preconditions
    device = input.device
    shape = input.shape
    ndim = len(shape)
    torch._check(
        ndim in (3, 4),
        lambda: f"adaptive_avg_pool2d(): Expected 3D or 4D tensor, but got {ndim}",
    )
    for d in input.shape[-2:]:
        torch._check(
            d != 0,
            lambda: "adaptive_avg_pool2d(): Expected input to have non-zero size for "
            f"non-batch dimensions, but input has shape {tuple(shape)}.",
        )

    # Optimisation (we should also do this in the kernel implementation)
    if shape[-2] % output_size[-2] == 0 and shape[-1] % output_size[-1] == 0:
        stride = tuple(i // o for i, o in zip(shape[-2:], output_size))
        kernel = tuple(
            i - (o - 1) * s for i, o, s in zip(shape[-2:], output_size, stride)
        )
        return torch.nn.functional.avg_pool2d(input, kernel, stride)

    def start_index(a, b, c):
        return torch.div(a * c, b, rounding_mode="trunc")

    def end_index(a, b, c):
        return torch.div((a + 1) * c + b - 1, b, rounding_mode="trunc")

    def compute_idx(in_size, out_size):
        orange = torch.arange(out_size, device=device, dtype=torch.int64)
        i0 = start_index(orange, out_size, in_size)
        # Let length = end_index - start_index, i.e. the length of the pooling kernels
        # length.max() can be computed analytically as follows:
        maxlength = in_size // out_size + 1
        in_size_mod = in_size % out_size
        # adaptive = True iff there are kernels with different lengths
        adaptive = not (in_size_mod == 0 or out_size % in_size_mod == 0)
        if adaptive:
            maxlength += 1
        elif in_size_mod == 0:
            maxlength -= 1

        range_max = torch.arange(maxlength, device=device, dtype=torch.int64)
        idx = i0.unsqueeze(-1) + range_max
        if adaptive:
            # Need to clamp to avoid accessing out-of-bounds memory
            # TODO make minimum accept scalars
            maxval = torch.scalar_tensor(
                in_size - 1, dtype=idx.dtype, device=idx.device
            )
            idx = torch.minimum(idx, maxval)

            # Compute the length
            i1 = end_index(orange, out_size, in_size)
            length = i1 - i0
        else:
            length = maxlength
        return idx, length, range_max, adaptive

    # length is not None if it's constant, otherwise we'll need to compute it
    idxh, length_h, range_max_h, adaptive_h = compute_idx(shape[-2], output_size[-2])
    idxw, length_w, range_max_w, adaptive_w = compute_idx(shape[-1], output_size[-1])

    vals = input[..., _unsqueeze_to_dim(idxh, 4), idxw]
    # Shortcut for the simpler case
    if not adaptive_h and not adaptive_w:
        return torch.mean(vals, dim=(-3, -1))

    def maybe_mask(vals, length, range_max, adaptive, dim):
        if isinstance(length, IntLike):
            return vals, length
        else:
            # zero-out the things we didn't really want to select
            assert dim < 0
            # hack
            mask = range_max >= length.unsqueeze(-1)
            if dim == -2:
                mask = _unsqueeze_to_dim(mask, 4)
            vals = torch.masked_fill(vals, mask, 0.0)
            # Compute the length of each window
            length = _unsqueeze_to_dim(length, -dim)
            return vals, length

    vals, length_h = maybe_mask(
        vals, length_h, range_max_h, adaptive=adaptive_h, dim=-2
    )
    vals, length_w = maybe_mask(
        vals, length_w, range_max_w, adaptive=adaptive_w, dim=-1
    )

    # We unroll the sum as we assume that the kernels are going to be small
    ret = None
    for i, j in product(range(vals.shape[-3]), range(vals.shape[-1])):
        if ret is None:
            ret = vals[..., i, :, j]
        else:
            ret = ret + vals[..., i, :, j]
    return ret / (length_h * length_w)


@register_decomposition(aten.index_add_)
def index_add_(
    x: TensorLike,
    dim: int,
    index: TensorLike,
    tensor: TensorLike,
    *,
    alpha: NumberType = 1,
):
    return _index_add(x, dim, index, tensor, inplace=True, alpha=alpha)


@register_decomposition(aten.index_add)
@out_wrapper()
def index_add(
    x: TensorLike,
    dim: int,
    index: TensorLike,
    tensor: TensorLike,
    *,
    alpha: NumberType = 1,
):
    return _index_add(x, dim, index, tensor, inplace=False, alpha=alpha)


def _index_add(
    x: TensorLike,
    dim: int,
    index: TensorLike,
    tensor: TensorLike,
    *,
    inplace: bool,
    alpha: NumberType = 1,
):
    dim = utils.canonicalize_dims(x.ndim, dim)
    torch._check(
        index.ndim <= 1,
        lambda: f"Index should have dimension 1 or 0 (got {index.ndim})",
    )
    index_size = index.size(0) if index.ndim == 1 else 1
    tensor_size = tensor.size(dim) if tensor.ndim > 0 else 1
    torch._check(
        tensor_size == index_size,
        lambda: f"Number of indices ({index_size}) should be equal to tensor.size(dim) ({tensor_size}), for {dim=}",
    )
    if alpha != 1:
        python_type = utils.dtype_to_type(x.dtype)
        torch._check(
            python_type == bool
            or utils.is_weakly_lesser_type(type(alpha), python_type),
            lambda: f"alpha argument of type {type(alpha)} cannot be safely cast to type {python_type}!",
        )
        tensor = tensor * alpha
    # Treat scalars as elements of \R^1
    zero_dim = x.ndim == 0
    x1 = x.unsqueeze(0) if zero_dim else x
    idx = (None,) * dim + (index,)
    index_put = aten.index_put_ if inplace else aten.index_put
    out = index_put(x1, idx, tensor, accumulate=True)
    if inplace:
        return x
    else:
        return out.squeeze(0) if zero_dim else out.contiguous()


@register_decomposition(aten.pad_sequence.default)
@aten.pad_sequence.default.py_impl(DispatchKey.CompositeImplicitAutograd)
def pad_sequence(sequences, batch_first=False, padding_value=0.0):
    torch._check(len(sequences) > 0, lambda: "received an empty list of sequences")
    sequences_size = len(sequences)
    max_size = sequences[0].size()
    trailing_dims = max_size[1:]
    max_len = max(x.size(0) for x in sequences)
    if batch_first:
        out_dims = (sequences_size, max_len)
    else:
        out_dims = (max_len, sequences_size)
    out_dims = out_dims + trailing_dims
    out = sequences[0].new_full(out_dims, padding_value)
    dim_paddings = (0, 0) * len(trailing_dims)
    for i in range(sequences_size):
        currseq = sequences[i]
        row = aten.constant_pad_nd(
            currseq, dim_paddings + (0, max_len - currseq.size(0)), padding_value
        )
        if batch_first:
            out = aten.select_scatter(out, row, dim=0, index=i)
        else:
            out = aten.select_scatter(out, row, dim=1, index=i)
    return out


@register_decomposition(aten.index_copy_)
def index_copy_(x: TensorLike, dim: int, index: TensorLike, tensor: TensorLike):
    return _index_copy(x, dim, index, tensor, inplace=True)


@register_decomposition(aten.index_copy)
@out_wrapper()
def index_copy(x: TensorLike, dim: int, index: TensorLike, tensor: TensorLike):
    return _index_copy(x, dim, index, tensor, inplace=False)


def _index_copy(
    x: TensorLike, dim: int, index: TensorLike, tensor: TensorLike, *, inplace: bool
):
    dim = utils.canonicalize_dims(x.ndim, dim)
    torch._check(
        index.ndim <= 1,
        lambda: f"Index should have dimension 1 or 0 (got {index.ndim})",
    )
    # Treat scalars as elements of \R^1
    zero_dim = x.ndim == 0
    x1 = x.unsqueeze(0) if zero_dim else x
    index = index.unsqueeze(0) if index.ndim == 0 else index
    idx = (None,) * dim + (index,)
    index_put = aten.index_put_ if inplace else aten.index_put
    out = index_put(x1, idx, tensor)
    if inplace:
        return x
    else:
        return out.squeeze(0) if zero_dim else out.contiguous()


# nb: Should use acc_t, not op_math
@register_decomposition(aten.log_sigmoid_forward)
@out_wrapper("output", "buffer")
@pw_cast_for_opmath
def log_sigmoid_forward(self: Tensor) -> Tuple[Tensor, Tensor]:
    min = torch.minimum(self.new_zeros(()), self)
    z = torch.exp(-torch.abs(self))
    if self.is_cuda:
        buffer = self.new_zeros((0,))
    else:
        buffer = z
    return min - torch.log1p(z), buffer


@register_decomposition(aten.uniform)
@out_wrapper()
def uniform(
    x: Tensor,
    low: Union[bool, int, float] = 0.0,
    high: Union[bool, int, float] = 1.0,
    generator: Optional[torch.Generator] = None,
):
    return prims._uniform_helper(
        x.shape,
        low=sym_float(low),
        high=sym_float(high),
        dtype=x.dtype,
        device=x.device,
        generator=generator,
    )


@register_decomposition(aten.uniform_)
def uniform_(self, low=0, high=1, generator=None):
    return self.copy_(uniform(self, low, high, generator))


# aten/src/ATen/native/UpSample.cpp compute_output_size
def upsample_compute_output_size(input_size, output_size, scale_factors):
    spatial_dimensions = len(input_size) - 2
    if output_size is not None:
        torch._check(
            scale_factors is None,
            lambda: "Must specify exactly one of output_size and scale_factors",
        )
        torch._check(len(output_size) == spatial_dimensions, lambda: "")
        return output_size
    if scale_factors is not None:
        # NB: this isn't necessary lol
        torch._check(
            output_size is None,
            lambda: "Must specify exactly one of output_size and scale_factors",
        )
        torch._check(len(scale_factors) == spatial_dimensions, lambda: "")
        output_size = []
        for i, s in enumerate(scale_factors):
            if int(s) == s:
                output_size.append(input_size[i + 2] * int(s))
            else:
                output_size.append(sym_int(input_size[i + 2] * s))
        return output_size
    torch._check(
        False, lambda: "Must specify exactly one of output_size and scale_factors"
    )


def get_scale_value(scales, idx):
    if scales is None:
        return None
    return scales[idx]


@register_decomposition(aten.upsample_nearest1d.vec)
@aten.upsample_nearest1d.vec.py_impl(DispatchKey.CompositeImplicitAutograd)
@aten.upsample_nearest1d.vec.py_impl(DispatchKey.Autograd)
def upsample_nearest1d_vec(input, output_size, scale_factors):
    osize = upsample_compute_output_size(input.size(), output_size, scale_factors)
    scale = get_scale_value(scale_factors, 0)

    return aten.upsample_nearest1d.default(input, osize, scale)


@register_decomposition(aten._upsample_nearest_exact1d.vec)
@aten._upsample_nearest_exact1d.vec.py_impl(DispatchKey.CompositeImplicitAutograd)
@aten._upsample_nearest_exact1d.vec.py_impl(DispatchKey.Autograd)
def _upsample_nearest_exact1d_vec(input, output_size, scale_factors):
    osize = upsample_compute_output_size(input.size(), output_size, scale_factors)
    scale = get_scale_value(scale_factors, 0)

    return aten._upsample_nearest_exact1d.default(input, osize, scale)


@register_decomposition(aten.upsample_nearest2d.vec)
@aten.upsample_nearest2d.vec.py_impl(DispatchKey.CompositeImplicitAutograd)
@aten.upsample_nearest2d.vec.py_impl(DispatchKey.Autograd)
def upsample_nearest2d_vec(input, output_size, scale_factors):
    osize = upsample_compute_output_size(input.size(), output_size, scale_factors)
    scale_h = get_scale_value(scale_factors, 0)
    scale_w = get_scale_value(scale_factors, 1)

    return aten.upsample_nearest2d.default(input, osize, scale_h, scale_w)


@register_decomposition(aten._upsample_nearest_exact2d.vec)
@aten._upsample_nearest_exact2d.vec.py_impl(DispatchKey.CompositeImplicitAutograd)
@aten._upsample_nearest_exact2d.vec.py_impl(DispatchKey.Autograd)
def _upsample_nearest_exact2d_vec(input, output_size, scale_factors):
    osize = upsample_compute_output_size(input.size(), output_size, scale_factors)
    scale_h = get_scale_value(scale_factors, 0)
    scale_w = get_scale_value(scale_factors, 1)

    return aten._upsample_nearest_exact2d.default(input, osize, scale_h, scale_w)


@register_decomposition(aten.upsample_nearest3d.vec)
@aten.upsample_nearest3d.vec.py_impl(DispatchKey.CompositeImplicitAutograd)
@aten.upsample_nearest3d.vec.py_impl(DispatchKey.Autograd)
def upsample_nearest3d_vec(input, output_size, scale_factors):
    osize = upsample_compute_output_size(input.size(), output_size, scale_factors)
    scale_d = get_scale_value(scale_factors, 0)
    scale_h = get_scale_value(scale_factors, 1)
    scale_w = get_scale_value(scale_factors, 2)

    return aten.upsample_nearest3d.default(input, osize, scale_d, scale_h, scale_w)


@register_decomposition(aten._upsample_nearest_exact3d.vec)
@aten._upsample_nearest_exact3d.vec.py_impl(DispatchKey.CompositeImplicitAutograd)
@aten._upsample_nearest_exact3d.vec.py_impl(DispatchKey.Autograd)
def _upsample_nearest_exact3d_vec(input, output_size, scale_factors):
    osize = upsample_compute_output_size(input.size(), output_size, scale_factors)
    scale_d = get_scale_value(scale_factors, 0)
    scale_h = get_scale_value(scale_factors, 1)
    scale_w = get_scale_value(scale_factors, 2)

    return aten._upsample_nearest_exact3d.default(
        input, osize, scale_d, scale_h, scale_w
    )


def _compute_upsample_nearest_indices(input, output_size, scales, exact=False):
    # For each dim in output_size, compute the set of input indices used
    # to produce the upsampled output.
    indices = []
    num_spatial_dims = len(output_size)
    offset = 0.5 if exact else 0.0

    for d in range(num_spatial_dims):
        # Math matches aten/src/ATen/native/cpu/UpSampleKernel.cpp
        #
        # Indices are computed as following:
        # scale = isize / osize
        # Case: exact=False
        # input_index = floor(output_index * scale)
        # Same as OpenCV INTER_NEAREST
        #
        # Case: exact=False
        # index_f32 = (output_index + 0.5) * scale - 0.5
        # input_index = round(index_f32)
        # Same as Pillow and Scikit-Image/Scipy ndi.zoom
        osize = output_size[d]
        isize = input.shape[-num_spatial_dims + d]
        scale = isize / (isize * scales[d]) if scales[d] is not None else isize / osize

        output_indices = torch.arange(osize, dtype=torch.float32, device=input.device)
        input_indices = ((output_indices + offset) * scale).to(torch.int64)
        for _ in range(num_spatial_dims - 1 - d):
            input_indices = input_indices.unsqueeze(-1)
        indices.append(input_indices)
    return tuple(indices)


@register_decomposition(aten.upsample_nearest1d.default)
@aten.upsample_nearest1d.default.py_impl(DispatchKey.CompositeImplicitAutograd)
@aten.upsample_nearest1d.default.py_impl(DispatchKey.Autograd)
@pw_cast_for_opmath
def upsample_nearest1d(
    input: Tensor,
    output_size: List[int],
    scales: Optional[float] = None,
) -> Tensor:
    (l_indices,) = _compute_upsample_nearest_indices(input, output_size, (scales,))
    return aten._unsafe_index(input, (None, None, l_indices))


@register_decomposition(aten._upsample_nearest_exact1d.default)
@aten._upsample_nearest_exact1d.default.py_impl(DispatchKey.CompositeImplicitAutograd)
@aten._upsample_nearest_exact1d.default.py_impl(DispatchKey.Autograd)
@pw_cast_for_opmath
def _upsample_nearest_exact1d(
    input: Tensor,
    output_size: List[int],
    scales: Optional[float] = None,
) -> Tensor:
    (l_indices,) = _compute_upsample_nearest_indices(
        input, output_size, (scales,), exact=True
    )
    return aten._unsafe_index(input, (None, None, l_indices))


def _upsample_nearest2d_common(input, h_indices, w_indices):
    result = aten._unsafe_index(input, (None, None, h_indices, w_indices))

    # convert output to correct memory format, if necessary
    memory_format = utils.suggest_memory_format(input)

    # following "heuristic: only use channels_last path when it's faster than the contiguous path"
    _, n_channels, _, _ = input.shape
    if input.device.type == "cuda" and n_channels < 4:
        memory_format = torch.contiguous_format

    result = result.contiguous(memory_format=memory_format)
    return result


@register_decomposition(aten.upsample_nearest2d.default)
@aten.upsample_nearest2d.default.py_impl(DispatchKey.CompositeImplicitAutograd)
@aten.upsample_nearest2d.default.py_impl(DispatchKey.Autograd)
@pw_cast_for_opmath
def upsample_nearest2d(
    input: Tensor,
    output_size: List[int],
    scales_h: Optional[float] = None,
    scales_w: Optional[float] = None,
) -> Tensor:
    h_indices, w_indices = _compute_upsample_nearest_indices(
        input, output_size, (scales_h, scales_w)
    )
    return _upsample_nearest2d_common(input, h_indices, w_indices)


@register_decomposition(aten._upsample_nearest_exact2d.default)
@aten._upsample_nearest_exact2d.default.py_impl(DispatchKey.CompositeImplicitAutograd)
@aten._upsample_nearest_exact2d.default.py_impl(DispatchKey.Autograd)
@pw_cast_for_opmath
def _upsample_nearest_exact2d(
    input: Tensor,
    output_size: List[int],
    scales_h: Optional[float] = None,
    scales_w: Optional[float] = None,
) -> Tensor:
    h_indices, w_indices = _compute_upsample_nearest_indices(
        input, output_size, (scales_h, scales_w), exact=True
    )
    return _upsample_nearest2d_common(input, h_indices, w_indices)


@register_decomposition(aten.upsample_nearest3d.default)
@aten.upsample_nearest3d.default.py_impl(DispatchKey.CompositeImplicitAutograd)
@aten.upsample_nearest3d.default.py_impl(DispatchKey.Autograd)
@pw_cast_for_opmath
def upsample_nearest3d(
    input: Tensor,
    output_size: List[int],
    scales_d: Optional[float] = None,
    scales_h: Optional[float] = None,
    scales_w: Optional[float] = None,
) -> Tensor:
    d_indices, h_indices, w_indices = _compute_upsample_nearest_indices(
        input, output_size, (scales_d, scales_h, scales_w)
    )
    result = aten._unsafe_index(input, (None, None, d_indices, h_indices, w_indices))

    return result


@register_decomposition(aten._upsample_nearest_exact3d.default)
@aten._upsample_nearest_exact3d.default.py_impl(DispatchKey.CompositeImplicitAutograd)
@aten._upsample_nearest_exact3d.default.py_impl(DispatchKey.Autograd)
@pw_cast_for_opmath
def _upsample_nearest_exact3d(
    input: Tensor,
    output_size: List[int],
    scales_d: Optional[float] = None,
    scales_h: Optional[float] = None,
    scales_w: Optional[float] = None,
) -> Tensor:
    d_indices, h_indices, w_indices = _compute_upsample_nearest_indices(
        input, output_size, (scales_d, scales_h, scales_w), exact=True
    )
    result = aten._unsafe_index(input, (None, None, d_indices, h_indices, w_indices))

    return result


def gather_params(params, has_biases, has_projections):
    if has_biases and has_projections:
        group_size = 5
    elif has_biases:
        group_size = 4
    elif has_projections:
        group_size = 3
    else:
        group_size = 2

    assert len(params) % group_size == 0, len(params)
    return [
        tuple(params[i : i + group_size]) for i in range(0, len(params), group_size)
    ]


def params_hiddens(params, hiddens, i, bidirectional):
    if bidirectional:
        cur_params, cur_hidden = params[2 * i], hiddens[2 * i]
        bidir_params, bidir_hidden = params[2 * i + 1], hiddens[2 * i + 1]
    else:
        cur_params, cur_hidden = params[i], hiddens[i]
        bidir_params, bidir_hidden = None, None

    return cur_params, cur_hidden, bidir_params, bidir_hidden


def update_hidden_for_packed(cur_hidden, last_batch_size, batch_size, hiddens):
    assert last_batch_size > batch_size
    hiddens.append(cur_hidden.narrow(0, batch_size, last_batch_size - batch_size))
    return cur_hidden.narrow(0, 0, batch_size)


def update_hidden_for_packed_reverse(
    cur_hidden, last_batch_size, batch_size, inp_hidden
):
    if last_batch_size == batch_size:
        return cur_hidden
    assert last_batch_size < batch_size
    return torch.concat(
        (
            cur_hidden,
            inp_hidden.narrow(0, last_batch_size, batch_size - last_batch_size),
        )
    )


def one_layer_rnn_data(
    inp, hidden, params, has_biases, hidden_fn, batch_sizes, reverse=False
):
    ih_weight = params[0]
    hh_weight = params[1]
    ih_bias = params[2] if has_biases else None
    hh_bias = params[3] if has_biases else None

    step_output = []
    hiddens: List[torch.Tensor] = []

    last_batch_size = batch_sizes[-1] if reverse else batch_sizes[0]
    cur_hidden = hidden.narrow(0, 0, last_batch_size)
    split_inp = torch.split(inp, list(batch_sizes))
    if reverse:
        split_inp = split_inp[::-1]
    for inp in split_inp:
        i = inp.shape[0]

        if last_batch_size == i:
            pass  # don't update cur_hidden
        # this will only happen when reverse=False, since batch sizes are sorted largest -> smallest
        elif reverse:
            cur_hidden = update_hidden_for_packed_reverse(
                cur_hidden, last_batch_size, i, hidden
            )
        else:
            cur_hidden = update_hidden_for_packed(
                cur_hidden, last_batch_size, i, hiddens
            )

        cur_hidden = hidden_fn(inp, cur_hidden, ih_weight, ih_bias, hh_weight, hh_bias)
        last_batch_size = i
        step_output.append(cur_hidden)

    if reverse:
        step_output.reverse()
    else:
        hiddens.append(cur_hidden)
        hiddens.reverse()

    out = torch.cat(step_output, 0)
    hidden_out = torch.cat(hiddens, 0) if not reverse else cur_hidden
    return out, hidden_out


def rnn_cell(nonlinearity):
    def inner(i, cur_hidden, ih_weight, ih_bias, hh_weight, hh_bias):
        return nonlinearity(F.linear(cur_hidden, hh_weight, hh_bias) + i)

    return inner


def rnn_cell_data(nonlinearity):
    def inner(i, cur_hidden, ih_weight, ih_bias, hh_weight, hh_bias):
        i = F.linear(i, ih_weight, ih_bias)
        return nonlinearity(F.linear(cur_hidden, hh_weight, hh_bias) + i)

    return inner


def one_layer_rnn(inp, hidden, params, has_biases, hidden_fn, reverse=False):
    ih_weight = params[0]
    hh_weight = params[1]
    ih_bias = params[2] if has_biases else None
    hh_bias = params[3] if has_biases else None

    precomputed_input = F.linear(inp, ih_weight, ih_bias)
    precomputed_input = precomputed_input.flip(0) if reverse else precomputed_input
    cur_hidden = hidden.unsqueeze(0)
    step_output = []
    for i in precomputed_input:
        cur_hidden = hidden_fn(i, cur_hidden, ih_weight, ih_bias, hh_weight, hh_bias)
        step_output.append(cur_hidden)

    if reverse:
        step_output.reverse()

    out = torch.cat(step_output, 0)

    return out, cur_hidden.squeeze(0)


def mkldnn_one_layer_lstm(inp, hidden, params, has_biases, reverse=False):
    w0 = params[0]
    w1 = params[1]
    if has_biases:
        w2 = params[2]
        w3 = params[3]
    else:
        w2 = torch.zeros(w0.size())
        w3 = torch.zeros(w1.size())

    hx = hidden[0].unsqueeze(0)
    cx = hidden[1].unsqueeze(0)

    batch_sizes: List[int] = []
    mode = 2  # third_party/ideep/include/ideep/abstract_types.hpp: ideep::rnn_kind::LSTM = 2
    hidden_size = hx.size(2)
    num_layers = 1

    # _rnn_helper already handles bidirectional and batch_first so we hard-code them to False here
    bidirectional = False
    batch_first = False

    train = False
    # If batch_first, inp has been permuted in _rnn_helper. Convert to contiguous here.
    # Same as aten/src/ATen/native/mkldnn/RNN.cpp: mkldnn_rnn: input = input.contiguous();
    inp = inp.contiguous()
    hx = hx.contiguous()
    cx = cx.contiguous()
    outputs = torch.ops.aten.mkldnn_rnn_layer.default(
        inp,
        w0,
        w1,
        w2,
        w3,
        hx,
        cx,
        reverse,
        batch_sizes,
        mode,
        hidden_size,
        num_layers,
        has_biases,
        bidirectional,
        batch_first,
        train,
    )
    y, hy, cy = outputs[0], outputs[1], outputs[2]
    return y, (hy.squeeze(0), cy.squeeze(0))


def _rnn_helper(
    input,
    hidden,
    params,
    has_biases,
    num_layers,
    dropout,
    train,
    bidirectional,
    batch_first,
    layer_fn,
):
    input = input.transpose(0, 1) if batch_first else input
    final_hiddens = []

    for i in range(num_layers):
        cur_params, cur_hidden, bidir_params, bidir_hidden = params_hiddens(
            params, hidden, i, bidirectional
        )
        dropout = dropout if (train and num_layers < i - 1) else 0.0
        fwd_inp, fwd_hidden = layer_fn(input, cur_hidden, cur_params, has_biases)
        final_hiddens.append(fwd_hidden)

        if bidirectional:
            bwd_inp, bwd_hidden = layer_fn(
                input, bidir_hidden, bidir_params, has_biases, reverse=True
            )
            final_hiddens.append(bwd_hidden)

        if bidirectional:
            input = torch.cat([fwd_inp, bwd_inp], fwd_inp.dim() - 1)  # type: ignore[possibly-undefined]
        else:
            input = fwd_inp

        if dropout != 0 and train and i < num_layers - 1:
            input = torch.dropout(input, dropout, train=True)

    input = input.transpose(0, 1) if batch_first else input
    return input, final_hiddens


@register_decomposition(aten.rnn_tanh.input)
@aten.rnn_tanh.input.py_impl(DispatchKey.CompositeImplicitAutograd)
@aten.rnn_tanh.input.py_impl(DispatchKey.Autograd)
def rnn_tanh_input(
    input,
    hx,
    params,
    has_biases,
    num_layers,
    dropout,
    train,
    bidirectional,
    batch_first,
):
    hidden = hx.unbind(0)
    params = gather_params(params, has_biases, False)
    out, final_hiddens = _rnn_helper(
        input,
        hidden,
        params,
        has_biases,
        num_layers,
        dropout,
        train,
        bidirectional,
        batch_first,
        partial(one_layer_rnn, hidden_fn=rnn_cell(torch.tanh)),
    )
    return out, torch.stack(final_hiddens, 0)


@register_decomposition(aten.rnn_relu.input)
@aten.rnn_relu.input.py_impl(DispatchKey.CompositeImplicitAutograd)
@aten.rnn_relu.input.py_impl(DispatchKey.Autograd)
def rnn_relu_input(
    input,
    hx,
    params,
    has_biases,
    num_layers,
    dropout,
    train,
    bidirectional,
    batch_first,
):
    hidden = hx.unbind(0)
    params = gather_params(params, has_biases, False)
    out, final_hiddens = _rnn_helper(
        input,
        hidden,
        params,
        has_biases,
        num_layers,
        dropout,
        train,
        bidirectional,
        batch_first,
        partial(one_layer_rnn, hidden_fn=rnn_cell(torch.relu)),
    )
    return out, torch.stack(final_hiddens, 0)


@register_decomposition(aten.rnn_relu.data)
@aten.rnn_relu.data.py_impl(DispatchKey.CompositeImplicitAutograd)
@aten.rnn_relu.data.py_impl(DispatchKey.Autograd)
def rnn_relu_data(
    data,
    batch_sizes,
    hx,
    params,
    has_biases,
    num_layers,
    dropout,
    train,
    bidirectional,
):
    hidden = hx.unbind(0)
    params = gather_params(params, has_biases, False)
    out, final_hiddens = _rnn_helper(
        data,
        hidden,
        params,
        has_biases,
        num_layers,
        dropout,
        train,
        bidirectional,
        False,
        partial(
            one_layer_rnn_data,
            batch_sizes=batch_sizes,
            hidden_fn=rnn_cell_data(torch.relu),
        ),
    )
    return out, torch.stack(final_hiddens, 0)


@register_decomposition(aten.rnn_tanh.data)
@aten.rnn_tanh.data.py_impl(DispatchKey.CompositeImplicitAutograd)
@aten.rnn_tanh.data.py_impl(DispatchKey.Autograd)
def rnn_tanh_data(
    data,
    batch_sizes,
    hx,
    params,
    has_biases,
    num_layers,
    dropout,
    train,
    bidirectional,
):
    hidden = hx.unbind(0)
    params = gather_params(params, has_biases, False)
    out, final_hiddens = _rnn_helper(
        data,
        hidden,
        params,
        has_biases,
        num_layers,
        dropout,
        train,
        bidirectional,
        False,
        partial(
            one_layer_rnn_data,
            batch_sizes=batch_sizes,
            hidden_fn=rnn_cell_data(torch.tanh),
        ),
    )
    return out, torch.stack(final_hiddens, 0)


def lstm_cell(inp, hx, cx, hh_weight, hh_bias, hr_weight, chunk_dim):
    gates = F.linear(hx, hh_weight, hh_bias) + inp
    chunked_gates = gates.chunk(4, chunk_dim)
    in_gate = chunked_gates[0].sigmoid()
    forget_gate = chunked_gates[1].sigmoid()
    cell_gate = chunked_gates[2].tanh()
    out_gate = chunked_gates[3].sigmoid()
    cy = forget_gate * cx + (in_gate * cell_gate)
    hy = out_gate * cy.tanh()
    hy = hy if hr_weight is None else F.linear(hy, hr_weight, None)

    return hy, cy


def one_layer_lstm(inp, hidden, params, has_biases, reverse=False):
    ih_weight = params[0]
    hh_weight = params[1]
    ih_bias = params[2] if has_biases else None
    hh_bias = params[3] if has_biases else None
    hr_weight = (
        params[4] if len(params) == 5 else params[2] if len(params) == 3 else None
    )

    hx = hidden[0].unsqueeze(0)
    cx = hidden[1].unsqueeze(0)

    precomputed_input = F.linear(inp, ih_weight, ih_bias)
    precomputed_input = precomputed_input.flip(0) if reverse else precomputed_input
    step_output = []
    for inp in precomputed_input:
        hx, cx = lstm_cell(inp, hx, cx, hh_weight, hh_bias, hr_weight, chunk_dim=2)
        step_output.append(hx)

    if reverse:
        step_output.reverse()

    out = torch.cat(step_output, 0)

    return out, (hx.squeeze(1), cx.squeeze(1))


def one_layer_lstm_data(inp, hidden, params, has_biases, batch_sizes, reverse=False):
    ih_weight = params[0]
    hh_weight = params[1]
    ih_bias = params[2] if has_biases else None
    hh_bias = params[3] if has_biases else None
    hr_weight = (
        params[4] if len(params) == 5 else params[2] if len(params) == 3 else None
    )

    step_output = []
    hiddens = []

    last_batch_size = batch_sizes[-1] if reverse else batch_sizes[0]
    split_inp = torch.split(inp, list(batch_sizes))
    if reverse:
        split_inp = split_inp[::-1]

    orig_hx = hidden[0]
    orig_cx = hidden[1]
    hx, cx = orig_hx.narrow(0, 0, last_batch_size), orig_cx.narrow(
        0, 0, last_batch_size
    )

    for inp in split_inp:
        i = inp.shape[0]
        inp = F.linear(inp, ih_weight, ih_bias)

        # this will only happen when reverse=False, since batch sizes are sorted largest -> smallest
        if i < last_batch_size:
            hiddens.append(
                (
                    hx.narrow(0, i, last_batch_size - i),
                    cx.narrow(0, i, last_batch_size - i),
                )
            )
            hx, cx = hx.narrow(0, 0, i), cx.narrow(0, 0, i)

        # this will only happen when reverse=True
        if i > last_batch_size:
            hx = torch.concat(
                (hx, orig_hx.narrow(0, last_batch_size, i - last_batch_size)), 0
            )
            cx = torch.concat(
                (cx, orig_cx.narrow(0, last_batch_size, i - last_batch_size)), 0
            )

        hx, cx = lstm_cell(inp, hx, cx, hh_weight, hh_bias, hr_weight, chunk_dim=1)
        last_batch_size = i
        step_output.append(hx)

    if reverse:
        step_output.reverse()
        hidden_out = (hx, cx)
    else:
        hiddens.append((hx, cx))
        hiddens.reverse()
        hidden0, hidden1 = zip(*hiddens)
        hidden_out = torch.cat(hidden0, 0), torch.cat(hidden1, 0)

    out = torch.cat(step_output, 0)
    return out, hidden_out


def select_one_layer_lstm_function(input, hx, params):
    r"""Check whether we could use decompose lstm with mkldnn_rnn_layer.
    All the below conditions need to be met:
        * ``torch._C._get_mkldnn_enabled()`` returns ``True``.
        * All the input args are on CPU.
        * The dtypes of args are either torch.float or torch.bfloat16.
        * Inference.
        * ``has_projections`` returns ``False``.

    Args:
        * input: the input sequence to LSTM
        * hx: a tuple of the input hidden state and cell state ``(h_0, c_0)`` to LSTM
        * params: the weight and bias tensors of LSTM
    """

    def use_mkldnn(input, hx, params):
        if not torch._C._get_mkldnn_enabled():
            return False

        tensors = [input] + list(hx) + list(chain.from_iterable(params))
        devices = {t.device for t in tensors}
        if len(devices) != 1:
            return False

        device = devices.pop()
        if device != torch.device("cpu"):
            return False
        # With autocast, possible to have mixed dtype here
        dtypes = {t.dtype for t in tensors}
        for dtype in dtypes:
            if dtype not in [torch.float, torch.bfloat16]:
                return False

        if input.requires_grad:
            return False

        has_projections = hx[0].size(2) != hx[1].size(2)
        if has_projections:
            return False

        return True

    # mkldnn_one_layer_lstm does not depend on seq_len while one_layer_lstm
    # will expand over the seq_len dim
    if use_mkldnn(input, hx, params):
        return mkldnn_one_layer_lstm
    else:
        return one_layer_lstm


@register_decomposition(aten.lstm.input)
@aten.lstm.input.py_impl(DispatchKey.CompositeImplicitAutograd)
@aten.lstm.input.py_impl(DispatchKey.Autograd)
def lstm_impl(
    input,
    hx,
    params,
    has_biases,
    num_layers,
    dropout,
    train,
    bidirectional,
    batch_first,
):
    assert len(hx) == 2, "lstm expects two hidden states"
    params = gather_params(params, has_biases, hx[0].size(2) != hx[1].size(2))
    hidden = list(zip(hx[0], hx[1]))
    layer_fn = select_one_layer_lstm_function(input, hx, params)
    out, final_hiddens = _rnn_helper(
        input,
        hidden,
        params,
        has_biases,
        num_layers,
        dropout,
        train,
        bidirectional,
        batch_first,
        layer_fn,
    )
    final_hiddens = list(zip(*final_hiddens))
    return out, torch.stack(final_hiddens[0], 0), torch.stack(final_hiddens[1], 0)


@register_decomposition(aten.lstm.data)
@aten.lstm.data.py_impl(DispatchKey.CompositeImplicitAutograd)
@aten.lstm.data.py_impl(DispatchKey.Autograd)
def lstm_data_impl(
    data,
    batch_sizes,
    hx,
    params,
    has_biases,
    num_layers,
    dropout,
    train,
    bidirectional,
):
    assert len(hx) == 2, "lstm expects two hidden states"
    params = gather_params(params, has_biases, hx[0].size(2) != hx[1].size(2))
    hidden = list(zip(hx[0], hx[1]))
    out, final_hiddens = _rnn_helper(
        data,
        hidden,
        params,
        has_biases,
        num_layers,
        dropout,
        train,
        bidirectional,
        False,
        partial(one_layer_lstm_data, batch_sizes=batch_sizes),
    )
    final_hiddens = list(zip(*final_hiddens))
    return out, torch.stack(final_hiddens[0], 0), torch.stack(final_hiddens[1], 0)


def gru_cell(inp, cur_hidden, ih_weight, ih_bias, hh_weight, hh_bias):
    chunked_igates = inp.chunk(3, 1)
    chunked_hgates = F.linear(cur_hidden, hh_weight, hh_bias).chunk(3, 2)
    reset_gate = (chunked_hgates[0] + chunked_igates[0]).sigmoid()
    input_gate = (chunked_hgates[1] + chunked_igates[1]).sigmoid()
    new_gate = (chunked_igates[2] + (chunked_hgates[2] * reset_gate)).tanh()
    return (cur_hidden - new_gate) * input_gate + new_gate


def gru_cell_data(inp, cur_hidden, ih_weight, ih_bias, hh_weight, hh_bias):
    chunked_igates = F.linear(inp, ih_weight, ih_bias).chunk(3, 1)
    chunked_hgates = F.linear(cur_hidden, hh_weight, hh_bias).chunk(3, 1)
    reset_gate = (chunked_hgates[0] + chunked_igates[0]).sigmoid()
    input_gate = (chunked_hgates[1] + chunked_igates[1]).sigmoid()
    new_gate = (chunked_igates[2] + (chunked_hgates[2] * reset_gate)).tanh()
    return (cur_hidden - new_gate) * input_gate + new_gate


@register_decomposition(aten.gru.data)
@aten.gru.data.py_impl(DispatchKey.CompositeImplicitAutograd)
@aten.gru.data.py_impl(DispatchKey.Autograd)
def gru_impl_data(
    data,
    batch_sizes,
    hx,
    params,
    has_biases,
    num_layers,
    dropout,
    train,
    bidirectional,
):
    params = gather_params(params, has_biases, False)
    out, final_hiddens = _rnn_helper(
        data,
        hx.unbind(0),
        params,
        has_biases,
        num_layers,
        dropout,
        train,
        bidirectional,
        False,
        partial(one_layer_rnn_data, batch_sizes=batch_sizes, hidden_fn=gru_cell_data),
    )
    return out, torch.stack(final_hiddens, 0)


@register_decomposition(aten.gru.input)
@aten.gru.input.py_impl(DispatchKey.CompositeImplicitAutograd)
@aten.gru.input.py_impl(DispatchKey.Autograd)
def gru_impl(
    input,
    hx,
    params,
    has_biases,
    num_layers,
    dropout,
    train,
    bidirectional,
    batch_first,
):
    params = gather_params(params, has_biases, False)
    out, final_hiddens = _rnn_helper(
        input,
        hx.unbind(0),
        params,
        has_biases,
        num_layers,
        dropout,
        train,
        bidirectional,
        batch_first,
        partial(one_layer_rnn, hidden_fn=gru_cell),
    )
    return out, torch.stack(final_hiddens, 0)


@register_decomposition(aten._upsample_bilinear2d_aa.vec)
@aten._upsample_bilinear2d_aa.vec.py_impl(DispatchKey.CompositeImplicitAutograd)
@aten._upsample_bilinear2d_aa.vec.py_impl(DispatchKey.Autograd)
def upsample_bilinear2d_aa_vec(input, output_size, align_corners, scale_factors):
    osize = upsample_compute_output_size(input.size(), output_size, scale_factors)
    scale_h = get_scale_value(scale_factors, 0)
    scale_w = get_scale_value(scale_factors, 1)
    return torch.ops.aten._upsample_bilinear2d_aa(
        input, osize, align_corners, scale_h, scale_w
    )


@register_decomposition(aten._upsample_bicubic2d_aa.vec)
@aten._upsample_bicubic2d_aa.vec.py_impl(DispatchKey.CompositeImplicitAutograd)
@aten._upsample_bicubic2d_aa.vec.py_impl(DispatchKey.Autograd)
def upsample_bicubic2d_aa_vec(input, output_size, align_corners, scale_factors):
    osize = upsample_compute_output_size(input.size(), output_size, scale_factors)
    scale_h = get_scale_value(scale_factors, 0)
    scale_w = get_scale_value(scale_factors, 1)
    return torch.ops.aten._upsample_bicubic2d_aa(
        input, osize, align_corners, scale_h, scale_w
    )


@register_decomposition(aten.upsample_bilinear2d.vec)
@register_decomposition(aten.upsample_trilinear3d.vec)
@aten.upsample_linear1d.vec.py_impl(DispatchKey.CompositeImplicitAutograd)
@aten.upsample_linear1d.vec.py_impl(DispatchKey.Autograd)
@aten.upsample_bilinear2d.vec.py_impl(DispatchKey.CompositeImplicitAutograd)
@aten.upsample_bilinear2d.vec.py_impl(DispatchKey.Autograd)
@aten.upsample_trilinear3d.vec.py_impl(DispatchKey.CompositeImplicitAutograd)
@aten.upsample_trilinear3d.vec.py_impl(DispatchKey.Autograd)
def _upsample_linear_vec(input, output_size, align_corners, scale_factors):
    osize = upsample_compute_output_size(input.size(), output_size, scale_factors)
    scales = scale_factors if scale_factors else [None] * len(osize)
    return _upsample_linear(input, osize, align_corners, scales)


@register_decomposition([aten.upsample_linear1d.default, aten.upsample_linear1d.out])
@out_wrapper()
def upsample_linear1d(
    input: Tensor,
    output_size: List[int],
    align_corners: bool,
    scales_w: Optional[float] = None,
) -> Tensor:
    return _upsample_linear(input, output_size, align_corners, [scales_w])


@register_decomposition(
    [aten.upsample_bilinear2d.default, aten.upsample_bilinear2d.out]
)
@aten.upsample_bilinear2d.default.py_impl(DispatchKey.Autograd)
@out_wrapper()
def upsample_bilinear2d(
    input: Tensor,
    output_size: List[int],
    align_corners: bool,
    scales_h: Optional[float] = None,
    scales_w: Optional[float] = None,
) -> Tensor:
    return _upsample_linear(input, output_size, align_corners, [scales_h, scales_w])


@register_decomposition(
    [aten.upsample_trilinear3d.default, aten.upsample_trilinear3d.out]
)
@out_wrapper()
def upsample_trilinear3d(
    input: Tensor,
    output_size: List[int],
    align_corners: bool,
    scales_d: Optional[float] = None,
    scales_h: Optional[float] = None,
    scales_w: Optional[float] = None,
) -> Tensor:
    return _upsample_linear(
        input, output_size, align_corners, [scales_d, scales_h, scales_w]
    )


def _compute_scale(in_size, out_size, align_corners, scale=None):
    if align_corners:
        return (in_size - 1.0) / (out_size - 1.0) if out_size > 1 else 0
    else:
        return 1.0 / scale if scale is not None and scale > 0 else in_size / out_size


def _compute_source_index(scale, dst_index, align_corners):
    if align_corners:
        return scale * dst_index
    else:
        return scale * (dst_index + 0.5) - 0.5


def _sum_tensors_uint8(
    src: Iterable[Tensor], weights: Iterable[Tensor], weights_precision: Tensor
) -> Tensor:
    output = _sum_tensors(
        s.to(torch.int32) * c.to(torch.int32) for s, c in zip(src, weights)
    ) + (1 << (weights_precision - 1))
    output = output >> weights_precision
    return torch.clamp(output, 0, 255).to(torch.uint8)


def _compute_weight_precision(weights: TensorSequenceType) -> Tensor:
    max_weight = torch.stack(weights).max()
    max_weight_precision = 22
    precisions = torch.arange(max_weight_precision, device=max_weight.device)
    values = 0.5 + max_weight * (1 << (precisions + 1))
    mask = values >= (1 << 15)
    return max_weight_precision - mask.sum()


@pw_cast_for_opmath
def _upsample_linear(
    input: Tensor,
    output_size: List[int],
    align_corners: bool,
    scales: List[Optional[float]],
) -> Tensor:
    # get dimensions of original image
    n_batch, n_channels = input.shape[:2]
    inp_sizes = input.shape[2:]
    n_dims = len(inp_sizes)

    _, dtype = utils.elementwise_dtypes(
        input,
        type_promotion_kind=utils.ELEMENTWISE_TYPE_PROMOTION_KIND.INT_TO_FLOAT,
    )

    def get_values(inp_size, out_size, scales, nsqueeze):
        # First Calculate scaling factor
        scale_factor = _compute_scale(inp_size, out_size, align_corners, scales)
        # We have to create arange with int64 dtype and use .to in order to avoid
        # additional kernels creation in inductor and get a perf slowdown
        i = torch.arange(out_size, device=input.device).to(dtype=dtype)

        x_f32 = _compute_source_index(scale_factor, i, align_corners).clamp(min=0.0)
        x_f32 = x_f32.reshape(x_f32.shape[0], *[1] * (nsqueeze))
        x = x_f32.to(torch.int64)
        xp1 = (x + 1).clamp(max=inp_size - 1)
        return x_f32, x, xp1

    values = [
        get_values(inp_size, out_size, scales, n_dims - 1 - i)
        for i, (inp_size, out_size, scales) in enumerate(
            zip(inp_sizes, output_size, scales)
        )
    ]
    xs_f32, xs, xp1s = list(zip(*values))

    vs = []
    for a in product(*[[0, 1]] * n_dims):
        idx = [None, None] + [xs[k] if a[k] == 0 else xp1s[k] for k in range(n_dims)]
        v = aten._unsafe_index(input, idx)
        v = _maybe_convert_to_dtype(v, dtype)
        vs.append(v)

    for i in reversed(range(n_dims)):
        xscale = (xs_f32[i] - xs[i]).clamp(0.0, 1.0).to(dtype)
        vs = [
            # x1 * (1 - alpha) + x2 * alpha == x1 + (x2 - x1) * alpha
            v1 + torch.mul(v2 - v1, xscale)
            for v1, v2 in zip(vs[::2], vs[1::2])
        ]

    assert len(vs) == 1
    result = vs[0]

    # convert output to correct memory format, if necessary
    memory_format = utils.suggest_memory_format(input)

    # following "heuristic: only use channels_last path when it's faster than the contiguous path"
    if input.device.type == "cuda" and n_channels < 16:
        memory_format = torch.contiguous_format

    assert isinstance(result, torch.Tensor)

    result = result.contiguous(memory_format=memory_format)

    if not input.is_floating_point():
        result = result.round()

    return result


# We should be applying decompositions after all transformations
@register_decomposition(aten.is_same_size.default)
def is_same_size(a: Tensor, b: Tensor) -> bool:
    return a.shape == b.shape


@register_decomposition([aten._reshape_alias, aten._unsafe_view])
@out_wrapper()
def _reshape_alias(x, shape, *args):
    return aten.view(x, shape)


@register_decomposition([aten._unsafe_index])
def _index(x, indices):
    return aten.index(x, indices)


def _nll_loss_forward(
    self: Tensor,
    target: Tensor,
    weight: Optional[Tensor],
    reduction: int,
    ignore_index: int,
) -> Tuple[Tensor, Tensor]:
    # self can be [N, C] or [C]
    # target can be [N] or []

    n_dims = self.dim()
    channel_dim = 1
    if n_dims < 2:
        channel_dim = 0

    if weight is not None:
        if n_dims > 1:
            shape = [
                1,
            ] * n_dims
            shape[channel_dim] = weight.shape[0]
            w = weight.view(shape)
        else:
            w = weight
        self = self * w
    safe_target = torch.where(target != ignore_index, target, 0)
    safe_target_ = safe_target.unsqueeze(channel_dim)
    # target can be [N, 1] or [1]

    result = -torch.gather(self, channel_dim, safe_target_).squeeze(channel_dim)

    result = torch.where(target != ignore_index, result, 0)

    if reduction == Reduction.NONE.value and n_dims > 1:
        total_weight = self.new_full((), 0.0)
        return result, total_weight

    if weight is not None:
        w = w.expand(self.shape)
        wsum = torch.gather(w, channel_dim, safe_target_).squeeze(channel_dim)
        wsum = torch.where(target != ignore_index, wsum, 0)
        total_weight = wsum.sum()
    else:
        total_weight = (target != ignore_index).sum().to(self)

    if reduction == Reduction.SUM.value:
        result = result.sum()
    elif reduction == Reduction.MEAN.value:
        result = result.sum() / total_weight

    return result, total_weight


@register_decomposition(aten.nll_loss_forward)
@out_wrapper("output", "total_weight")
def nll_loss_forward(
    self: Tensor,
    target: Tensor,
    weight: Optional[Tensor],
    reduction: int,
    ignore_index: int,
) -> Tuple[Tensor, Tensor]:
    assert self.dim() > 0 and self.dim() <= 2, "input tensor should be 1D or 2D"
    assert (
        target.dim() <= 1
    ), "0D or 1D target tensor expected, multi-target not supported"

    no_batch_dim = self.dim() == 1 and target.dim() == 0
    assert no_batch_dim or (
        self.shape[0] == target.shape[0]
    ), f"size mismatch (got input: {self.shape}, target: {target.shape})"

    n_classes = self.shape[-1]

    assert weight is None or (
        weight.dim() == 1 and weight.numel() == n_classes
    ), f"weight tensor should be defined either for all {n_classes} classes or no classes but got weight tensor of shape: {weight.shape}"  # noqa: B950

    return _nll_loss_forward(self, target, weight, reduction, ignore_index)


@register_decomposition(aten.nll_loss2d_forward)
@out_wrapper("output", "total_weight")
def nll_loss2d_forward(
    self: Tensor,
    target: Tensor,
    weight: Optional[Tensor],
    reduction: int,
    ignore_index: int,
) -> Tuple[Tensor, Tensor]:
    return _nll_loss_forward(self, target, weight, reduction, ignore_index)


# These are adapted from aten/src/ATen/native/UpSample.h, wich is based on
# https://en.wikipedia.org/wiki/Bicubic_interpolation#Bicubic_convolution_algorithm
def _upsample_cubic_convolution1(x: Tensor, A: float) -> Tensor:
    return ((A + 2) * x - (A + 3)) * x * x + 1


def _upsample_cubic_convolution2(x: Tensor, A: float) -> Tensor:
    return ((A * x - 5 * A) * x + 8 * A) * x - 4 * A


def _upsample_get_cubic_coefficients(t: Tensor) -> TensorSequenceType:
    A = -0.75

    if t.device == torch.device("cpu"):
        tt1 = torch.stack([t, 1.0 - t], dim=0)
        tt2 = torch.stack([t + 1.0, 2.0 - t], dim=0)
        w03 = _upsample_cubic_convolution2(tt2, A)
        w12 = _upsample_cubic_convolution1(tt1, A)
        w0, w3 = torch.unbind(w03, dim=0)
        w1, w2 = torch.unbind(w12, dim=0)
        return w0, w1, w2, w3
    else:
        return (
            _upsample_cubic_convolution2(t + 1.0, A),
            _upsample_cubic_convolution1(t, A),
            _upsample_cubic_convolution1(1.0 - t, A),
            _upsample_cubic_convolution2(2.0 - t, A),
        )


def _upsample_cubic_interp1d(coeffs: TensorSequenceType, ts: Tensor) -> Tensor:
    coeffs2 = _upsample_get_cubic_coefficients(ts)
    return _sum_tensors(c1 * c2 for (c1, c2) in zip(coeffs, coeffs2))


# Need this instead of just sum() to keep mypy happy
def _sum_tensors(ts: Iterable[Tensor]) -> Tensor:
    return reduce(torch.add, ts)


def _linspace_from_neg_one(
    num_steps: int, align_corners: bool, dtype: torch.dtype, device: torch.device
):
    if num_steps <= 1:
        return torch.tensor(0, device=device, dtype=dtype)

    a = ((num_steps - 1) / num_steps) if not align_corners else 1
    return torch.linspace(-a, a, steps=num_steps, device=device, dtype=dtype)


def _make_base_grid_4d(theta: Tensor, h: int, w: int, align_corners: bool):
    dtype = theta.dtype
    device = theta.device

    # Using padding and summation generates a single kernel vs using torch.stack where 3 kernels generated
    # corresponding to each individual tensor: grid_x, grid_y, grid_one
    grid_x = _linspace_from_neg_one(w, align_corners, dtype, device).view(1, w, 1)
    grid_y = _linspace_from_neg_one(h, align_corners, dtype, device).view(h, 1, 1)
    grid_one = torch.ones((1, 1, 1), dtype=dtype, device=device)

    # this is just a temporary hack and we should use torch.stack here once #104480 is merged
    grid_x = torch.nn.functional.pad(grid_x, pad=(0, 2), mode="constant", value=0)
    grid_y = torch.nn.functional.pad(grid_y, pad=(1, 1), mode="constant", value=0)
    grid_one = torch.nn.functional.pad(grid_one, pad=(2, 0), mode="constant", value=0)
    return grid_x + grid_y + grid_one


def _make_base_grid_5d(theta: Tensor, d: int, h: int, w: int, align_corners: bool):
    dtype = theta.dtype
    device = theta.device

    grid_x = _linspace_from_neg_one(w, align_corners, dtype, device).view(1, 1, w, 1)
    grid_y = _linspace_from_neg_one(h, align_corners, dtype, device).view(1, h, 1, 1)
    grid_z = _linspace_from_neg_one(d, align_corners, dtype, device).view(d, 1, 1, 1)
    grid_one = torch.ones((1, 1, 1, 1), dtype=dtype, device=device)

    # this is just a temporary hack and we should use torch.stack here once #104480 is merged
    grid_x = torch.nn.functional.pad(grid_x, pad=(0, 3), mode="constant", value=0)
    grid_y = torch.nn.functional.pad(grid_y, pad=(1, 2), mode="constant", value=0)
    grid_z = torch.nn.functional.pad(grid_z, pad=(2, 1), mode="constant", value=0)
    grid_one = torch.nn.functional.pad(grid_one, pad=(3, 0), mode="constant", value=0)
    return grid_x + grid_y + grid_z + grid_one


def _affine_grid_generator_4d(theta: Tensor, size: List[int], align_corners: bool):
    n, _, h, w = size
    base_grid = _make_base_grid_4d(theta, h, w, align_corners=align_corners)
    # base_grid shape is (h, w, 3) and theta shape is (n, 2, 3)
    # We do manually a matrix multiplication which is faster than mm()
    # (h * w, 3, 1) * (n, 1, 3, 2) -> (n, h * w, 2)
    grid = (base_grid.view(-1, 3, 1) * theta.mT.unsqueeze(1)).sum(-2)
    return grid.view(n, h, w, 2)


def _affine_grid_generator_5d(theta: Tensor, size: List[int], align_corners: bool):
    n, _, d, h, w = size
    base_grid = _make_base_grid_5d(theta, d, h, w, align_corners=align_corners)
    # base_grid shape is (d, h, w, 4) and theta shape is (n, 3, 4)
    # We do manually a matrix multiplication which is faster than mm()
    # (d * h * w, 4, 1) * (n, 1, 4, 3) -> (n, h * w, 3)
    grid = (base_grid.view(-1, 4, 1) * theta.mT.unsqueeze(1)).sum(-2)
    return grid.view(n, d, h, w, 3)


@register_decomposition(aten.affine_grid_generator)
@out_wrapper()
@pw_cast_for_opmath
def affine_grid_generator(theta: Tensor, size: List[int], align_corners: bool):
    torch._check(
        len(size) in (4, 5),
        lambda: "affine_grid_generator needs 4d (spatial) or 5d (volumetric) inputs.",
    )
    if len(size) == 4:
        return _affine_grid_generator_4d(theta, size, align_corners=align_corners)
    else:
        return _affine_grid_generator_5d(theta, size, align_corners=align_corners)


def _grid_sampler_2d(
    a: Tensor,
    grid: Tensor,
    interpolation_mode: int = 0,
    padding_mode: int = 0,
    align_corners: bool = False,
    _expand_grid: bool = True,
) -> Tensor:
    # This method is a copy of grid_sampler_2d implementation and introduced with additional arg _expand_grid to
    # optionally expand the input grid for performance reasons.
    # Experimenting locally it was found that compiled CUDA code is accelerated by ~5x
    # and CPU code by ~2x on bicubic mode, if we expand the grid from (N, H, W, 2) into (N, C, H, W, 2)
    # However, this leads to a slowdown around ~0.8x on CPU bilinear mode, channels first.
    # Thus we apply this hack to not expand the grid for this case.

    torch._check(
        interpolation_mode in (0, 1, 2),
        lambda: f"Invalid interpolation mode {interpolation_mode}",
    )
    torch._check(
        padding_mode in (0, 1, 2), lambda: f"Invalid padding mode {padding_mode}"
    )

    def unnormalize(coords: Tensor, size: int) -> Tensor:
        # Rescale coordinates from [-1, 1] to:
        #   [0, size - 1] if align_corners is True
        #   [-.5, size -.5] if align_corners is False
        mul = (size * 0.5 - 0.5) if align_corners else (size * 0.5)
        ofs = size * 0.5 - 0.5
        return coords * mul + ofs

    # Reflects coordinates until they fall between low and high (inclusive).
    # The bounds are passed as twice their value so that half-integer values
    # can be represented as ints.
    def reflect_coordinates(coords: Tensor, twice_low: int, twice_high: int) -> Tensor:
        if twice_low == twice_high:
            return torch.zeros_like(coords)
        coords_min = twice_low / 2
        coords_span = (twice_high - twice_low) / 2
        coords2 = (coords - coords_min).abs()
        extra = torch.fmod(coords2, coords_span)
        flips = (coords2 / coords_span).floor().to(dtype=torch.int8)
        return torch.where(
            flips & 1 == 0, extra + coords_min, coords_span + coords_min - extra
        )

    def compute_coordinates(coords: Tensor, size: int) -> Tensor:
        if padding_mode == 0:  # Zero
            return coords
        elif padding_mode == 1:  # Borders
            return torch.clamp(coords, 0, size - 1)
        else:  # padding_mode == 2, Reflection
            if align_corners:
                coords_reflected = reflect_coordinates(coords, 0, 2 * (size - 1))
            else:
                coords_reflected = reflect_coordinates(coords, -1, 2 * size - 1)
            return torch.clamp(coords_reflected, 0, size - 1)

    def compute_source_index(coords: Tensor, size: int) -> Tensor:
        coords_un = unnormalize(coords, size)
        return compute_coordinates(coords_un, size)

    N, C, iH, iW = a.shape
    _, oH, oW, two = grid.shape
    assert two == 2

    if _expand_grid:
        # Let's expand grid to [N, C, oH, oW, 2]
        # This allows to generate a single triton cuda kernel instead of two kernels.
        # Two kernels are due source indices, weights have shape (N, 1, oH, oW), xnumel=N*oH*oW
        # and output has shape (N, C, oH, oW), xnumel=N*C*oH*oW
        # Expanding grid to (N, C, oH, oW, two) unifies xnumel to N*C*oH*oW
        grid = grid.view(N, 1, oH, oW, two).expand(N, C, oH, oW, 2)

    def in_bounds_cond(xs: Tensor, ys: Tensor) -> Tensor:
        return torch.logical_and(
            0 <= xs, torch.logical_and(xs < iW, torch.logical_and(0 <= ys, ys < iH))
        )

    N_idx = torch.arange(N, device=a.device).view(N, 1, 1, 1)
    C_idx = torch.arange(C, device=a.device).view(1, C, 1, 1)

    def clip(xs: Tensor, ys: Tensor, ws: Tensor) -> TensorSequenceType:
        cond = in_bounds_cond(xs, ys)
        # To clip to inside valid coordinates, we map the coordinates
        # to (x, y) = (0, 0) and also set the weight to 0
        # We also change the shape of the tensor to the appropriate one for
        # broadcasting with N_idx, C_idx for the purposes of advanced indexing
        c = C if _expand_grid else 1
        return tuple(
            torch.where(cond, t, 0).view(N, c, oH, oW)
            for t in (xs.to(dtype=torch.int64), ys.to(dtype=torch.int64), ws)
        )

    def get_summand(ix: Tensor, iy: Tensor, w) -> Tensor:
        # Perform clipping, index into input tensor and multiply by weight
        idx_x, idx_y, w_ = clip(ix, iy, w)
        return a[N_idx, C_idx, idx_y, idx_x] * w_

    x = grid[..., 0]
    y = grid[..., 1]

    if interpolation_mode == 0:  # Bilinear
        ix = compute_source_index(x, iW)
        iy = compute_source_index(y, iH)

        ix_nw, iy_nw = ix.floor(), iy.floor()
        ix_ne, iy_ne = ix_nw + 1, iy_nw
        ix_sw, iy_sw = ix_nw, iy_nw + 1
        ix_se, iy_se = ix_ne, iy_sw

        w_nw = (ix_se - ix) * (iy_se - iy)
        w_ne = (ix - ix_sw) * (iy_sw - iy)
        w_sw = (ix_ne - ix) * (iy - iy_ne)
        w_se = (ix - ix_nw) * (iy - iy_nw)

        return _sum_tensors(
            get_summand(ix, iy, w)
            for (ix, iy, w) in (
                (ix_nw, iy_nw, w_nw),
                (ix_ne, iy_ne, w_ne),
                (ix_sw, iy_sw, w_sw),
                (ix_se, iy_se, w_se),
            )
        )
    elif interpolation_mode == 1:  # Nearest
        ix = compute_source_index(x, iW)
        iy = compute_source_index(y, iH)

        ix_nearest = ix.round()
        iy_nearest = iy.round()

        return get_summand(ix_nearest, iy_nearest, 1)
    else:  # interpolation_mode == 2, Bicubic
        ix = unnormalize(x, iW)
        iy = unnormalize(y, iH)

        ix_nw = ix.floor()
        iy_nw = iy.floor()

        tx = ix - ix_nw
        ty = iy - iy_nw

        if not _expand_grid:
            tx = tx.unsqueeze(1)
            ty = ty.unsqueeze(1)

        def get_value_bounded(ix: Tensor, iy: Tensor) -> Tensor:
            x = compute_coordinates(ix, iW)
            y = compute_coordinates(iy, iH)
            return get_summand(x, y, 1)

        def get_coeff(ofs: int) -> Tensor:
            iy_ofs = iy_nw + (ofs - 1)
            cs = (
                get_value_bounded(ix_nw - 1, iy_ofs),
                get_value_bounded(ix_nw, iy_ofs),
                get_value_bounded(ix_nw + 1, iy_ofs),
                get_value_bounded(ix_nw + 2, iy_ofs),
            )
            return _upsample_cubic_interp1d(cs, tx)

        coeffs = tuple(get_coeff(ofs) for ofs in range(4))
        return _upsample_cubic_interp1d(coeffs, ty)


@register_decomposition(aten.grid_sampler_2d)
@out_wrapper()
@pw_cast_for_opmath
def grid_sampler_2d(
    a: Tensor,
    grid: Tensor,
    interpolation_mode: int = 0,
    padding_mode: int = 0,
    align_corners: bool = False,
) -> Tensor:
    return _grid_sampler_2d(
        a,
        grid=grid,
        interpolation_mode=interpolation_mode,
        padding_mode=padding_mode,
        align_corners=align_corners,
    )


@register_decomposition(aten.mv)
@out_wrapper()
@pw_cast_for_opmath
def mv(self, vec):
    torch._check(
        self.dim() == 2 and vec.dim() == 1,
        lambda: f"matrix @ vector expected, got {self.dim()}, {vec.dim()}",
    )
    torch._check(
        self.size(1) == vec.size(0),
        lambda: f"size mismatch, got input ({self.size(0)}x{self.size(1)}), vec ({vec.size(0)})",
    )
    return (self * vec).sum(dim=1)


@register_decomposition(aten.binary_cross_entropy_with_logits)
@out_wrapper()
def binary_cross_entropy_with_logits(
    self, target, weight=None, pos_weight=None, reduction=Reduction.MEAN.value
):
    if pos_weight is not None:
        log_weight = (pos_weight - 1) * target + 1
        loss = (1 - target) * self - (log_weight * F.logsigmoid(self))
    else:
        loss = (1 - target) * self - F.logsigmoid(self)

    if weight is not None:
        loss = loss * weight

    return apply_loss_reduction(loss, reduction)


def should_fold(tensor1: torch.Tensor, tensor2: torch.Tensor, is_out: bool) -> bool:
    # For comments of the logic of this function see eager in /native/LinearAlgebra.cpp

    t1, t2 = (tensor1, tensor2) if tensor1.ndim >= tensor2.ndim else (tensor2, tensor1)

    from torch.fx.experimental.symbolic_shapes import guard_size_oblivious

    if not (t1.ndim >= 3 and t2.ndim <= 2):
        return False
    if t2.requires_grad and not is_out:
        return True
    if tensor1.ndim == 2:
        return False
    if guard_size_oblivious(t1.numel() == 0):
        return True

    t1_shape = t1.shape
    t1_stride = t1.stride()
    return all(
        st1 == st2 * s2
        for (st1, st2, s2) in zip(t1_stride[:-2], t1_stride[1:-1], t1_shape[1:-1])
    )


@aten.matmul.default.py_impl(DispatchKey.CompositeImplicitAutograd)
@out_wrapper(pass_is_out=True)
def matmul(tensor1, tensor2, *, is_out=False):
    dim_tensor1 = tensor1.dim()
    dim_tensor2 = tensor2.dim()
    assert dim_tensor1 != 0 and dim_tensor2 != 0
    if dim_tensor1 == 1 and dim_tensor2 == 1:
        return torch.dot(tensor1, tensor2)
    elif dim_tensor1 == 2 and dim_tensor2 == 1:
        return torch.mv(tensor1, tensor2)
    elif dim_tensor1 == 1 and dim_tensor2 == 2:
        return torch.squeeze(torch.mm(torch.unsqueeze(tensor1, 0), tensor2), 0)
    elif dim_tensor1 == 2 and dim_tensor2 == 2:
        return torch.mm(tensor1, tensor2)
    elif should_fold(tensor1, tensor2, is_out):
        # dim_tensor1 >=3 && (dim_tensor2 == 1 || dim_tensor2 == 2) ||
        # dim_tensor2 >=3 && (dim_tensor1 == 1 || dim_tensor1 == 2)
        # and some condition on the strides is fulfilled

        # optimization: use mm instead of bmm by folding the batch of the larger tensor
        # into its leading matrix dimension
        transpose = dim_tensor2 > dim_tensor1
        t1 = tensor2.mT if transpose else tensor1
        t2 = (
            tensor2 if not transpose else (tensor1.t() if dim_tensor1 == 2 else tensor1)
        )
        # Invariant: t1.dim() >= 3 && (t2.dim() == 1 || t2.dim() == 2)
        #            and t1 and t2 are matmul-compatible

        # Why not t1.view(-1, sizes_1[-1])?
        # If the last dim is 0, then view(-1, 0) won't work because the -1 becomes ambiguous.
        # This can happen in e.g. [3, 5, 0] @ [0, 0].
        sizes_1 = t1.shape
        output_shape = list(sizes_1[:-1])
        folded_dim1 = reduce(operator.mul, output_shape)

        # Readjust output_shape if we are multiplying by a matrix
        t2_is_matrix = t2.dim() == 2
        if t2_is_matrix:
            output_shape.append(t2.shape[1])

        # This will almost always be a view.
        # It may not be a view if t2->requires_grad(). See should_fold in aten/ for an explanation
        t1_folded = t1.reshape(folded_dim1, sizes_1[-1])
        if t2_is_matrix:
            # This copies if we perform a 2D @ 3D and the first tensor requires_grad
            # See should_fold native/LinearAlgebra.cpp for why.
            output = t1_folded.mm(t2).view(output_shape)
            return output.mT.contiguous() if transpose else output
        else:
            return t1_folded.mv(t2).view(output_shape)

    elif dim_tensor1 >= 1 and dim_tensor2 >= 1:
        # We are multiplying b1 x n x m1 by x2 x m2 x p (where b1 can be a list);
        # we track m1 vs m2 separately even though they must match for nicer error messages
        n = tensor1.size(-2) if dim_tensor1 > 1 else 1
        m1 = tensor1.size(-1)
        batch_tensor1 = tensor1.shape[:-2]
        m2 = tensor2.size(-2) if dim_tensor2 > 1 else tensor2.size(-1)
        p = tensor2.size(-1) if dim_tensor2 > 1 else 1

        batch_tensor2: List[int] = []
        # TODO: handling of slice
        for i in range(dim_tensor2 - 2):
            batch_tensor2.append(tensor2.size(i))

        # Same optimization for the gradients as that in should_fold
        # If we're going to broadcast, we force it to go through the should_fold branch
        if (
            dim_tensor1 == 3
            and dim_tensor2 == 3
            and batch_tensor1[0] != batch_tensor2[0]
        ):
            if batch_tensor1[0] == 1 and tensor1.requires_grad:
                return matmul(tensor1.squeeze(0), tensor2)
            if batch_tensor2[0] == 1 and tensor2.requires_grad:
                return matmul(tensor1, tensor2.squeeze(0))

        # expand the batch portion (i.e. cut off matrix dimensions and expand rest)
        expand_batch_portion = list(
            torch.broadcast_shapes(batch_tensor1, batch_tensor2)
        )

        tensor1_expand_size = expand_batch_portion + [n, m1]

        expand_batch_product = prod(expand_batch_portion)

        # HACK: We need reshape with symint support
        tensor1_expanded = tensor1.expand(tensor1_expand_size).reshape(
            expand_batch_product, n, m1
        )

        vector_rhs = dim_tensor2 == 1
        if vector_rhs:
            tensor2_expand_size = expand_batch_portion + [m2]
            tensor2_expanded = (
                tensor2.expand(tensor2_expand_size)
                .reshape(expand_batch_product, m2)
                .unsqueeze(2)
            )
        else:
            tensor2_expand_size = expand_batch_portion + [m2, p]
            tensor2_expanded = tensor2.expand(tensor2_expand_size).reshape(
                expand_batch_product, m2, p
            )

        output_shape = expand_batch_portion
        if dim_tensor1 > 1:
            output_shape.append(n)

        if dim_tensor2 > 1:
            output_shape.append(p)

        if vector_rhs:
            return tensor1_expanded.bmm(tensor2_expanded).squeeze(-1).view(output_shape)
        else:
            return tensor1_expanded.bmm(tensor2_expanded).view(output_shape)
    else:
        torch._check(False, lambda: "both arguments to matmul need to be at least 1D")


@register_decomposition(aten.upsample_bicubic2d.default)
@aten.upsample_bicubic2d.default.py_impl(DispatchKey.Autograd)
@pw_cast_for_opmath
def upsample_bicubic2d_default(
    input: Tensor,
    output_size: Tuple[int, int],
    align_corners: bool,
    scale_h: Optional[float] = None,
    scale_w: Optional[float] = None,
) -> Tensor:
    # get dimensions of original image
    _, _, in_h, in_w = input.shape

    # Calculate horizontal and vertical scaling factor
    h_scale_factor = _compute_scale(in_h, output_size[0], align_corners, scale_h)
    w_scale_factor = _compute_scale(in_w, output_size[1], align_corners, scale_w)

    _, dtype = utils.elementwise_dtypes(
        input, type_promotion_kind=utils.ELEMENTWISE_TYPE_PROMOTION_KIND.INT_TO_FLOAT
    )

    # We have to create arange with int64 dtype and use .to in order to avoid
    # additional kernels creation in inductor and get a perf slowdown
    i = torch.arange(output_size[0], device=input.device).to(dtype=dtype)
    j = torch.arange(output_size[1], device=input.device).to(dtype=dtype)

    x_float = _compute_source_index(w_scale_factor, j, align_corners)
    y_float = _compute_source_index(h_scale_factor, i, align_corners)
    y_float = y_float.unsqueeze(-1)

    x = x_float.floor()
    y = y_float.floor()
<<<<<<< HEAD

    # We should also clamp xscale/yscale
    # See guard_index_and_lambda in UpSample.h
    yscale = (y_float - y).clamp(0.0, 1.0)
    xscale = (x_float - x).clamp(0.0, 1.0)
    x = x.to(torch.int64)
    y = y.to(torch.int64)

    iys_ofs = (y - 1, y, y + 1, y + 2)
    ixs_ofs = (x - 1, x, x + 1, x + 2)

    weights_x = _upsample_get_cubic_coefficients(xscale)
    weights_y = _upsample_get_cubic_coefficients(yscale)

=======

    # We should also clamp xscale/yscale
    # See guard_index_and_lambda in UpSample.h
    yscale = (y_float - y).clamp(0.0, 1.0)
    xscale = (x_float - x).clamp(0.0, 1.0)
    x = x.to(torch.int64)
    y = y.to(torch.int64)

    iys_ofs = (y - 1, y, y + 1, y + 2)
    ixs_ofs = (x - 1, x, x + 1, x + 2)

    weights_x = _upsample_get_cubic_coefficients(xscale)
    weights_y = _upsample_get_cubic_coefficients(yscale)

>>>>>>> b279034e
    weights_precision_x, weights_precision_y = None, None
    if input.dtype == torch.uint8:
        weights_precision_x = _compute_weight_precision(weights_x)
        weights_precision_y = _compute_weight_precision(weights_y)

        weights_x = [
            (w * (1 << weights_precision_x) + torch.sign(w) * 0.5).to(torch.int16)
            for w in weights_x
        ]
        weights_y = [
            (w * (1 << weights_precision_y) + torch.sign(w) * 0.5).to(torch.int16)
            for w in weights_y
        ]

    def load_bounded(ys, xs):
        y_idx = torch.clamp(ys, 0, in_h - 1)
        x_idx = torch.clamp(xs, 0, in_w - 1)
        v = aten._unsafe_index(input, [None, None, y_idx, x_idx])
        return v

    def get_x_interp(y):
        src_x = tuple(load_bounded(y, x_ofs) for x_ofs in ixs_ofs)
        if input.dtype == torch.uint8:
            assert weights_precision_x is not None
            return _sum_tensors_uint8(src_x, weights_x, weights_precision_x)
        return _sum_tensors(c1 * c2 for (c1, c2) in zip(src_x, weights_x))

    src_y = tuple(get_x_interp(y_ofs) for y_ofs in iys_ofs)
    if input.dtype == torch.uint8:
        assert weights_precision_y is not None
        result = _sum_tensors_uint8(src_y, weights_y, weights_precision_y)
    else:
        result = _sum_tensors(c1 * c2 for (c1, c2) in zip(src_y, weights_y))

    # convert output to correct memory format, if necessary
    memory_format = utils.suggest_memory_format(input)
    result = result.contiguous(memory_format=memory_format)
    return result


@register_decomposition(aten.upsample_bicubic2d.vec)
@aten.upsample_bicubic2d.vec.py_impl(DispatchKey.CompositeImplicitAutograd)
@aten.upsample_bicubic2d.vec.py_impl(DispatchKey.Autograd)
@out_wrapper()
@pw_cast_for_opmath
def upsample_bicubic2d_vec(
    a: Tensor,
    output_size: Optional[Tuple[int, int]],
    align_corners: bool,
    scale_factors: Optional[Tuple[float, float]] = None,
) -> Tensor:
    torch._check(
        bool(output_size) + bool(scale_factors) == 1,
        lambda: "Must specify exactly one of output_size and scale_factors.",
    )
    if output_size is None:
        assert scale_factors is not None
        output_size = cast(
            Tuple[int, int],
            tuple(
                sym_int(sym_float(w) * scale)
                for w, scale in zip(a.shape[2:], scale_factors)
            ),
        )
    scale_h, scale_w = scale_factors if scale_factors else (None, None)
    return upsample_bicubic2d_default(a, output_size, align_corners, scale_h, scale_w)


@register_decomposition(aten.reflection_pad1d)
@register_decomposition(aten.reflection_pad2d)
@register_decomposition(aten.reflection_pad3d)
@pw_cast_for_opmath
@out_wrapper()
def _reflection_pad(a: Tensor, padding: Tuple[int, ...]) -> Tensor:
    def idx(left, middle, right):
        dim_idx = torch.arange(-left, middle + right, device=a.device)
        return middle - 1 - (middle - 1 - dim_idx.abs()).abs()

    return _reflection_or_replication_pad(
        a,
        padding,
        idx,
    )


@register_decomposition(aten.replication_pad1d)
@register_decomposition(aten.replication_pad2d)
@register_decomposition(aten.replication_pad3d)
@pw_cast_for_opmath
@out_wrapper()
def _replication_pad(a: Tensor, padding: Tuple[int, ...]) -> Tensor:
    def idx(left, middle, right):
        dim_idx = torch.arange(-left, middle + right, device=a.device)
        return torch.clamp(dim_idx, 0, middle - 1)

    return _reflection_or_replication_pad(
        a,
        padding,
        idx,
    )


def _reflection_or_replication_pad(
    a: Tensor,
    padding: Tuple[int, ...],
    idx_fn: Callable[[int, int, int], Tensor],
) -> Tensor:
    dim = len(padding) // 2
    torch._check(
        a.dim() in (dim + 1, dim + 2),
        lambda: f"reflection_pad{dim}d requires {dim + 1}D or {dim + 2}D input",
    )
    inp_shape = a.shape[-dim:]
    nc_dim = a.dim() - dim

    padding_left = [padding[2 * (dim - 1 - i)] for i in range(dim)]
    padding_right = [padding[2 * (dim - 1 - i) + 1] for i in range(dim)]

    result = a
    for i in range(dim):
        idx: List[Any] = [None] * result.dim()
        idx[i + nc_dim] = idx_fn(padding_left[i], inp_shape[i], padding_right[i])
        result = aten._unsafe_index(result, idx)

    # convert output to correct memory format, if necessary
    memory_format = utils.suggest_memory_format(result)
    result = result.contiguous(memory_format=memory_format)
    return result


@register_decomposition(aten.aminmax)
@out_wrapper("min", "max")
def aminmax(self, *, dim=None, keepdim=False):
    amin = torch.amin(self, dim=dim, keepdim=keepdim)
    amax = torch.amax(self, dim=dim, keepdim=keepdim)
    return amin, amax


@register_decomposition(aten.nansum)
@out_wrapper()
def nansum(self, dim=None, keepdim=False, *, dtype=None):
    return aten.sum(torch.where(torch.isnan(self), 0, self), dim, keepdim, dtype=dtype)


@register_decomposition([aten.arange.default, aten.arange.out])
@out_wrapper()
def arange_default(
    end: NumberType,
    *,
    dtype: Optional[torch.dtype] = None,
    layout: torch.layout = torch.strided,
    device: Optional[torch.device] = None,
    pin_memory: bool = False,
):
    return aten.arange.start_step(
        0, end, 1, dtype=dtype, layout=layout, device=device, pin_memory=pin_memory
    )


@register_decomposition([aten.arange.start])
def arange_start(
    start: NumberType,
    end: NumberType,
    *,
    dtype: Optional[torch.dtype] = None,
    layout: torch.layout = torch.strided,
    device: Optional[torch.device] = None,
    pin_memory: bool = False,
):
    return aten.arange.start_step(
        start, end, 1, dtype=dtype, layout=layout, device=device, pin_memory=pin_memory
    )


@register_decomposition(out_dtype)
def out_dtype_decomp(*args, **kwargs):
    from torch._higher_order_ops.out_dtype import out_dtype_dense

    return out_dtype_dense(*args, **kwargs)


@register_decomposition(aten.multi_margin_loss)
@aten.multi_margin_loss.default.py_impl(DispatchKey.Autograd)
@out_wrapper()
def multi_margin_loss(
    input: Tensor,
    target: Tensor,
    p: NumberType = 1,
    margin: NumberType = 1,
    weight: Optional[Tensor] = None,
    reduction: int = Reduction.MEAN.value,
) -> Tensor:
    input = torch.atleast_2d(input)
    target = torch.atleast_1d(target)
    nframe = input.shape[0]
    dim = input.shape[1]
    torch._check(p == 1 or p == 2, lambda: "only p == 1 and p == 2 supported")
    torch._check(
        input.ndim == 2 and dim != 0,
        lambda: f"Expected non-empty vector or matrix with optional 0-dim batch size, but got: {input.shape}",
    )
    torch._check(
        target.ndim == 1 and target.numel() == nframe,
        lambda: f"inconsistent target size, expected {nframe} but got {target.shape}",
    )
    if weight is not None:
        weight = torch.atleast_1d(weight)
        torch._check(
            weight.ndim == 1 and weight.numel() == dim,  # type: ignore[union-attr]
            lambda: f"inconsistent weight size, expected {dim} but got {weight.shape}",  # type: ignore[union-attr]
        )
    target = target.unsqueeze(1)
    u = torch.gather(input, dim=1, index=target)
    z = margin - u + input
    z = z.clamp_min(0)
    z = z if p == 1 else z * z
    if weight is not None:
        z = z * weight[target]
    idx = torch.arange(dim, device=input.device)
    z = torch.where(idx != target, z, 0)
    if reduction == Reduction.MEAN.value:
        return z.mean()
    elif reduction == Reduction.SUM.value:
        return z.sum() / z.shape[1]
    else:
        return z.mean(dim=1)


@register_decomposition(aten.multilabel_margin_loss_forward)
@aten.multilabel_margin_loss_forward.default.py_impl(DispatchKey.Autograd)
@out_wrapper("output", "is_target")
def multilabel_margin_loss_forward(
    input: Tensor,
    target: Tensor,
    reduction: int,
) -> Tuple[Tensor, Tensor]:
    orig_input_shape = input.shape
    orig_target_shape = target.shape
    input = torch.atleast_2d(input)
    target = torch.atleast_2d(target)
    dim = input.shape[1]
    torch._check(
        len(orig_input_shape) <= 2 and dim != 0,
        lambda: f"Expected non-empty vector or matrix with optional 0-dim batch size, but got: {orig_input_shape}",
    )
    torch._check(
        len(orig_target_shape) <= 2 and orig_target_shape == orig_input_shape,
        lambda: f"inconsistent target size: {orig_target_shape} for input of size: {orig_input_shape}",
    )
    # ignores labels after the first -1, detects when -1 is not present
    idx = torch.arange(dim, device=target.device)
    is_end = target == -1
    end_idx = torch.amin(torch.where(is_end, idx, dim), dim=-1, keepdim=True)
    # target indices
    target_mask = idx < end_idx
    # masks target to be able to use gather, which doesn't allow -1
    tidx0 = torch.where(target_mask, target, 0)
    u = torch.gather(input, dim=-1, index=tidx0)
    # is_target
    tidx1 = torch.where(target_mask, target, -1)
    is_target = torch.any(idx == tidx1.unsqueeze(dim=-1), dim=1)
    # loss
    z = 1.0 - u.T.unsqueeze(dim=-1) + input
    z = z.clamp_min(0)
    z = z / dim
    # masks loss
    z = torch.where(is_target, 0, z)
    # reduction
    if reduction == Reduction.MEAN.value:
        z = z.sum(dim=(0, -1)).mean()
    elif reduction == Reduction.SUM.value:
        z = z.sum()
    else:
        z = z.sum(dim=(0, -1))
    # result
    is_target = is_target.to(input.dtype).reshape(orig_target_shape)
    return z, is_target


# scaled_dot_product_attention used to be decomposed in pre-autograd, given that
# it calls _scaled_dot_product_attention_math and
# _scaled_dot_product_attention_math only has a CompositeImplicitAutograd
# kernel. As a result it's decomposed into ops with finer granularity.
# However recent PRs (#103826 #105131 #115913) added new logic in
# scaled_dot_product_attention and now it calls
# _scaled_dot_product_flash_attention_for_cpu in export path. This results
# in _scaled_dot_product_flash_attention_for_cpu showing up in export result.
# This decomposition ensures scaled_dot_product_attention is still decomposed
# the same way as before, i.e., going through
# _scaled_dot_product_attention_math. Notice that this decomp rule should be
# excluded by inductor.
@register_decomposition(aten._scaled_dot_product_flash_attention_for_cpu.default)
def scaled_dot_product_flash_attention_for_cpu(
    query: Tensor,
    key: Tensor,
    value: Tensor,
    dropout_p: float = 0.0,
    is_causal: bool = False,
    *,
    attn_mask: Optional[Tensor] = None,
    scale: Optional[float] = None,
) -> Tuple[Tensor, Tensor]:
    dtype = query.dtype
    torch._check(
        torch.is_floating_point(query),
        lambda: f"query must be FP32, FP64, BF16, FP16 but got {query.dtype}",
    )
    torch._check(
        query.dim() == 4 and key.dim() == 4 and value.dim() == 4,
        lambda: f"q, k, v must be a 4 dimensional tensor, got {query.dim()}, {key.dim()}, {value.dim()}",
    )
    torch._check(
        dropout_p == 0.0, lambda: f"dropout probability must be zero, got {dropout_p}"
    )
    torch._check(
        query.shape[3] == value.shape[3] and key.shape[3] == value.shape[3],
        lambda: "q, k, v should have the same head size",
    )

    output, attn = aten._scaled_dot_product_attention_math.default(
        query,
        key,
        value,
        attn_mask=attn_mask,
        dropout_p=dropout_p,
        is_causal=is_causal,
        dropout_mask=None,
        scale=scale,
    )
    # Why this change?
    # In pre-dispatch export scaled_dot_product_attention is executed via
    # * flash_attention.
    # flash_attention allocates output tensor as (N, L, H, E)
    #   it then transposes that to get (N, H, L, E) which is supposed to be the return
    # tensor dim for scaled_dot_product_attention
    # assume x: [N, H, L, E] is the output sdpa
    # In MHA code, this output is then permuted via (2, 0, 1, 3) to get
    # (L, N, H, E) dim tensor
    # x = x.permute(2, 0, 1, 3).contiguous() and the viewed via
    # x = x.view(L * N, H * E)
    # During pre autograd dispatch call to contiguous is not traced because
    # flash_attention output after the x.permute is already contiguous
    # on which the view is valid
    # However, during 2nd stage export, post-dispatch, we run _match variant
    # instead of flash* to get the decomposition. _match variant returns
    # x: [N, H, L, E] applying x.permute(2, 0, 1, 3) returns
    # x: [L, N, H, E] and without converting this to contiguous tensor
    # subsequent view is not valid and the export fails
    # solution is to maintain the return tensor view from the decomp to be
    # exactly same as *flash* variant.
    # flash variants output is contiguous as [N, L, H, E]
    # _match variant out is contiguous as [N, H, L, E]
    # out = out.transpose(1, 2).contiguous gets output as contiguous
    # in [N, L, H, E].
    # Subsrequent transpose(1, 2) then returns a view on which
    # aforementioned code snippet, as showm below, is valid
    # x = x.permute(2, 0, 1, 3).contiguous() and the viewed via
    # x = x.view(L * N, H * E)

    # Really the invariant you want to maintain is:
    # pre-dispatch op-output and its decomposed representation must
    # return tensor with same view and dims
    output = output.transpose(1, 2).contiguous(memory_format=torch.contiguous_format)
    return (output.transpose(1, 2), attn)


def register_inplace(aten_op, outplace_op):
    @register_decomposition(aten_op)
    def inplace_op(*args, **kwargs):
        out = outplace_op(*args, **kwargs)
        return args[0].copy_(out)

    return inplace_op


@register_decomposition([aten.baddbmm])
@out_wrapper()
@pw_cast_for_opmath
def baddbmm(self, batch1, batch2, beta=1, alpha=1):
    if not self.is_floating_point() and not self.is_complex():
        beta = int(beta)
        alpha = int(alpha)
    result = torch.bmm(batch1, batch2)
    if not isinstance(alpha, numbers.Number) or alpha != 1:
        result = result * alpha
    if beta == 0:
        return result
    if not isinstance(beta, numbers.Number) or beta != 1:
        self = self * beta
    return self + result


@register_decomposition(aten.floor_divide)
@out_wrapper()
def floor_divide(self, other):
    return torch.div(self, other, rounding_mode="floor")


@register_decomposition(aten.sym_numel)
def sym_numel(t):
    return functools.reduce(operator.mul, t.shape, 1)


@register_decomposition([aten.sum.default, aten.sum.out])
def sum_default(
    self: Tensor,
    *,
    dtype: Optional[torch.dtype] = None,
    out: Optional[Tensor] = None,
) -> Tensor:
    if out is None:
        return aten.sum.dim_IntList(self, [], dtype=dtype)
    else:
        return aten.sum.IntList_out(self, [], dtype=dtype, out=out)


@register_decomposition([aten.squeeze.default, aten.squeeze.dim])
def squeeze_default(self: Tensor, dim: Optional[int] = None):
    if dim is None:
        return aten.squeeze.dims(self, list(range(self.dim())))
    else:
        return aten.squeeze.dims(self, [dim])


@register_decomposition(torch.ops.aten._weight_norm_interface)
def _weight_norm_interface(x, y, dim=0):
    # https://github.com/pytorch/pytorch/blob/852f8526c52190125446adc9a6ecbcc28fb66182/aten/src/ATen/native/WeightNorm.cpp#L58
    keep_dim = tuple(i for i in range(len(x.shape)) if i != dim)
    norm = x.norm(2, keep_dim, keepdim=True)
    return x * (y / norm), norm


@register_decomposition(aten.isin)
@out_wrapper()
def isin(elements, test_elements, *, assume_unique=False, invert=False):
    # handle when either elements or test_elements are Scalars (they can't both be)
    if not isinstance(elements, torch.Tensor):
        elements = torch.tensor(elements, device=test_elements.device)
    if not isinstance(test_elements, torch.Tensor):
        test_elements = torch.tensor(test_elements, device=elements.device)

    if test_elements.numel() < 10.0 * pow(elements.numel(), 0.145):
        return isin_default(elements, test_elements, invert=invert)
    else:
        return isin_sorting(
            elements, test_elements, assume_unique=assume_unique, invert=invert
        )


def isin_default(elements, test_elements, *, invert=False):
    if elements.numel() == 0:
        return torch.empty_like(elements, dtype=torch.bool)

    x = elements.view(*elements.shape, *((1,) * test_elements.ndim))
    if not invert:
        cmp = x == test_elements
    else:
        cmp = x != test_elements
    dim = tuple(range(-1, -test_elements.ndim - 1, -1))
    return cmp.any(dim=dim)


def isin_sorting(elements, test_elements, *, assume_unique=False, invert=False):
    elements_flat = elements.flatten()
    test_elements_flat = test_elements.flatten()
    if assume_unique:
        # This is the same as the aten implementation. For
        # assume_unique=False, we cannot use unique() here, so we use a
        # version with searchsorted instead.
        all_elements = torch.cat([elements_flat, test_elements_flat])
        sorted_elements, sorted_order = torch.sort(all_elements, stable=True)

        duplicate_mask = sorted_elements[1:] == sorted_elements[:-1]
        duplicate_mask = torch.constant_pad_nd(duplicate_mask, [0, 1], False)

        if invert:
            duplicate_mask = duplicate_mask.logical_not()

        mask = torch.empty_like(duplicate_mask)
        mask = mask.index_copy(0, sorted_order, duplicate_mask)

        return mask[0 : elements.numel()]
    else:
        sorted_test_elements, _ = torch.sort(test_elements_flat)
        idx = torch.searchsorted(sorted_test_elements, elements_flat)
        test_idx = torch.where(idx < sorted_test_elements.numel(), idx, 0)
        cmp = sorted_test_elements[test_idx] == elements_flat
        cmp = cmp.logical_not() if invert else cmp
        return cmp.reshape(elements.shape)


@register_decomposition(aten.take)
@out_wrapper()
def take(self, index):
    flattened = self.reshape(-1)
    return flattened[index]


@register_decomposition(aten.resize_as)
def resize_as(self, other, memory_format=None):
    if memory_format is None:
        memory_format = torch.contiguous_format
    if memory_format == torch.preserve_format:
        memory_format = suggest_memory_format(other)
    return aten.resize(self, other.shape, memory_format=memory_format)


register_inplace(aten.addbmm_, aten.addbmm)
register_inplace(aten.addmm_, aten.addmm)
register_inplace(aten.addmv_, aten.addmv)
register_inplace(aten.baddbmm_, aten.baddbmm)
register_inplace(aten.fill_, aten.fill)
register_inplace(aten.gelu_, aten.gelu)
register_inplace(aten.hardswish_, aten.hardswish)
register_inplace(aten.hardtanh_, aten.hardtanh)
register_inplace(aten.hardsigmoid_, aten.hardsigmoid)
register_inplace(aten.__iand__, aten.__and__)
register_inplace(aten.__ilshift__, aten.__lshift__)
register_inplace(aten.index_put_, aten.index_put)
register_inplace(aten.index_reduce_, aten.index_reduce)
register_inplace(aten.__ior__, aten.__or__)
register_inplace(aten.__irshift__, aten.__rshift__)
register_inplace(aten.__ixor__, aten.__xor__)
register_inplace(aten.leaky_relu_, aten.leaky_relu)
register_inplace(aten.logit_, aten.logit)
register_inplace(aten.relu_, aten.relu)
register_inplace(aten.renorm_, aten.renorm)
register_inplace(aten.round_, aten.round)
register_inplace(aten.scatter_, aten.scatter)
register_inplace(aten.scatter_add_, aten.scatter_add)
register_inplace(aten.scatter_reduce_, aten.scatter_reduce)
register_inplace(aten.silu_, aten.silu)<|MERGE_RESOLUTION|>--- conflicted
+++ resolved
@@ -4320,7 +4320,6 @@
 
     x = x_float.floor()
     y = y_float.floor()
-<<<<<<< HEAD
 
     # We should also clamp xscale/yscale
     # See guard_index_and_lambda in UpSample.h
@@ -4335,22 +4334,6 @@
     weights_x = _upsample_get_cubic_coefficients(xscale)
     weights_y = _upsample_get_cubic_coefficients(yscale)
 
-=======
-
-    # We should also clamp xscale/yscale
-    # See guard_index_and_lambda in UpSample.h
-    yscale = (y_float - y).clamp(0.0, 1.0)
-    xscale = (x_float - x).clamp(0.0, 1.0)
-    x = x.to(torch.int64)
-    y = y.to(torch.int64)
-
-    iys_ofs = (y - 1, y, y + 1, y + 2)
-    ixs_ofs = (x - 1, x, x + 1, x + 2)
-
-    weights_x = _upsample_get_cubic_coefficients(xscale)
-    weights_y = _upsample_get_cubic_coefficients(yscale)
-
->>>>>>> b279034e
     weights_precision_x, weights_precision_y = None, None
     if input.dtype == torch.uint8:
         weights_precision_x = _compute_weight_precision(weights_x)
