--- conflicted
+++ resolved
@@ -6,11 +6,11 @@
 import torch
 import torch.distributed as dist
 from torch.distributed._state_dict_utils import _offload_state_dict_to_cpu
+from torch.distributed.checkpoint import FileSystemWriter
 from torch.distributed.checkpoint.logger import _dcp_method_logger
 from torch.distributed.checkpoint.planner import SavePlan
 from torch.distributed.checkpoint.stateful import Stateful
 from torch.distributed.distributed_c10d import _get_default_group
-from torch.distributed.checkpoint import FileSystemWriter
 
 from ._storage_utils import _storage_setup
 from .default_planner import DefaultSavePlanner
@@ -217,21 +217,17 @@
             torch.device("cpu") in pg._device_types  # type: ignore[attr-defined]
         ), "A CPU backend must be enabled for async save; try initializing process group with 'cpu:gloo,cuda:nccl'"
 
-<<<<<<< HEAD
     storage_writer = cast(
-            StorageWriter, _storage_setup(storage_writer, checkpoint_id, reader=False)
-        )
+        StorageWriter, _storage_setup(storage_writer, checkpoint_id, reader=False)
+    )
     if isinstance(storage_writer, FileSystemWriter):
         # in the async case, the state dict is already on CPU, so maintaining this
         # buffer makes no sense
         storage_writer.per_thread_copy_ahead = 0
 
-    cpu_state_dict = _offload_state_dict_to_cpu(_stateful_to_state_dict(state_dict), type_check=False)
-=======
     cpu_state_dict = _offload_state_dict_to_cpu(
         _stateful_to_state_dict(state_dict), type_check=False
     )
->>>>>>> 10bab256
 
     executor = ThreadPoolExecutor(max_workers=1)
     f: Future = executor.submit(
