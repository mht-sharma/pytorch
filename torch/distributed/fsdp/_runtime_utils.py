import functools
import logging
from enum import auto, Enum
from typing import Any, Callable, Dict, List, no_type_check, Optional, Set, Tuple

import torch
import torch.distributed as dist
import torch.distributed.fsdp._traversal_utils as traversal_utils
import torch.nn as nn
import torch.nn.functional as F
from torch.autograd.graph import register_multi_grad_hook
from torch.distributed.algorithms._comm_hooks import LOW_PRECISION_HOOKS
from torch.distributed.fsdp._common_utils import (
    _assert_in_training_states,
    _FSDPState,
    _get_module_fsdp_state,
    _is_composable,
    _log_post_backward_hook,
    _no_dispatch_record_stream,
    clean_tensor_name,
    TrainingState,
)
from torch.distributed.fsdp._flat_param import (
    FlatParameter,
    FlatParamHandle,
    HandleShardingStrategy,
    HandleTrainingState,
    RESHARD_AFTER_FORWARD_HANDLE_STRATEGIES,
)
from torch.distributed.fsdp._init_utils import HYBRID_SHARDING_STRATEGIES
from torch.distributed.fsdp.api import BackwardPrefetch
from torch.distributed.utils import (
    _apply_to_tensors,
    _cast_forward_inputs,
    _p_assert,
    _to_kwargs,
)
from torch.utils import _pytree as pytree
from torch.autograd import Variable

log = logging.getLogger(__name__)

# Do not include "process_group" to enable hybrid shard and MoE cases
HOMOGENEOUS_ATTR_NAMES = (
    "_use_orig_params",
    "limit_all_gathers",
    "_use_full_prec_in_eval",
)


class _PrefetchMode(Enum):
    BACKWARD = auto()
    FORWARD = auto()


def _get_fsdp_root_states_with_modules(
    module: nn.Module,
) -> Tuple[List[_FSDPState], List[nn.Module]]:
    """
    Returns a tuple containing:
    1. A list of the root ``_FSDPState`` instances in the module tree rooted at
    ``module`` without any duplicates and following the ``module.modules()``
    traversal order (which is assumed to be depth-first).
    2. A corresponding list of the root modules owning the states in the first
    list.

    This is similar to :func:`_get_fsdp_states_with_modules` except that we
    must call :func:`_is_fsdp_root` to force a lazy initialization to determine
    the FSDP root in case lazy initialization has not yet happened.
    """
    fsdp_root_states: List[_FSDPState] = []
    fsdp_root_modules: List[nn.Module] = []
    visited_fsdp_states: Set[_FSDPState] = set()
    # NOTE: This function assumes that `module.modules()` proceeds top-down.
    for submodule in module.modules():
        optional_state = _get_module_fsdp_state(submodule)
        if (
            optional_state is not None
            and optional_state not in visited_fsdp_states
            and _is_fsdp_root(optional_state, submodule)
        ):
            visited_fsdp_states.add(optional_state)
            fsdp_root_states.append(optional_state)
            fsdp_root_modules.append(submodule)
    return fsdp_root_states, fsdp_root_modules


def _get_fsdp_root_states(module: nn.Module) -> List[_FSDPState]:
    """See :func:`_get_fsdp_root_states_with_modules`."""
    fsdp_root_states, _ = _get_fsdp_root_states_with_modules(module)
    return fsdp_root_states


def _is_fsdp_root(state: _FSDPState, module: nn.Module) -> bool:
    """
    Returns if ``state`` corresponds to that of an FSDP root.

    For the wrapper code path, ``state`` and ``module`` should be the same. For
    the non-wrapper code path, ``state`` should be ``module`` 's state.
    """
    # Force a lazy initialization to determine the FSDP root
    _lazy_init(state, module)
    assert state._is_root is not None  # mypy
    return state._is_root


@no_type_check
def _validate_and_get_hybrid_shard_state(root_module: nn.Module) -> None:
    """
    Precondition: ``root_module`` is a ``FullyShardedDataParallel`` instance.

    This checks that all instances using a hybrid sharding strategy have the
    same intra- and inter-node process groups.
    """
    intra_node_pgs: Set[dist.ProcessGroup] = set()
    inter_node_pgs: Set[dist.ProcessGroup] = set()
    for fsdp_state in traversal_utils._get_fsdp_states(root_module):
        # TODO: Change this to handle's sharding strategy if we deprecate
        # `ShardingStrategy` internally.
        # https://github.com/pytorch/pytorch/issues/90857
        if fsdp_state.sharding_strategy in HYBRID_SHARDING_STRATEGIES:
            intra_node_pgs.add(fsdp_state.process_group)
            inter_node_pgs.add(fsdp_state._inter_node_pg)
    if len(intra_node_pgs) == 0 and len(inter_node_pgs) == 0:
        # No instances use a hybrid sharding strategy
        return
    error_prefix = "At least one instance uses a hybrid sharding strategy but has no "
    if len(intra_node_pgs) > 0 and len(inter_node_pgs) == 0:
        raise AssertionError(error_prefix + "inter-node process group set")
    if len(intra_node_pgs) == 0 and len(inter_node_pgs) > 0:
        raise AssertionError(error_prefix + "intra-node process group set")
    error_prefix = "Some instances use a hybrid sharding strategy, but "
    if len(intra_node_pgs) != 1:
        raise ValueError(error_prefix + "intra-node process groups do not match")
    if len(inter_node_pgs) != 1:
        raise ValueError(error_prefix + "inter-node process groups do not match")


@no_type_check
def _lazy_init(
    state: _FSDPState,
    root_module: nn.Module,
) -> _FSDPState:
    """
    Performs initialization lazily, typically right before the first forward
    pass. The laziness is needed to ensure that the parameter device/dtype and
    the FSDP hierarchy have finalized. This method's actual logic only runs on
    the root FSDP instance, which performs initialization for all non-root FSDP
    instances to avoid partial initialization.

    For the non-composable code path, ``state`` and ``root_module`` should be
    the same, namely the FSDP instance itself.
    """
    if state._is_root is not None:
        return  # no-op: already lazily initialized
    if not state._device_handle.is_available():
        # Allow the FSDP constructor to run even without CUDA but check this
        # once we start real execution
        raise RuntimeError("FSDP does not support CPU only execution")
    # The following logic is only run on the root FSDP instance since it will
    # set `_is_root=False` for the non-root instances
    state._is_root = True
    _assert_in_training_states(state, [TrainingState.IDLE])
    _check_flat_params_on_expected_device(state, root_module)
    state._all_fsdp_states = traversal_utils._get_fsdp_states(root_module)
    _init_streams(state)
    buffers, buffer_dtypes = _get_buffers_and_dtypes_for_computation(state, root_module)
    _cast_buffers_to_dtype_and_device(buffers, buffer_dtypes, state.compute_device)
    state._exec_order_data.init(state, root_module, state.process_group)
    _share_state_and_init_handle_attrs(state, root_module)
    return state


def _check_flat_params_on_expected_device(state: _FSDPState, module: nn.Module):
    """
    Checks that all ``FlatParameter``s in ``module`` 's tree managed by
    ``state`` are on the expected device for *lazy initialization*.
    """
    cpu_device = torch.device("cpu")
    for handle in traversal_utils._get_fsdp_handles(module):
        if (
            not handle._offload_params
            and handle.flat_param.device != state.compute_device
        ):
            raise RuntimeError(
                "An FSDP-managed module unexpectedly has parameters on "
                f"{handle.flat_param.device}. Make sure to move the module to "
                f"{state.compute_device} before training."
            )
        elif handle._offload_params and handle.flat_param.device != cpu_device:
            raise RuntimeError(
                "An FSDP-managed module with parameter CPU offloading enabled "
                f"has parameters on {handle.flat_param.device}. Make sure to "
                f"not move the module from CPU when offloading parameters."
            )


@no_type_check
def _share_state_and_init_handle_attrs(
    root_state: _FSDPState,
    root_module: nn.Module,
) -> None:
    """
    Shares data structure state from the ``root_state`` to all FSDP states in
    ``root_module`` 's module tree, and initializes handle attributes. These
    are done together to require a single loop over the states.
    """
    handle = root_state._handle
    if handle:
        handle.init_flat_param_attributes()
    _validate_and_get_hybrid_shard_state(root_module)
    attr_name_to_values: Dict[str, Set[Any]] = {}
    for attr_name in HOMOGENEOUS_ATTR_NAMES:
        attr_name_to_values[attr_name] = set()
    root_state._all_handles = root_state._exec_order_data.all_handles  # share reference
    # Update _has_optim_in_backward for each handle.
    for handle in root_state._all_handles:
        flat_param = handle.flat_param
        if hasattr(flat_param, "_in_backward_optimizers"):
            raise RuntimeError(
                "FSDP optimizer in backward only supported with use_orig_params=True!"
            )
        handle._has_optim_in_backward = flat_param._params is not None and any(
            hasattr(param, "_in_backward_optimizers") for param in flat_param._params
        )
        if handle._has_optim_in_backward:
            torch._C._log_api_usage_once("fsdp.optimizer_in_backward")
    for fsdp_state in root_state._all_fsdp_states:
        for attr_name in HOMOGENEOUS_ATTR_NAMES:
            _p_assert(
                hasattr(fsdp_state, attr_name),
                f"FSDP state missing attribute {attr_name}",
            )
            attr_name_to_values[attr_name].add(getattr(fsdp_state, attr_name))
        if fsdp_state is root_state:
            continue
        # Relax the assert for non-root FSDP instances in case the nested
        # initialized module is wrapped again in FSDP later (e.g. after
        # training to run inference)
        _p_assert(
            fsdp_state._is_root is None or not fsdp_state._is_root,
            "Non-root FSDP instance's `_is_root` should not have been "
            "set yet or should have been set to `False`",
        )
        fsdp_state._is_root = False
        fsdp_state._unshard_stream = root_state._unshard_stream
        fsdp_state._post_backward_stream = root_state._post_backward_stream
        fsdp_state._pre_unshard_stream = root_state._pre_unshard_stream
        fsdp_state._default_stream = root_state._default_stream
        fsdp_state._exec_order_data = root_state._exec_order_data
        fsdp_state._free_event_queue = root_state._free_event_queue
        handle = fsdp_state._handle
        if handle:
            handle.init_flat_param_attributes()
    for attr_name, attr_values in attr_name_to_values.items():
        if len(attr_values) != 1:
            raise ValueError(
                f"Expects one homogeneous value for {attr_name} but got {attr_values}"
            )


@no_type_check
def _init_streams(
    state: _FSDPState,
) -> None:
    """
    Initializes CUDA streams for overlapping communication, computation, and
    data transfers. The streams should be shared across FSDP instances.
    """
    assert state._is_root
    assert state._device_handle.is_available()
    uses_hybrid_sharding = any(
        fsdp_state.sharding_strategy in HYBRID_SHARDING_STRATEGIES
        for fsdp_state in state._all_fsdp_states
    )
    # Prioritize all-gathers/reduce-scatters over async all-reduce for HSDP and
    # preserve the default priority of 0 otherwise
    high_priority = -1 if state.limit_all_gathers and uses_hybrid_sharding else 0
    # Default stream for computation
    state._default_stream = state._device_handle.current_stream()
    # Stream for unshard logic, including allocating the all-gather destination
    # tensors and the all-gathers themselves
    state._unshard_stream = state._device_handle.Stream(priority=high_priority)
    # Stream for overlapping gradient reduction with the backward pass gradient
    # computation
    state._post_backward_stream = state._device_handle.Stream(priority=high_priority)
    # Stream for pre-unshard logic, namely allocations and writes for CPU
    # offloading (H2D copy) and mixed precision (low precision cast)
    state._pre_unshard_stream = state._device_handle.Stream(priority=high_priority)
    # Stream to run HSDP's all-reduce as async (if using HSDP)
    state._all_reduce_stream = (
        state._device_handle.Stream() if uses_hybrid_sharding else state._default_stream
    )


@no_type_check
def _unshard(
    state: _FSDPState,
    handle: FlatParamHandle,
    unshard_stream: torch.Stream,
    pre_unshard_stream: torch.Stream,
) -> None:
    """
    Unshards the handles in ``handles``. If the handles are in
    :meth:`summon_full_params` and are using mixed precision, then they are
    forced to full precision.

    Postcondition: handle's ``FlatParameter`` 's data is the padded
    unsharded flat parameter on the compute device.
    """
    if not handle:
        return
    with state._device_handle.stream(pre_unshard_stream):
        ran_pre_unshard = handle.pre_unshard()
    if ran_pre_unshard:
        unshard_stream.wait_stream(pre_unshard_stream)
    if state.limit_all_gathers:
        event = state._free_event_queue.dequeue_if_needed()
        if event:
            with torch.profiler.record_function(
                "FullyShardedDataParallel.rate_limiter"
            ):
                event.synchronize()
    with state._device_handle.stream(unshard_stream):
        handle.unshard()
        handle.post_unshard()


@no_type_check
def _reshard(
    state: _FSDPState,
    handle: FlatParamHandle,
    free_unsharded_flat_param: bool,
):
    """
    Reshards the handle. ``free_unsharded_flat_param`` indicates whether to
    free the handle's padded unsharded flat parameter.
    """
    handle.reshard(free_unsharded_flat_param)
    if state.limit_all_gathers and free_unsharded_flat_param:
        if not torch.distributed._functional_collectives.is_torchdynamo_compiling():
            # We don't run a even queue for freeing under torch compile atm
            # But maybe we need to? TODO(voz): Look into this
            free_event = state._device_handle.Event()
            free_event.record()
            state._free_event_queue.enqueue(free_event)
    handle.post_reshard()
    # Flat parameter freed or not, we always have to "unshard" the parameter
    # upon next access to get its shape correct.
    handle._prefetched = False


def _unshard_grads(
    handle: Optional[FlatParamHandle],
) -> None:
    if handle:
        handle.unshard_grad()


def _reshard_grads(
    handle: Optional[FlatParamHandle],
) -> None:
    if handle:
        handle.reshard_grad()


@no_type_check
def _pre_forward(
    state: _FSDPState,
    handle: Optional[FlatParamHandle],
    unshard_fn: Callable,
    module: nn.Module,
    args: Tuple[Any, ...],
    kwargs: Dict[str, Any],
) -> Tuple[Tuple[Any, ...], Dict[str, Any]]:
    """
    Runs the pre-forward logic. This includes an opportunity to unshard
    currently sharded parameters such as those for the current forward and
    registering post-backward hooks for these current parameters. This function
    also converts forward ``args`` and ``kwargs`` to the given precision.

    Args:
        handles (List[FlatParamHandle]): Handles giving the parameters used in
            the current forward.
        unshard_fn (Optional[Callable]): A callable to unshard any currently
            sharded parameters or ``None`` to not do any unsharding.
        module (nn.Module): Module whose forward this method runs right before;
            expected by the hook signature.
        args (Tuple[Any, ...]): Module forward ``args``.
        kwargs (Dict[str, Any]): Module forward ``kwargs``.
    """
    with torch.profiler.record_function("FullyShardedDataParallel._pre_forward"):
        # For `fully_shard` + `checkpoint`, skip pre-forward logic in the
        # recomputed forward
        if handle and handle._training_state == HandleTrainingState.BACKWARD_PRE:
            # For both checkpoint implementations, we do not need to re-cast
            # inputs here since they will be checkpointed in the low precision
            # either by AC or normally by autograd as long as the AC region is
            # nested within FSDP
            return args, kwargs
        state.training_state = TrainingState.FORWARD_BACKWARD
        state._exec_order_data.record_pre_forward(handle, module.training)
        if handle:
            handle._training_state = HandleTrainingState.FORWARD
        if unshard_fn is not None:
            unshard_fn(state, handle)
        # Register post-backward hooks to reshard the parameters and reduce-scatter
        # their gradients. They must be re-registered every forward pass in case
        # the `grad_fn` is mutated.
        _register_post_backward_hook(state, handle)
        # We have to reallocate the _cpu_grad if optimizer overlap
        # set the grad to None in the backward pass.
        if handle and handle._offload_params and handle.flat_param._cpu_grad is None:
            handle.flat_param._cpu_grad = torch.zeros_like(
                handle.flat_param._local_shard, device=torch.device("cpu")
            ).pin_memory()

        should_cast_forward_inputs = (
            state._handle and not state._handle._force_full_precision
        )

        if should_cast_forward_inputs and state.mixed_precision.cast_forward_inputs:
            # Recursively convert args and kwargs to specified precision.
            input_dtype: Optional[torch.dtype] = state.mixed_precision.param_dtype
            args, kwargs = _cast_forward_inputs(input_dtype, *args, **kwargs)
        _register_post_backward_reshard_only_hook(state, handle, args, kwargs)
        return args, kwargs


@no_type_check
def _pre_forward_unshard(
    state: _FSDPState,
    handle: Optional[FlatParamHandle],
) -> None:
    """Unshards parameters in the pre-forward."""
    if not handle:
        return
    # If the handles have been prefetched, then there is no need to call
    # `_unshard()` again
    if not handle._prefetched:
        _unshard(state, handle, state._unshard_stream, state._pre_unshard_stream)
    handle._needs_pre_forward_unshard = False
    # Don't wait during trace
    if not torch.distributed._functional_collectives.is_torchdynamo_compiling():
        state._device_handle.current_stream().wait_stream(state._unshard_stream)
    with torch.profiler.record_function(
        "FullyShardedDataParallel._pre_forward_prefetch"
    ):
        _prefetch_handle(state, handle, _PrefetchMode.FORWARD)


@no_type_check
def _post_forward(
    state: _FSDPState,
    handle: Optional[FlatParamHandle],
    reshard_fn: Callable,
    module: nn.Module,
    input: Any,
    output: Any,
) -> Any:
    """
    Runs the post-forward logic. This includes an opportunity to reshard
    currently unsharded parameters such as those used in the current forward
    and registering pre-backward hooks on the forward outputs.

    Args:
        handles (List[FlatParamHandle]): Handles giving the parameters used in
            the current forward.
        reshard_fn (Optional[Callable]): A callable to reshard any currently
            unsharded parameters (e.g. from the current forward) or ``None`` to
            not do any resharding.
        module (nn.Module): Module whose forward just ran, which should be a
            fully sharded module (see [Note: Fully Sharded Module]); expected
            by the hook signature.
        input (Any): Unused; expected by the hook signature.
        output (Any): Forward pass output; pre-backward hooks are registered on
            the tensors that require gradients in this output.

    Postcondition: Each ``FlatParameter`` 's data points to the sharded flat
    parameter.
    """
    with torch.profiler.record_function("FullyShardedDataParallel._post_forward"):
        # For `fully_shard` + `checkpoint`, skip post-forward logic in the
        # recomputed forward
        if handle and handle._training_state == HandleTrainingState.BACKWARD_PRE:
            return output

        state._exec_order_data.record_post_forward(handle)
        if reshard_fn is not None:
            reshard_fn(state, handle)
        # Register pre-backward hooks to unshard the flat parameters for the
        # gradient computation (if needed)
        output = _register_pre_backward_hooks(state, module, output, handle)
        state.training_state = TrainingState.IDLE
        if handle:
            handle._training_state = HandleTrainingState.IDLE
        return output


@no_type_check
def _post_forward_reshard(
    state: _FSDPState,
    handle: FlatParamHandle,
) -> None:
    """Reshards parameters in the post-forward."""
    if not handle:
        return
    # Do not free the root's parameters in the post-forward for `FULL_SHARD`
    # with the intention that they are immediately used for backward
    # computation (though this may not be true)
    free_unsharded_flat_param = (
        not state._is_root
        and handle._sharding_strategy in RESHARD_AFTER_FORWARD_HANDLE_STRATEGIES
    )
    _reshard(state, handle, free_unsharded_flat_param)


@no_type_check
def _root_pre_forward(
    state: _FSDPState,
    module: nn.Module,
    args,
    kwargs,
) -> None:
    """
    Runs pre-forward logic specific to the root FSDP instance, which should run
    before any individual module's pre-forward. This starts with an attempt at
    lazy initialization (which only runs non-vacuously once). Otherwise, if
    this is called on a non-root FSDP instance, then it returns directly.

    Args:
        module (nn.Module): Module for which this logic tries to run. It may or
            may not be the root. If not, then this method does not do anything.
    """
    with torch.profiler.record_function("FullyShardedDataParallel._root_pre_forward"):
        _lazy_init(state, module)
        _p_assert(state._is_root is not None, "Expects a root FSDP to have been set")
        if not state._is_root:
            # Always cast forward inputs in the root of this local FSDP unit for mixed
            # precision, as this is where mixed precision could be configed.
            # This is more useful for auto wrapping that is recommended in composable path.
            # For manual wrapping, cast forward inputs on each local FSDP unit root will
            # increase some overhead, so not turned on for model wrapper path right now where
            # manual wrapping is more broadly used.
            if _is_composable(state):
                return _root_cast_forward_input(state, module, args, kwargs)
            return args, kwargs

        # We cast buffers back to full precision if we're forcing full precision. Disjointly, we check if buffers
        # are in full precision and if we should cast them back to lower precision, which happens when
        # exiting eval() mode.
        handle = state._handle
        if handle:
            should_cast_buffers_to_full_prec = handle._force_full_precision
        else:
            should_cast_buffers_to_full_prec = True

        if should_cast_buffers_to_full_prec:
            _cast_buffers_to_dtype_and_device(
                buffers=dict(module.named_buffers()).values(),
                buffer_dtypes=list(state._buffer_name_to_orig_dtype.values()),
                device=state.compute_device,
            )
            # This flag is only set when we cast buffers to full precision, to avoid the
            # CPU overhead that can stem from retrieving all buffers and their types in the
            # following else branch.
            state._needs_buffer_dtype_restore_check = True
        elif getattr(state, "_needs_buffer_dtype_restore_check", False):
            # Check if buffers are in full precision and we need to cast them
            # back down.
            (
                buffers,
                buffer_dtypes_for_computation,
            ) = _get_buffers_and_dtypes_for_computation(state, module)
            if len(buffers) > 0 and len(buffer_dtypes_for_computation) > 0:
                if any(
                    buffer.dtype != buffer_dtype_for_computation
                    for buffer, buffer_dtype_for_computation in zip(
                        buffers, buffer_dtypes_for_computation
                    )
                ):
                    # Assume we have to cast everything if there is one mismatch
                    _cast_buffers_to_dtype_and_device(
                        buffers, buffer_dtypes_for_computation, state.compute_device
                    )
            # We don't have to check this again until we cast buffers to full precision again.
            state._needs_buffer_dtype_restore_check = False

        if state.forward_prefetch:
            handles = []
            for fsdp_state in state._all_fsdp_states:
                if fsdp_state._handle:
                    handles.append(fsdp_state._handle)
            for handle in handles:
                handle._needs_pre_forward_unshard = True
                handle._prefetched = False
        _wait_for_computation_stream(
            state._device_handle.current_stream(),
            state._unshard_stream,
            state._pre_unshard_stream,
        )
        _reset_flat_param_grad_info_if_needed(state._all_handles)

        # Prepares the forward inputs by moving them to ``compute_device``
        # TODO: Do not use the side stream for tensor copies for now; investigate
        # the perf with/without it.
        with torch.profiler.record_function("FullyShardedDataParallel._to_kwargs"):
            args_tuple, kwargs_tuple = _to_kwargs(
                args, kwargs, state.compute_device, False
            )
        args = args_tuple[0]
        kwargs = kwargs_tuple[0]

        return _root_cast_forward_input(state, module, args, kwargs)


@no_type_check
def _root_cast_forward_input(
    state: _FSDPState, module: torch.nn.Module, args, kwargs
) -> Tuple[Any, Any]:
    if state._handle:
        force_full_precision = not state._handle._force_full_precision
    else:
        force_full_precision = True

    should_cast_forward_inputs = (
        (module.training or not state._use_full_prec_in_eval) and force_full_precision
    ) and state.mixed_precision.cast_root_forward_inputs

    if should_cast_forward_inputs:
        input_dtype: Optional[torch.dtype] = state.mixed_precision.param_dtype
        args, kwargs = _cast_forward_inputs(input_dtype, *args, **kwargs)

    return args, kwargs


@no_type_check
def _pre_backward_hook(
    state: _FSDPState,
    module: nn.Module,
    handle: FlatParamHandle,
    grad,
    *unused: Any,
) -> Any:
    """
    Prepares ``_handle`` 's ``FlatParameter`` s for gradient computation.

    Args:
        module (nn.Module): Fully sharded module (see [Note: Fully Sharded
            Module]).
    """
    # Only run the pre-backward hook once per group of handles involved in the
    # same module forward computation
    if (
        handle
        and hasattr(handle, "_ran_pre_backward_hook")
        and handle._ran_pre_backward_hook
    ):
        log.warning("%s %s", id(state), "Not Running pre backward! Already Ran!")
        return grad

    with torch.profiler.record_function("FullyShardedDataParallel._pre_backward_hook"):
        # Queue the post-backward callback once for the root FSDP instance to
        # attach it to the outermost backward graph task so that it is called
        # after all backward calls complete
        if state._is_root and not state._post_backward_callback_queued:
            _register_post_backward_final_callback(state, module)
            _reset_flat_param_grad_info_if_needed(state._all_handles)
        elif handle:
            allowed_states = [TrainingState.IDLE]
            if _is_composable(state):
                allowed_states.append(TrainingState.FORWARD_BACKWARD)
            _assert_in_training_states(state, allowed_states)
        state.training_state = TrainingState.FORWARD_BACKWARD
        # Queueing the post-backward callback is the only logic that is not
        # per-handle in the pre-backward hook, so we can return early here if
        # there are no handles.
        if not handle:
            return grad
        handle._training_state = HandleTrainingState.BACKWARD_PRE

        if handle._needs_pre_backward_unshard:
            # If the handles have been prefetched, then there is no need to
            # call `_unshard()` again
            if not handle._prefetched:
                _unshard(
                    state,
                    handle,
                    state._unshard_stream,
                    state._pre_unshard_stream,
                )
            # Don't wait during trace
            if not torch.distributed._functional_collectives.is_torchdynamo_compiling():
                state._device_handle.current_stream().wait_stream(state._unshard_stream)

        # Set this to `False` to ensure that a mistargeted prefetch does not
        # actually unshard these handles
        handle._needs_pre_backward_unshard = False
        with torch.profiler.record_function(
            "FullyShardedDataParallel._pre_backward_prefetch"
        ):
            _prefetch_handle(state, handle, _PrefetchMode.BACKWARD)
        handle.prepare_gradient_for_backward()
        handle._ran_pre_backward_hook = True
        return grad


@no_type_check
@torch.no_grad()
def _post_backward_hook(
    state: _FSDPState,
    handle: FlatParamHandle,
    flat_param,
    *unused: Any,
):
    """
    Reduce-scatters the gradient of ``handle`` 's ``FlatParameter``.

    Precondition: The ``FlatParameter`` 's ``.grad`` attribute contains the
    unsharded gradient for the local batch.

    Postcondition:
    - If using ``NO_SHARD``, then the ``.grad`` attribute is the reduced
    unsharded gradient.
    - Otherwise, the ``_saved_grad_shard`` attribute is the reduced sharded
    gradient (accumulating with any existing gradient).
    """
    _log_post_backward_hook(state, handle, log)
    flat_param = handle.flat_param
    flat_param._post_backward_called = True
    with torch.autograd.profiler.record_function(
        "FullyShardedDataParallel._post_backward_hook"
    ):
        _assert_in_training_states(state, [TrainingState.FORWARD_BACKWARD])
        # For multiple applications of reentrant AC across submodules sharing
        # the same `FlatParameter`, the post-backward hook may run multiple
        # times in one backward, in which case we permit the state to already
        # be in `BACKWARD_POST`.
        _p_assert(
            handle._training_state
            in (HandleTrainingState.BACKWARD_PRE, HandleTrainingState.BACKWARD_POST),
            f"Expects `BACKWARD_PRE` or `BACKWARD_POST` state but got {handle._training_state}",
        )
        handle._training_state = HandleTrainingState.BACKWARD_POST

        if flat_param.grad is None:
            return
        if flat_param.grad.requires_grad:
            raise RuntimeError("FSDP does not support gradients of gradients")

        _post_backward_reshard(state, handle)
        if not state._sync_gradients:
            if handle._use_orig_params:
                handle._use_unsharded_grad_views()
            return

        # Wait for all ops in the current stream (e.g. gradient computation) to
        # finish before reduce-scattering the gradient
        if not torch.distributed._functional_collectives.is_torchdynamo_compiling():
            state._post_backward_stream.wait_stream(state._device_handle.current_stream())

        with state._device_handle.stream(state._post_backward_stream):
            autograd_computed_grad = flat_param.grad.data
            if (
                not _low_precision_hook_enabled(state)
                and flat_param.grad.dtype != handle._reduce_dtype
                # If we are forcing full precision but communicating grads
                # (i.e. model.eval() + full precision in eval was configured), don't downcast gradient.
                and not handle._force_full_precision
            ):
                flat_param.grad.data = flat_param.grad.to(handle._reduce_dtype)
            if handle.uses_sharded_strategy:
                _reduce_grad(state, handle)
            else:
                _reduce_grad_no_shard(state, handle)
            # Since the unsharded gradient is produced in the computation
            # stream and consumed in the post-backward stream, inform the
            # caching allocator (before it goes out of scope)
            _no_dispatch_record_stream(
                autograd_computed_grad, state._post_backward_stream
            )


def _post_backward_reshard(
    state: _FSDPState,
    handle: FlatParamHandle,
    *unused: Any,
) -> None:
    free_unsharded_flat_param = _should_free_in_backward(state, handle)
    _reshard(state, handle, free_unsharded_flat_param)

    # TODO: Post-backward prefetching does not support the multiple handles
    # per module case since the post-backward hook runs per handle, not per
    # group of handles.
    with torch.profiler.record_function(
        "FullyShardedDataParallel._post_backward_prefetch"
    ):
        _prefetch_handle(state, handle, _PrefetchMode.BACKWARD)


@no_type_check
def _should_free_in_backward(
    state: _FSDPState,
    handle: FlatParamHandle,
) -> bool:
    """
    Returns whether FSDP should free the unsharded flat parameter in the
    post-backward or not.
    """
    if not handle.uses_sharded_strategy:
        return False
    # If not syncing gradients, then we do not free for strategies that do not
    # reshard after forward as a *heuristic* to tradeoff higher memory for
    # higher throughput.
    return (
        state._sync_gradients
        or handle._sharding_strategy in RESHARD_AFTER_FORWARD_HANDLE_STRATEGIES
    )


@no_type_check
def _reduce_grad(state: _FSDPState, handle: FlatParamHandle) -> None:
    """
    For sharded strategies, this runs gradient reduction, sharded gradient
    accumulation if needed, and the post-reduction callback.
    """
    flat_param = handle.flat_param
    uses_hybrid_sharded_strategy = handle._sharding_strategy in (
        HandleShardingStrategy.HYBRID_SHARD,
        HandleShardingStrategy._HYBRID_SHARD_ZERO2,
    )
    # We clear `.grad` to permit multiple backwards. This avoids a race where
    # the second backward pass computation precedes ahead of the first backward
    # pass reduction, which is possible since the reduction is issued in a
    # separate stream and is async and would result in reducing the wrong
    # gradient.
    unsharded_grad = flat_param.grad.data
    flat_param.grad = None
    padded_unsharded_grad, new_sharded_grad = _get_reduce_scatter_tensors(
        state, unsharded_grad
    )
    if state._comm_hook is None:  # default path
        _div_if_needed(padded_unsharded_grad, state._gradient_predivide_factor)
        pg = (
            handle._fake_process_group
            if handle._use_fake_reduce
            else state.process_group
        )
        dist.reduce_scatter_tensor(
            new_sharded_grad,
            padded_unsharded_grad,
            group=pg,
        )
        if uses_hybrid_sharded_strategy:
            # Don't wait during trace
            if not torch.distributed._functional_collectives.is_torchdynamo_compiling():
                state._all_reduce_stream.wait_stream(state._post_backward_stream)
            with state._device_handle.stream(state._all_reduce_stream):
                # Since the new sharded gradient is produced in the post-
                # backward stream and consumed in the all-reduce stream,
                # inform the caching allocator
                _no_dispatch_record_stream(new_sharded_grad, state._all_reduce_stream)
                dist.all_reduce(new_sharded_grad, group=state._inter_node_pg)
                _div_if_needed(new_sharded_grad, state._gradient_postdivide_factor)
                grad_to_offload = _accumulate_sharded_grad(
                    state, handle, new_sharded_grad
                )
                _post_reduce_grad_callback(state, handle, grad_to_offload)
                return
        _div_if_needed(new_sharded_grad, state._gradient_postdivide_factor)
    else:
        state._comm_hook(
            state._comm_hook_state, padded_unsharded_grad, new_sharded_grad
        )
        # NOTE: HSDP variants do not support communication hook.
    grad_to_offload = _accumulate_sharded_grad(state, handle, new_sharded_grad)
    _post_reduce_grad_callback(state, handle, grad_to_offload)


@no_type_check
def _get_reduce_scatter_tensors(
    state: _FSDPState, unsharded_grad: torch.Tensor
) -> Tuple[torch.Tensor, torch.Tensor]:
    """
    Returns the input and output tensors to reduce-scatter, respectively.
    """
    chunks = list(unsharded_grad.chunk(state.world_size))
    numel_to_pad = state.world_size * chunks[0].numel() - unsharded_grad.numel()
    padded_unsharded_grad = (
        F.pad(unsharded_grad, [0, numel_to_pad]) if numel_to_pad > 0 else unsharded_grad
    )
    new_sharded_grad = torch.empty_like(chunks[0])  # padded
    return padded_unsharded_grad, new_sharded_grad


@no_type_check
def _accumulate_sharded_grad(
    state: _FSDPState,
    handle: FlatParamHandle,
    sharded_grad: torch.Tensor,
) -> torch.Tensor:
    """
    Accumulates the reduce-scattered sharded gradient with any existing sharded
    gradient if needed, returning the gradient to offload (if CPU offloading is
    enabled).
    """
    flat_param = handle.flat_param
    _cast_grad_to_param_dtype(state, sharded_grad, flat_param)
    # Save the sharded gradient in `_saved_grad_shard` to support gradient
    # accumulation -- for multiple backwards, the gradient reductions may
    # happen in arbitrary order
    accumulate_grad = hasattr(flat_param, "_saved_grad_shard")
    if accumulate_grad:
        _check_grad_to_accumulate(sharded_grad, flat_param._saved_grad_shard)
        flat_param._saved_grad_shard += sharded_grad
    else:
        flat_param._saved_grad_shard = sharded_grad
    grad_to_offload = flat_param._saved_grad_shard
    return grad_to_offload


@no_type_check
def _reduce_grad_no_shard(state: _FSDPState, handle: FlatParamHandle) -> None:
    """
    For no-shard, this runs gradient reduction (which directly covers any
    gradient accumulation implicitly) and the post-reduction callback.
    """
    flat_param = handle.flat_param
    if state._comm_hook is None:  # default path
        _div_if_needed(flat_param.grad, state._gradient_predivide_factor)
        dist.all_reduce(flat_param.grad, group=state.process_group)
        _div_if_needed(flat_param.grad, state._gradient_postdivide_factor)
    else:
        state._comm_hook(state._comm_hook_state, flat_param.grad)
    # For `NO_SHARD`, we can keep the low precision gradients by simply
    # omitting the cast altogether
    if not handle._keep_low_precision_grads:
        _cast_grad_to_param_dtype(state, flat_param.grad, flat_param)
    grad_to_offload = flat_param.grad.data
    _post_reduce_grad_callback(state, handle, grad_to_offload)


@no_type_check
def _post_reduce_grad_callback(
    state: _FSDPState,
    handle: FlatParamHandle,
    # Additional arguments needed for the callback logic
    grad_to_offload: torch.Tensor,
):
    """
    This callback captures any logic to run after the gradient reduction
    finishes. Currently, this offloads the gradient to CPU if CPU offloading is
    enabled and uses sharded gradient views if ``use_orig_params=True``.
    """
    _offload_grad(state, handle, grad_to_offload)
    _post_backward_use_sharded_grad_views(handle)


@no_type_check
def _offload_grad(
    state: _FSDPState,
    handle: FlatParamHandle,
    grad_to_offload: torch.Tensor,
):
    if not handle._offload_params:
        return
    # Offload the gradient to CPU to ensure parameters and gradients are on the
    # same device as required by the optimizer
    # TODO: Investigate why `NO_SHARD` breaks correctness when using
    # `non_blocking=True` here.
    # TODO (rohan-varma): When CPU offload and optimizer overlap,
    # non_blocking=True won't work since the copy may have not finished before
    # the optimizer step executes on CPU. If we want to use non-blocking=True
    # here, we'll have to synchronize before using result on CPU.
    non_blocking = handle.uses_sharded_strategy and not handle._has_optim_in_backward
    handle.flat_param._cpu_grad.copy_(
        grad_to_offload.detach(), non_blocking=non_blocking
    )  # synchronized in the post-backward callback
    # Since the gradient being offloaded may have been produced in the
    # computation stream and is being consumed here in the post-backward
    # stream, inform the caching allocator
    _no_dispatch_record_stream(grad_to_offload.data, state._post_backward_stream)


@no_type_check
def _post_backward_use_sharded_grad_views(handle: FlatParamHandle):
    if not handle._use_orig_params:
        return
    # Since the handle's `FlatParameter` completed its gradient computation, we
    # should reset the gradient noneness mask
    handle._reset_is_grad_none()
    # Delay using sharded gradient views until after the reduce-scatter instead
    # of immediately after resharding
    handle._use_sharded_grad_views()
    if handle._has_optim_in_backward:
        handle.prepare_gradient_for_optim()
        for orig_param in handle.flat_param._params:
            # Check for `None` gradient to filter parameters not in the rank
            if orig_param.grad is not None and hasattr(
                orig_param, "_in_backward_optimizers"
            ):
                # TODO (rohan-varma): For CPU offload, this unfortunately
                # operates on CPU because the parameters and gradients have
                # already been offloaded. We should run this on GPU after
                # refactoring.
                for optim in orig_param._in_backward_optimizers:
                    optim.step()

                optim.zero_grad(set_to_none=True)
        handle._reset_flat_param_grad_info_if_needed()
        if handle._offload_params:
            handle.flat_param._cpu_grad = None


def _div_if_needed(tensor: torch.Tensor, div_factor: float) -> None:
    if div_factor > 1:
        tensor.div_(div_factor)


@no_type_check
def _cast_grad_to_param_dtype(
    state: _FSDPState,
    sharded_grad: torch.Tensor,
    param: FlatParameter,
):
    """
    Casts ``sharded_grad`` back to the full parameter dtype so that the
    optimizer step runs with that dtype. This performs an actual cast if
    1. parameters were in reduced precision during the forward since then
    gradients would be in that reduced precision, or
    2. parameters were not in reduced precision but gradients were in
    reduced precision for communication.
    However, if a low precision communication hook is registered, then this
    dtype cast happens in the hook instead.
    """
    _assert_in_training_states(state, [TrainingState.FORWARD_BACKWARD])
    if not _low_precision_hook_enabled(state) and sharded_grad.dtype != param.dtype:
        low_prec_grad_data = sharded_grad.data
        sharded_grad.data = sharded_grad.data.to(dtype=param.dtype)
        # Since for `NO_SHARD`, the gradient is produced in the computation
        # stream and consumed here in the post-backward stream, inform the
        # caching allocator; for the sharded strategies, the gradient is
        # produced in the post-backward stream, so this `record_stream()`
        # should be a no-op
        _no_dispatch_record_stream(
            low_prec_grad_data, state._device_handle.current_stream()
        )


def _check_grad_to_accumulate(
    new_sharded_grad: torch.Tensor,
    accumulated_grad: torch.Tensor,
) -> None:
    _p_assert(
        accumulated_grad.shape == new_sharded_grad.shape,
        "Shape mismatch when accumulating gradients: "
        f"existing gradient shape={accumulated_grad.shape} "
        f"new gradient shape={new_sharded_grad.shape}",
    )
    _p_assert(
        accumulated_grad.device == new_sharded_grad.device,
        "Device mismatch when accumulating gradients: "
        f"existing gradient device={accumulated_grad.device} "
        f"new gradient device={new_sharded_grad.device}",
    )


@no_type_check
def _low_precision_hook_enabled(state: _FSDPState) -> bool:
    return state._comm_hook in LOW_PRECISION_HOOKS


@no_type_check
@torch.no_grad()
def _post_backward_final_callback(
    state: _FSDPState,
    module: nn.Module,
):
    """
    This waits for the post-backward to finish and performs some final cleanup.
    This runs at the end of the entire backward pass and should only be called
    on the root FSDP instance.
    """
    _p_assert(
        state._is_root,
        "The post-backward callback should only be called on the root FSDP instance",
    )
    root_state = state

    if root_state._sync_gradients:
        current_stream = state._device_handle.current_stream()
        # TODO (rohan-varma): this also waits for the overlapped optimizer step to finish
        # since it currently runs in the post-backward stream. That can be
        # pushed to the next forward if run in a different stream
        current_stream.wait_stream(root_state._post_backward_stream)
        if root_state._all_reduce_stream is not current_stream:  # uses HSDP
            current_stream.wait_stream(root_state._all_reduce_stream)
        if root_state.cpu_offload.offload_params:
            # Wait for non-blocking GPU -> CPU sharded gradient copies from the
            # post-backward hooks to finish explicitly since CPU gradients do
            # not automatically synchronize with the GPU
            state._device_handle.current_stream().synchronize()
    root_state._exec_order_data.next_iter()

    for fsdp_state in state._all_fsdp_states:
        _catch_all_reshard(fsdp_state)
        _finalize_params(fsdp_state)
        fsdp_state.training_state = TrainingState.IDLE
        handle = fsdp_state._handle
        if handle:
            handle._ran_pre_backward_hook = False
            handle._needs_pre_backward_unshard = False
            handle._post_forward_index = None
            handle._training_state = HandleTrainingState.IDLE
            handle._prefetched = False
    # Reset for cases like one forward and multiple backwards
    root_state._post_backward_callback_queued = False


@no_type_check
def _catch_all_reshard(
    state: _FSDPState,
) -> None:
    """
    Reshards the parameters that may not have been resharded in the
    post-backward hook. This can happen when a module's output is used in the
    forward pass, meaning that its pre-backward hook runs (unsharding the
    parameter), but the post-backward hook does not run because the output was
    not jused in the loss computation corresponding to this backward pass.
    """
    # Wrap with a try-except to provide a more informative traceback if an
    # error is raised
    try:
        if state._handle:
            # TODO: This already-resharded check is brittle:
            # https://github.com/pytorch/pytorch/issues/83956
            already_resharded = (
                state._handle.flat_param.data_ptr()
                == state._handle.flat_param._local_shard.data_ptr()
                # If FSDP skipped using sharded views, then the flat parameter
                # still points to the sharded data, so we need to reshard to
                # use sharded views
                and not state._handle._skipped_use_sharded_views
            )
            if already_resharded:
                return
            free_unsharded_flat_param = _should_free_in_backward(state, state._handle)
            _reshard(state, state._handle, free_unsharded_flat_param)
    except Exception as e:
        _p_assert(
            False,
            f"Got exception in the catch-all reshard for {state}: {str(e)}",
            raise_assertion_error=False,
        )
        raise e


@no_type_check
def _finalize_params(
    state: _FSDPState,
) -> None:
    """Finalizes the parameters before the next iteration."""
    handle = state._handle
    if not handle:
        return
    flat_param = handle.flat_param
    if hasattr(flat_param, "_post_backward_hook_handle"):
<<<<<<< HEAD
        flat_param._post_backward_hook_handle.remove()
        delattr(flat_param, "_post_backward_hook_handle")
=======
        pbhs_handle = flat_param._post_backward_hook_handle
        pbhs_handle.remove()
        del flat_param._post_backward_hook_handle
>>>>>>> 6e0766d5
    if flat_param.requires_grad:
        if not state._sync_gradients:
            # Preserve the gradient accumulation state if not synchronizing
            # gradients: `.grad` remains the unsharded gradient  from prior
            # `no_sync()` iterations, and `_saved_grad_shard` remains the
            # sharded gradient from the last synchronized iteration
            return
        if not handle._has_optim_in_backward:
            handle.prepare_gradient_for_optim()
        _p_assert(
            hasattr(flat_param, "_post_backward_called"),
            "Expects `_post_backward_called` to be set on the `FlatParameter`",
        )
        flat_param._post_backward_called = False


@no_type_check
def _prefetch_handle(
    state: _FSDPState,
    current_handle: Optional[FlatParamHandle],
    prefetch_mode: _PrefetchMode,
) -> None:
    """
    Prefetches the next handles if needed (without synchronization). An empty
    handles key cannot prefetch.
    """
    if not current_handle:
        return
    handle = _get_handle_to_prefetch(state, current_handle)
    if not handle:
        return
    # Temporarily emulate the training state while calling `_unshard` to
    # ensure the correct `as_params` for `_use_unsharded_views()`
    prev_training_state = handle._training_state
    if prefetch_mode == _PrefetchMode.BACKWARD:
        handle._training_state = HandleTrainingState.BACKWARD_PRE
    elif prefetch_mode == _PrefetchMode.FORWARD:
        handle._training_state = HandleTrainingState.FORWARD
    else:
        raise ValueError(f"Invalid prefetch mode on rank {state.rank}: {prefetch_mode}")
    # Prefetch the next set of handles without synchronizing to allow
    # the sync to happen as late as possible to maximize overlap
    _unshard(state, handle, state._unshard_stream, state._pre_unshard_stream)
    handle._training_state = prev_training_state
    handle._prefetched = True


@no_type_check
def _get_handle_to_prefetch(
    state: _FSDPState,
    current_handle: FlatParamHandle,
) -> FlatParamHandle:
    """
    Returns a :class:`list` of the handles keys to prefetch for the next
    module(s), where ``current_handle`` represents the current module.

    "Prefetching" refers to running the unshard logic early (without
    synchronization), and the "next" modules depend on the recorded execution
    order and the current training state.
    """
    training_state = _get_training_state(current_handle)
    valid_training_states = (
        HandleTrainingState.BACKWARD_PRE,
        HandleTrainingState.BACKWARD_POST,
        HandleTrainingState.FORWARD,
    )
    _p_assert(
        training_state in valid_training_states,
        f"Prefetching is only supported in {valid_training_states} but "
        f"currently in {training_state}",
    )
    eod = state._exec_order_data
    target_handle: Optional[FlatParamHandle] = None
    if (
        training_state == HandleTrainingState.BACKWARD_PRE
        and state.backward_prefetch == BackwardPrefetch.BACKWARD_PRE
    ) or (
        training_state == HandleTrainingState.BACKWARD_POST
        and state.backward_prefetch == BackwardPrefetch.BACKWARD_POST
    ):
        target_handle_candidate = eod.get_handle_to_backward_prefetch(current_handle)
        if (
            target_handle_candidate
            and target_handle_candidate._needs_pre_backward_unshard
            and not target_handle_candidate._prefetched
        ):
            target_handle = target_handle_candidate
        else:
            target_handle = None
    elif training_state == HandleTrainingState.FORWARD and state.forward_prefetch:
        target_handle_candidate = eod.get_handle_to_forward_prefetch(current_handle)
        if (
            target_handle_candidate
            and target_handle_candidate._needs_pre_forward_unshard
            and not target_handle_candidate._prefetched
        ):
            target_handle = target_handle_candidate
        else:
            target_handle = None

    return target_handle


def _get_training_state(
    handle: FlatParamHandle,
) -> HandleTrainingState:
    """Returns the training state of the handles in ``handle``."""
    _p_assert(handle, "Expects a non-empty handle")
    return handle._training_state


@no_type_check
def _register_pre_forward_hook(
    state: _FSDPState,
    module: nn.Module,
) -> None:
    """
    Registers a pre-forward hook on ``module``.
    """
    for forward_handle in state._pre_forward_handles:
        forward_handle.remove()
    state._pre_forward_handles.clear()
    module_param_handle = state._fully_sharded_module_to_handle.get(module, None)
    hook = functools.partial(
        _pre_forward, state, module_param_handle, _pre_forward_unshard
    )
    state._pre_forward_handles.append(
        module.register_forward_pre_hook(hook, prepend=True, with_kwargs=True)
    )


@no_type_check
def _register_post_forward_hook(
    state: _FSDPState,
    module: nn.Module,
) -> None:
    """
    Registers a post-forward hook on ``module``. Even if the module has no
    handles, we should register the hook since it will register the module's
    pre-backward hook.
    """
    for forward_handle in state._post_forward_handles:
        forward_handle.remove()
    state._post_forward_handles.clear()
    module_param_handle = state._fully_sharded_module_to_handle.get(module, None)
    hook = functools.partial(
        _post_forward,
        state,
        module_param_handle,
        _post_forward_reshard,
    )
    state._post_forward_handles.append(module.register_forward_hook(hook))


@no_type_check
def _register_root_pre_forward_hook(
    state: _FSDPState,
    module: nn.Module,
):
    """
    Registers root pre-forward hook on ``module``, which should be the local
    FSDP root.

    NOTE: For the current composable FSDP design, we have each application of
    ``fully_shard()`` to a module to indicate that that module is the local
    FSDP root. We may remove this assumption in the future, in which case we
    will need to register this root pre-forward hook on any candidate module
    that may be the local FSDP root.
    """
    for forward_handle in state._root_pre_forward_handles:
        forward_handle.remove()
    state._root_pre_forward_handles.clear()
    hook = functools.partial(_root_pre_forward, state)
    state._root_pre_forward_handles.append(
        module.register_forward_pre_hook(hook, prepend=True, with_kwargs=True)
    )


@no_type_check
def _register_pre_backward_hooks(
    state: _FSDPState,
    module: nn.Module,
    outputs: Any,
    handle: FlatParamHandle,
) -> None:
    """
    Registers pre-backward hooks on the tensors that require gradients in the
    forward pass outputs ``outputs``, which were computed using the
    ``FlatParameter`` s of ``handles``.

    Args:
        module (nn.Module): Fully sharded module (see [Note: Fully Sharded
            Module]).

    Returns:
        Forward pass outputs with pre-backward hooks registered to tensors that
        require gradients.
    """
    # If there is no gradient computation, then there is no need for
    # pre-backward logic
    if not torch.is_grad_enabled():
        return outputs
    if state._is_root:
        state._post_backward_callback_queued = False  # only defined on the root

    if handle:
        handle._needs_pre_backward_unshard = False
        # Since these handles' `FlatParameter`s participated in a forward, we
        # conservatively assume that they will be used in the backward
        handle._ran_pre_backward_hook = False

    def _register_hook(t: torch.Tensor) -> torch.Tensor:
        if t.requires_grad:
            t.register_hook(
                functools.partial(_pre_backward_hook, state, module, handle)
            )
            if handle:
                handle._needs_pre_backward_unshard = True
        return t

    return _apply_to_tensors(_register_hook, outputs)


def _register_post_backward_hook(
    state: _FSDPState,
    handle: Optional[FlatParamHandle],
) -> None:
    """
    Registers post-backward hooks on the ``FlatParameter`` s'
    ``AccumulateGrad`` objects to reshard and to reduce-scatter gradients.

    The ``AccumulateGrad`` object represents the last function that finalizes
    the ``FlatParameter`` 's gradient, so it only runs after its entire
    gradient computation has finished.

    We register the post-backward hook only once in the *first* forward that a
    ``FlatParameter`` participates in. This relies on the ``AccumulateGrad``
    object being preserved through multiple forwards.

    NOTE: We follow this heuristic to prefer the *first* forward to target the
    parameter mixed precision case, where there are *separate*
    ``AccumulateGrad`` objects across the different forwards. (Without
    parameter mixed precision, the ``AccumulateGrad`` objects are the same.) If
    we instead prefer the *last* forward, then the hook runs early.
    """
    # If there is no gradient computation, then there is no need for
    # post-backward logic
    if not torch.is_grad_enabled():
        return
    if not handle:
        return
    flat_param = handle.flat_param
    already_registered = hasattr(flat_param, "_post_backward_hook_handle")
    if already_registered or not flat_param.requires_grad:
        return
    hook = functools.partial(_post_backward_hook, state, handle)
    hook_handle = flat_param.register_post_accumulate_grad_hook(hook)
    flat_param._post_backward_hook_handle = hook_handle  # type: ignore[attr-defined]


def _register_post_backward_reshard_only_hook(
    state: _FSDPState,
    handle: Optional[FlatParamHandle],
    args: Tuple[Any, ...],
    kwargs: Dict[str, Any],
) -> None:
    """
    Registers post-backward hooks to reshard flat parameters that do not
    require gradient. We register these using multi-post-grad hooks on the
    input activations to ensure that all gradients that may depend on the
    parameters have been computed before resharding.
    """
    # If there is no gradient computation, then there is no need for
    # post-backward logic
    if not torch.is_grad_enabled():
        return
    # Construct `inp_tensors` lazily to avoid CPU overhead in typical case
    # where each flat parameter requires gradient
    inp_tensors: Optional[List[torch.Tensor]] = None
    if not handle:
        return
    flat_param = handle.flat_param
    already_registered = hasattr(flat_param, "_post_backward_hook_handle")
    if already_registered or flat_param.requires_grad:
        return
    if inp_tensors is None:
        args_flat = pytree.arg_tree_leaves(*args, **kwargs)
        inp_tensors = [
            obj for obj in args_flat if torch.is_tensor(obj) and obj.requires_grad
        ]
    assert inp_tensors is not None  # mypy
    hands = register_multi_grad_hook(
        inp_tensors, functools.partial(_post_backward_reshard, state, handle)
    )
<<<<<<< HEAD
    handle.flat_param._post_backward_hook_handle = hands  # type: ignore[attr-defined, assignment]
=======
    flat_param._post_backward_hook_handle = hook_handle  # type: ignore[attr-defined, assignment]
>>>>>>> 6e0766d5


@no_type_check
def _register_post_backward_final_callback(
    state: _FSDPState, module: nn.Module
) -> None:
    """
    Registers the post-backward final callback that runs at the end of the
    backward pass. This should be called from the root FSDP instance at the
    beginning of the pre-backward.
    """
    _p_assert(
        state._is_root,
        "Only the root FSDP instance should register the post-backward callback",
    )
    if state._post_backward_callback_queued:
        return
    _assert_in_training_states(state, [TrainingState.IDLE])
    # Trace does not need this callback
    if not torch.distributed._functional_collectives.is_torchdynamo_compiling():
        state._post_backward_callback_queued = True
        Variable._execution_engine.queue_callback(
            functools.partial(_post_backward_final_callback, state, module)
        )


def _wait_for_computation_stream(
    computation_stream: torch.Stream,
    unshard_stream: torch.Stream,
    pre_unshard_stream: torch.Stream,
):
    """
    Has the unshard and pre-unshard streams wait for the computation stream.
    For example, this should be called in the FSDP root's pre-forward to
    respect optimizer step computation.
    """
    # Tracing does not need to wait
    if torch.distributed._functional_collectives.is_torchdynamo_compiling():
        return
    unshard_stream.wait_stream(computation_stream)  # type: ignore[attr-defined]
    # Having the pre-all-gather stream wait for the current stream even if we
    # do not leverage the pre-all-gather stream is tolerable since this only
    # runs once per iteration
    pre_unshard_stream.wait_stream(computation_stream)  # type: ignore[attr-defined]


def _reset_flat_param_grad_info_if_needed(
    handles: List[FlatParamHandle],
):
    """
    Clears the original parameters' gradients if needed. This method's CPU
    overhead is minimal, so we may call it throughout FSDP methods, which serve
    as callsites to free the gradient memory earlier.
    """
    if not isinstance(handles, list):
        handles = [handles]
    for handle in handles:
        if handle._use_orig_params:
            handle._reset_flat_param_grad_info_if_needed()


@no_type_check
def _get_buffers_and_dtypes_for_computation(
    state: _FSDPState,
    root_module: nn.Module,
) -> Tuple[List[torch.Tensor], List[Optional[torch.dtype]]]:
    """
    Returns all buffers in the module tree rooted at ``root_module`` and a
    corresponding list of the buffer dtypes for computation. Each buffer dtype
    is either ``None`` if buffer mixed precision is not enabled or the buffer
    low precision dtype otherwise.
    """
    _p_assert(state._is_root, "Expects the root to cast buffers")
    buffers: List[torch.Tensor] = []
    buffer_dtypes: List[Optional[torch.dtype]] = []
    visited_buffers: Set[torch.Tensor] = set()
    # Traverse the FSDP states bottom-up so that we prefer the owning FSDP
    # instance's mixed precision setting for each buffer
    fsdp_states, fsdp_modules = traversal_utils._get_fsdp_states_with_modules(
        root_module
    )
    for fsdp_state, fsdp_module in zip(reversed(fsdp_states), reversed(fsdp_modules)):
        for buffer_name, buffer in fsdp_module.named_buffers():
            if buffer in visited_buffers:
                continue
            visited_buffers.add(buffer)
            if clean_tensor_name(buffer_name) in fsdp_state._ignored_buffer_names:
                continue
            buffers.append(buffer)
            buffer_dtypes.append(fsdp_state.mixed_precision.buffer_dtype)
    assert len(buffers) == len(buffer_dtypes), f"{len(buffers)} {len(buffer_dtypes)}"
    return buffers, buffer_dtypes


@no_type_check
def _get_orig_buffer_dtypes(
    state: _FSDPState,
    buffer_names: List[str],
) -> List[torch.dtype]:
    """
    Returns the original buffer types of the given buffer names.
    """
    buffer_dtypes: List[torch.dtype] = []
    for buffer_name in buffer_names:
        _p_assert(
            buffer_name in state._buffer_name_to_orig_dtype,
            f"{buffer_name} is missing from pre-computed dict on rank "
            f"{state.rank}, which only has keys "
            f"{state._buffer_name_to_orig_dtype.keys()}",
        )
        buffer_dtypes.append(state._buffer_name_to_orig_dtype[buffer_name])
    return buffer_dtypes


def _cast_buffers_to_dtype_and_device(
    buffers: List[torch.Tensor],
    buffer_dtypes: List[Optional[torch.dtype]],
    device: torch.device,
) -> None:
    """
    Casts ``buffers`` to the dtypes given by ``buffer_dtypes`` and moves them
    to ``device``. If an element in ``buffer_dtypes`` is ``None``, then the
    corresponding buffer is only moved to ``device``.
    """
    _p_assert(
        buffer_dtypes is None or len(buffers) == len(buffer_dtypes),
        f"Expects `buffers` and `buffer_dtypes` to have the same length if "
        f"`buffer_dtypes` is specified but got {len(buffers)} and "
        f"{len(buffer_dtypes)}",
    )
    for buffer, buffer_dtype in zip(buffers, buffer_dtypes):
        if not torch.is_floating_point(buffer) or buffer_dtype is None:
            buffer.data = buffer.to(device=device)
        else:
            buffer.data = buffer.to(device=device, dtype=buffer_dtype)<|MERGE_RESOLUTION|>--- conflicted
+++ resolved
@@ -1165,14 +1165,9 @@
         return
     flat_param = handle.flat_param
     if hasattr(flat_param, "_post_backward_hook_handle"):
-<<<<<<< HEAD
-        flat_param._post_backward_hook_handle.remove()
-        delattr(flat_param, "_post_backward_hook_handle")
-=======
         pbhs_handle = flat_param._post_backward_hook_handle
         pbhs_handle.remove()
         del flat_param._post_backward_hook_handle
->>>>>>> 6e0766d5
     if flat_param.requires_grad:
         if not state._sync_gradients:
             # Preserve the gradient accumulation state if not synchronizing
@@ -1467,11 +1462,7 @@
     hands = register_multi_grad_hook(
         inp_tensors, functools.partial(_post_backward_reshard, state, handle)
     )
-<<<<<<< HEAD
-    handle.flat_param._post_backward_hook_handle = hands  # type: ignore[attr-defined, assignment]
-=======
     flat_param._post_backward_hook_handle = hook_handle  # type: ignore[attr-defined, assignment]
->>>>>>> 6e0766d5
 
 
 @no_type_check
