--- conflicted
+++ resolved
@@ -53,12 +53,8 @@
                     has_sparse_grad = True
 
                 state = self.state[p]
-<<<<<<< HEAD
-                momentum_buffer_list.append(state.get('momentum_buffer'))
-=======
                 if group["momentum"] != 0:
                     momentum_buffer_list.append(state.get('momentum_buffer'))
->>>>>>> b279034e
 
         return has_sparse_grad
 
