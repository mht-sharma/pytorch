from typing import List, Optional

import torch
from torch import Tensor
<<<<<<< HEAD
from .optimizer import (Optimizer, _use_grad_for_differentiable, _default_to_fused_or_foreach,
                        _differentiable_doc, _foreach_doc, _maximize_doc, _fused_doc)
from typing import List, Optional
from torch.utils._foreach_utils import _get_fused_kernels_supported_devices
=======
from .optimizer import (
    _default_to_fused_or_foreach,
    _differentiable_doc,
    _foreach_doc,
    _fused_doc,
    _maximize_doc,
    _use_grad_for_differentiable,
    Optimizer,
)
>>>>>>> 58fd5ba2

__all__ = ["SGD", "sgd"]


class SGD(Optimizer):
    def __init__(
        self,
        params,
        lr=1e-3,
        momentum=0,
        dampening=0,
        weight_decay=0,
        nesterov=False,
        *,
        maximize: bool = False,
        foreach: Optional[bool] = None,
        differentiable: bool = False,
        fused: Optional[bool] = None,
    ):
        if lr < 0.0:
            raise ValueError(f"Invalid learning rate: {lr}")
        if momentum < 0.0:
            raise ValueError(f"Invalid momentum value: {momentum}")
        if weight_decay < 0.0:
            raise ValueError(f"Invalid weight_decay value: {weight_decay}")

        defaults = dict(
            lr=lr,
            momentum=momentum,
            dampening=dampening,
            weight_decay=weight_decay,
            nesterov=nesterov,
            maximize=maximize,
            foreach=foreach,
            differentiable=differentiable,
            fused=fused,
        )
        if nesterov and (momentum <= 0 or dampening != 0):
            raise ValueError("Nesterov momentum requires a momentum and zero dampening")
        super().__init__(params, defaults)

        if fused:
            self._step_supports_amp_scaling = True

            fused_supported_devices = _get_fused_kernels_supported_devices() + ['cpu']
            if not all(
                p.device.type in fused_supported_devices and
                torch.is_floating_point(p)
                for pg in self.param_groups for p in pg['params']
            ):
                raise RuntimeError("`fused=True` requires all the params to be floating point Tensors of "
                                   f"supported devices: {fused_supported_devices}.")
            if differentiable:
                raise RuntimeError("`fused` does not support `differentiable`")
            if foreach:
                raise RuntimeError("`fused` and `foreach` cannot be `True` together.")

    def __setstate__(self, state):
        super().__setstate__(state)
        for group in self.param_groups:
            group.setdefault("nesterov", False)
            group.setdefault("maximize", False)
            group.setdefault("foreach", None)
            group.setdefault("differentiable", False)
            group.setdefault("fused", False)

    def _init_group(self, group, params_with_grad, d_p_list, momentum_buffer_list):
        has_sparse_grad = False

        for p in group["params"]:
            if p.grad is not None:
                params_with_grad.append(p)
                d_p_list.append(p.grad)
                if p.grad.is_sparse:
                    has_sparse_grad = True

                if group["momentum"] != 0:
                    state = self.state[p]
                    momentum_buffer_list.append(state.get("momentum_buffer"))

        return has_sparse_grad

    @_use_grad_for_differentiable
    def step(self, closure=None):
        """Performs a single optimization step.

        Args:
            closure (Callable, optional): A closure that reevaluates the model
                and returns the loss.
        """
        loss = None
        if closure is not None:
            with torch.enable_grad():
                loss = closure()

        for group in self.param_groups:
            params_with_grad = []
            d_p_list = []
            momentum_buffer_list = []

            has_sparse_grad = self._init_group(
                group, params_with_grad, d_p_list, momentum_buffer_list
            )

            sgd(
                params_with_grad,
                d_p_list,
                momentum_buffer_list,
                weight_decay=group["weight_decay"],
                momentum=group["momentum"],
                lr=group["lr"],
                dampening=group["dampening"],
                nesterov=group["nesterov"],
                maximize=group["maximize"],
                has_sparse_grad=has_sparse_grad,
                foreach=group["foreach"],
                fused=group["fused"],
                grad_scale=getattr(self, "grad_scale", None),
                found_inf=getattr(self, "found_inf", None),
            )

            if group["momentum"] != 0:
                # update momentum_buffers in state
                for p, momentum_buffer in zip(params_with_grad, momentum_buffer_list):
                    state = self.state[p]
                    state["momentum_buffer"] = momentum_buffer

        return loss


SGD.__doc__ = (
    r"""Implements stochastic gradient descent (optionally with momentum).

    .. math::
       \begin{aligned}
            &\rule{110mm}{0.4pt}                                                                 \\
            &\textbf{input}      : \gamma \text{ (lr)}, \: \theta_0 \text{ (params)}, \: f(\theta)
                \text{ (objective)}, \: \lambda \text{ (weight decay)},                          \\
            &\hspace{13mm} \:\mu \text{ (momentum)}, \:\tau \text{ (dampening)},
            \:\textit{ nesterov,}\:\textit{ maximize}                                     \\[-1.ex]
            &\rule{110mm}{0.4pt}                                                                 \\
            &\textbf{for} \: t=1 \: \textbf{to} \: \ldots \: \textbf{do}                         \\
            &\hspace{5mm}g_t           \leftarrow   \nabla_{\theta} f_t (\theta_{t-1})           \\
            &\hspace{5mm}\textbf{if} \: \lambda \neq 0                                           \\
            &\hspace{10mm} g_t \leftarrow g_t + \lambda  \theta_{t-1}                            \\
            &\hspace{5mm}\textbf{if} \: \mu \neq 0                                               \\
            &\hspace{10mm}\textbf{if} \: t > 1                                                   \\
            &\hspace{15mm} \textbf{b}_t \leftarrow \mu \textbf{b}_{t-1} + (1-\tau) g_t           \\
            &\hspace{10mm}\textbf{else}                                                          \\
            &\hspace{15mm} \textbf{b}_t \leftarrow g_t                                           \\
            &\hspace{10mm}\textbf{if} \: \textit{nesterov}                                       \\
            &\hspace{15mm} g_t \leftarrow g_{t} + \mu \textbf{b}_t                             \\
            &\hspace{10mm}\textbf{else}                                                   \\[-1.ex]
            &\hspace{15mm} g_t  \leftarrow  \textbf{b}_t                                         \\
            &\hspace{5mm}\textbf{if} \: \textit{maximize}                                          \\
            &\hspace{10mm}\theta_t \leftarrow \theta_{t-1} + \gamma g_t                   \\[-1.ex]
            &\hspace{5mm}\textbf{else}                                                    \\[-1.ex]
            &\hspace{10mm}\theta_t \leftarrow \theta_{t-1} - \gamma g_t                   \\[-1.ex]
            &\rule{110mm}{0.4pt}                                                          \\[-1.ex]
            &\bf{return} \:  \theta_t                                                     \\[-1.ex]
            &\rule{110mm}{0.4pt}                                                          \\[-1.ex]
       \end{aligned}

    Nesterov momentum is based on the formula from
    `On the importance of initialization and momentum in deep learning`__.
    """
    + rf"""
    Args:
        params (iterable): iterable of parameters to optimize or dicts defining
            parameter groups
        lr (float, optional): learning rate (default: 1e-3)
        momentum (float, optional): momentum factor (default: 0)
        weight_decay (float, optional): weight decay (L2 penalty) (default: 0)
        dampening (float, optional): dampening for momentum (default: 0)
        nesterov (bool, optional): enables Nesterov momentum (default: False)
        {_maximize_doc}
        {_foreach_doc}
        {_differentiable_doc}
        {_fused_doc}
    """
    + r"""

    Example:
        >>> # xdoctest: +SKIP
        >>> optimizer = torch.optim.SGD(model.parameters(), lr=0.1, momentum=0.9)
        >>> optimizer.zero_grad()
        >>> loss_fn(model(input), target).backward()
        >>> optimizer.step()

    __ http://www.cs.toronto.edu/%7Ehinton/absps/momentum.pdf

    .. note::
        The implementation of SGD with Momentum/Nesterov subtly differs from
        Sutskever et. al. and implementations in some other frameworks.

        Considering the specific case of Momentum, the update can be written as

        .. math::
            \begin{aligned}
                v_{t+1} & = \mu * v_{t} + g_{t+1}, \\
                p_{t+1} & = p_{t} - \text{lr} * v_{t+1},
            \end{aligned}

        where :math:`p`, :math:`g`, :math:`v` and :math:`\mu` denote the
        parameters, gradient, velocity, and momentum respectively.

        This is in contrast to Sutskever et. al. and
        other frameworks which employ an update of the form

        .. math::
            \begin{aligned}
                v_{t+1} & = \mu * v_{t} + \text{lr} * g_{t+1}, \\
                p_{t+1} & = p_{t} - v_{t+1}.
            \end{aligned}

        The Nesterov version is analogously modified.

        Moreover, the initial value of the momentum buffer is set to the
        gradient value at the first step. This is in contrast to some other
        frameworks that initialize it to all zeros.

    """
)


def sgd(
    params: List[Tensor],
    d_p_list: List[Tensor],
    momentum_buffer_list: List[Optional[Tensor]],
    # kwonly args with defaults are not supported by functions compiled with torchscript issue #70627
    # setting this as kwarg for now as functional API is compiled by torch/distributed/optim
    has_sparse_grad: bool = None,
    foreach: Optional[bool] = None,
    fused: Optional[bool] = None,
    grad_scale: Optional[Tensor] = None,
    found_inf: Optional[Tensor] = None,
    *,
    weight_decay: float,
    momentum: float,
    lr: float,
    dampening: float,
    nesterov: bool,
    maximize: bool,
):
    r"""Functional API that performs SGD algorithm computation.

    See :class:`~torch.optim.SGD` for details.
    """

    # Respect when the user inputs False/True for foreach or fused. We only want to change
    # the default when neither have been user-specified. Note that we default to foreach
    # and pass False to use_fused. This is not a mistake--we want to give the fused impl
    # bake-in time before making it the default, even if it is typically faster.
    if foreach is None and fused is None:
        # why must we be explicit about an if statement for torch.jit.is_scripting here?
        # because JIT can't handle Optionals nor fancy conditionals when scripting
        if not torch.jit.is_scripting():
            fused, foreach = _default_to_fused_or_foreach(
                params, differentiable=False, use_fused=False
            )
        else:
            foreach = False
            fused = False
    if foreach is None:
        foreach = False
    if fused is None:
        fused = False

    if foreach and torch.jit.is_scripting():
        raise RuntimeError("torch.jit.script not supported with foreach optimizers")
    if fused and torch.jit.is_scripting():
        raise RuntimeError("torch.jit.script not supported with fused optimizers")

    if foreach and not torch.jit.is_scripting():
        func = _multi_tensor_sgd
    elif fused and not torch.jit.is_scripting():
        func = _fused_sgd
    else:
        func = _single_tensor_sgd

    func(
        params,
        d_p_list,
        momentum_buffer_list,
        weight_decay=weight_decay,
        momentum=momentum,
        lr=lr,
        dampening=dampening,
        nesterov=nesterov,
        has_sparse_grad=has_sparse_grad,
        maximize=maximize,
        grad_scale=grad_scale,
        found_inf=found_inf,
    )


def _single_tensor_sgd(
    params: List[Tensor],
    d_p_list: List[Tensor],
    momentum_buffer_list: List[Optional[Tensor]],
    grad_scale: Optional[Tensor],
    found_inf: Optional[Tensor],
    *,
    weight_decay: float,
    momentum: float,
    lr: float,
    dampening: float,
    nesterov: bool,
    maximize: bool,
    has_sparse_grad: bool,
):
    assert grad_scale is None and found_inf is None

    for i, param in enumerate(params):
        d_p = d_p_list[i] if not maximize else -d_p_list[i]

        if weight_decay != 0:
            d_p = d_p.add(param, alpha=weight_decay)

        if momentum != 0:
            buf = momentum_buffer_list[i]

            if buf is None:
                buf = torch.clone(d_p).detach()
                momentum_buffer_list[i] = buf
            else:
                buf.mul_(momentum).add_(d_p, alpha=1 - dampening)

            if nesterov:
                d_p = d_p.add(buf, alpha=momentum)
            else:
                d_p = buf

        param.add_(d_p, alpha=-lr)


def _multi_tensor_sgd(
    params: List[Tensor],
    grads: List[Tensor],
    momentum_buffer_list: List[Optional[Tensor]],
    grad_scale: Optional[Tensor],
    found_inf: Optional[Tensor],
    *,
    weight_decay: float,
    momentum: float,
    lr: float,
    dampening: float,
    nesterov: bool,
    maximize: bool,
    has_sparse_grad: bool,
):
    assert grad_scale is None and found_inf is None

    if len(params) == 0:
        return

    grouped_tensors = Optimizer._group_tensors_by_device_and_dtype(
        [params, grads, momentum_buffer_list], with_indices=True
    )
    for (
        device_params,
        device_grads,
        device_momentum_buffer_list,
    ), indices in grouped_tensors.values():
        device_has_sparse_grad = has_sparse_grad and any(
            grad.is_sparse for grad in device_grads
        )

        if maximize:
            device_grads = torch._foreach_neg(device_grads)

        if weight_decay != 0:
            # Re-use the intermediate memory (device_grads) already allocated for maximize
            if maximize:
                torch._foreach_add_(device_grads, device_params, alpha=weight_decay)
            else:
                device_grads = torch._foreach_add(
                    device_grads, device_params, alpha=weight_decay
                )

        if momentum != 0:
            bufs = []

            all_states_with_momentum_buffer = True
            for i in range(len(device_momentum_buffer_list)):
                if device_momentum_buffer_list[i] is None:
                    all_states_with_momentum_buffer = False
                    break
                else:
                    bufs.append(device_momentum_buffer_list[i])

            if all_states_with_momentum_buffer:
                torch._foreach_mul_(bufs, momentum)
                torch._foreach_add_(bufs, device_grads, alpha=1 - dampening)
            else:
                bufs = []
                for i in range(len(device_momentum_buffer_list)):
                    if device_momentum_buffer_list[i] is None:
                        buf = device_momentum_buffer_list[i] = momentum_buffer_list[
                            indices[i]
                        ] = torch.clone(device_grads[i]).detach()
                    else:
                        buf = device_momentum_buffer_list[i]
                        buf.mul_(momentum).add_(device_grads[i], alpha=1 - dampening)

                    bufs.append(buf)

            if nesterov:
                torch._foreach_add_(device_grads, bufs, alpha=momentum)
            else:
                device_grads = bufs

        if not device_has_sparse_grad:
            torch._foreach_add_(device_params, device_grads, alpha=-lr)
        else:
            # foreach APIs don't support sparse
            for i in range(len(device_params)):
                device_params[i].add_(device_grads[i], alpha=-lr)


def _fused_sgd(
    params: List[Tensor],
    grads: List[Tensor],
    momentum_buffer_list: List[Optional[Tensor]],
    grad_scale: Optional[Tensor],
    found_inf: Optional[Tensor],
    *,
    weight_decay: float,
    momentum: float,
    lr: float,
    dampening: float,
    nesterov: bool,
    maximize: bool,
    has_sparse_grad: bool,
) -> None:
    if not params:
        return
    if has_sparse_grad:
        raise RuntimeError("`_fused_sgd` does not support sparse gradients")
    grad_scale_dict = (
        {grad_scale.device: grad_scale} if grad_scale is not None else None
    )
    found_inf_dict = {found_inf.device: found_inf} if found_inf is not None else None

    no_momentum_buffer = momentum == 0
    is_first_step = (
        all(t is None for t in momentum_buffer_list) and not no_momentum_buffer
    )
    if is_first_step:
        for i, g in enumerate(grads):
            momentum_buffer_list[i] = torch.empty_like(g)
    grouped_tensors = Optimizer._group_tensors_by_device_and_dtype(
        [params, grads, momentum_buffer_list], with_indices=False
    )
    for (device, dtype), (
        (device_params, device_grads, device_momentum_buffer_list),
        _,
    ) in grouped_tensors.items():
        device_grad_scale, device_found_inf = None, None
        if grad_scale is not None:
            if device not in grad_scale_dict:
                grad_scale_dict[device] = grad_scale.to(device)
            device_grad_scale = grad_scale_dict[device]
        if found_inf is not None:
            if device not in found_inf_dict:
                found_inf_dict[device] = found_inf.to(device)
            device_found_inf = found_inf_dict[device]
        torch._fused_sgd_(
            device_params,
            device_grads,
            [] if no_momentum_buffer else device_momentum_buffer_list,
            weight_decay=weight_decay,
            momentum=momentum,
            lr=lr,
            dampening=dampening,
            nesterov=nesterov,
            maximize=maximize,
            is_first_step=is_first_step,
            grad_scale=device_grad_scale,
            found_inf=device_found_inf,
        )<|MERGE_RESOLUTION|>--- conflicted
+++ resolved
@@ -1,13 +1,8 @@
 from typing import List, Optional
+from torch.utils._foreach_utils import _get_fused_kernels_supported_devices
 
 import torch
 from torch import Tensor
-<<<<<<< HEAD
-from .optimizer import (Optimizer, _use_grad_for_differentiable, _default_to_fused_or_foreach,
-                        _differentiable_doc, _foreach_doc, _maximize_doc, _fused_doc)
-from typing import List, Optional
-from torch.utils._foreach_utils import _get_fused_kernels_supported_devices
-=======
 from .optimizer import (
     _default_to_fused_or_foreach,
     _differentiable_doc,
@@ -17,7 +12,6 @@
     _use_grad_for_differentiable,
     Optimizer,
 )
->>>>>>> 58fd5ba2
 
 __all__ = ["SGD", "sgd"]
 
