import inspect
from collections import defaultdict
from typing import Any, Callable, Dict, List, Tuple, Union

import torch
from torch._dynamo.source import (
    AttrSource,
    GetItemSource,
    LocalSource,
    TensorProperty,
    TensorPropertySource,
)
from torch._dynamo.variables.builder import TrackedFake
from torch._export.passes.add_runtime_assertions_for_constraints_pass import InputDim
from torch._guards import Source
from torch._subclasses.fake_tensor import FakeTensorMode
from torch.export import Constraint
from torch.export.graph_signature import CustomObjArgument
from torch.fx.experimental.symbolic_shapes import (
    ConstraintViolationError,
    DimDynamic,
    EqualityConstraint,
    ShapeEnv,
    StatelessSymbolicContext,
)
from torch.utils._pytree import (
    GetAttrKey,
    KeyPath,
    MappingKey,
    SequenceKey,
    tree_map_with_path,
)


def key_path_to_source(kp: KeyPath) -> Source:
    """
    Given a key path, return the source for the key path.
    """
    source: Source = LocalSource("args")
    for k in kp:
        if isinstance(k, SequenceKey):
            source = GetItemSource(source, k.idx)
        elif isinstance(k, MappingKey):
            source = GetItemSource(source, k.key)
        elif isinstance(k, GetAttrKey):
            source = AttrSource(source, k.name)
        else:
            raise ValueError(f"Unknown KeyEntry {k}")

    return source


def _is_constant_argument(t):
    return t is None or isinstance(t, (int, float, bool, str))


def fakify(
    mode: FakeTensorMode,
    kp: KeyPath,
    t: Any,
    t_constraints: Dict[int, Dict[int, Constraint]],
    sources: Dict[Tuple[int, int], List[Source]],
):
    source = key_path_to_source(kp)
    if _is_constant_argument(t) or isinstance(t, torch.ScriptObject):
        return t
    if not isinstance(t, torch.Tensor):
        raise ValueError(f"Unsupported input type {type(t)}")
    n_dims = len(t.shape)
    symbolic_context = StatelessSymbolicContext(
        dynamic_sizes=[DimDynamic.STATIC] * n_dims,
        constraint_sizes=[None] * n_dims,
    )
    t_id = id(t)
    if t_id in t_constraints:
        for i, constraint in t_constraints[t_id].items():
            symbolic_context.constraint_sizes[i] = constraint.constraint_range
            symbolic_context.dynamic_sizes[i] = DimDynamic.DYNAMIC
            src = TensorPropertySource(base=source, prop=TensorProperty.SIZE, idx=i)
            sources[(t_id, i)].append(src)
            mode.shape_env.source_name_to_debug_name[src.name()] = constraint.debug_name
    fake = mode.from_tensor(t, source=source, symbolic_context=symbolic_context)
    mode.shape_env.tracked_fakes.append(TrackedFake(fake, source, symbolic_context))
    return fake


def make_fake_params_buffers(
    fake_mode: FakeTensorMode,
    params_buffers: Dict[str, torch.Tensor],
) -> Dict[str, Union[torch.Tensor, torch.nn.Parameter]]:
    faked_params_buffers = {}
    for key, value in params_buffers.items():
        faked_params_buffers[key] = fake_mode.from_tensor(value, static_shapes=True)
    return faked_params_buffers


def make_fake_inputs(nn_module, args, kwargs, dynamic_shapes):
    """
    Given an nn module, example inputs, and constraints, return a new fake mode,
    fake inputs created in that mode whose dynamic shape dimensions are constrained
    by the given ranges, and sources for pairs of dynamic shape dimensions that are
    constrained to be equal.
    """
    # TODO(avik): refactor Dynamo to avoid duplication of the following code
    # between non-strict and strict.
    # Specifically, here (non-strict) we do the following pre-tracing steps:
    #   - Fakify inputs.
    #   - Process input shape equalities.
    # In strict, these steps are spread across multiple files:
    #   - output_graph.py fakifies inputs.
    #   - [post-tracing] guards.py processes input shape equalities.

<<<<<<< HEAD
=======
    constraints = torch.export.dynamic_shapes._process_dynamic_shapes(
        nn_module, args, kwargs, dynamic_shapes
    )
    constraints = constraints or []
>>>>>>> 5b900745
    t_constraints: Dict[int, Dict[int, Constraint]] = defaultdict(dict)
    for constraint in constraints:
        t_constraints[constraint.t_id][constraint.dim] = constraint
        if constraint.shared is not None:
            t_constraints[constraint.shared.t_id][constraint.shared.dim] = constraint

    code = nn_module.forward.__code__
    co_fields = {
        "co_name": code.co_name,
        "co_filename": code.co_filename,
        "co_firstlineno": code.co_firstlineno,
    }

    fake_mode = FakeTensorMode(
        shape_env=ShapeEnv(tracked_fakes=[], co_fields=co_fields),
        allow_non_fake_inputs=True,
    )
    if fake_mode.shape_env is None or fake_mode.shape_env.tracked_fakes is None:
        raise ValueError(
            "Detected fake_mode does not have a shape_env with tracked fakes. "
            "If you constructed the module under a FakeTensorMode, "
            "please initialize it like: FakeTensorMode(shape_env=ShapeEnv(tracked_fakes=[]))"
        )

    with fake_mode:
        original_signature = inspect.signature(nn_module.forward)
        sources: Dict[Tuple[int, int], List[Source]] = defaultdict(list)
        fake_args, fake_kwargs = tree_map_with_path(
            lambda kp, val: fakify(fake_mode, kp, val, t_constraints, sources),
            (args, kwargs),
        )

        from sympy import Symbol

        source_pairs: List[Tuple[Source, Source]] = []
        derived_equalities: List[Tuple[Source, Union[Source, Symbol], Callable]] = []
        phantom_symbols: Dict[str, Symbol] = {}
        for constraint in constraints:
            torch.export.dynamic_shapes._process_equalities(
                constraint,
                lambda t_id, dim: sources[(t_id, dim)],
                fake_mode.shape_env,
                source_pairs,
                derived_equalities,
                phantom_symbols,
            )
<<<<<<< HEAD

        equalities_inputs = EqualityConstraint(
            source_pairs=source_pairs,
            derived_equalities=derived_equalities,
            phantom_symbols=list(phantom_symbols.values()),
            warn_only=False,
        )
        return fake_mode, fake_args, fake_kwargs, equalities_inputs, original_signature
=======
>>>>>>> 5b900745

        equalities_inputs = EqualityConstraint(
            source_pairs=source_pairs,
            derived_equalities=derived_equalities,
            phantom_symbols=list(phantom_symbols.values()),
            warn_only=False,
        )
        return fake_mode, fake_args, fake_kwargs, equalities_inputs, original_signature

<<<<<<< HEAD
=======

>>>>>>> 5b900745
def make_constraints(
    fake_mode,
    equalities_inputs,
    original_signature,
    gm,
):
    """
    Given a fake mode, sources pairs corresponding to equal dynamic shape dimensions,
    and a graph module, produce guards on the fake mode's shape env (raising constraint
    violations if any), solve (to suggest simplifications or fixes), and return the
    resulting range constraints and equality constraints.
    """
    # TODO(avik): refactor Dynamo to avoid duplication of the following code
    # between non-strict and strict.
    # Specifically, here (non-strict) we do the following post-tracing steps:
    #   - Produce guards.
    #   - Solve constraints.
    #   - Install shape metadata in IR.
    # In strict, these steps are spread across multiple files:
    #   - guards.py produces guards.
    #   - eval_frame.py solves constraints
    #   - _trace.py installs shape metadata in IR.

    shape_env = fake_mode.shape_env
    placeholders = [tf.fake for tf in shape_env.tracked_fakes]
    sources = [tf.source for tf in shape_env.tracked_fakes]
    input_contexts = [tf.symbolic_context for tf in shape_env.tracked_fakes]
    constraint_violation_error = None
    try:
        shape_env.produce_guards(
            placeholders,
            sources,
            input_contexts=input_contexts,
            equalities_inputs=equalities_inputs,
            ignore_static=False,
        )
    except ConstraintViolationError as e:
        constraint_violation_error = e

    shape_env.frozen = True
    dim_constraints = shape_env.dim_constraints
    if dim_constraints is None:
        # Expected when shape_env.produce_guards throws an early constraint violation error.
        # There is nothing to solve for in this case.
        # TODO(avik): Maybe record the constraint violation error instead and replay later?
        assert constraint_violation_error
        raise constraint_violation_error
    dim_constraints.solve()
    dim_constraints.remove_redundant_dynamic_results()
    forced_specializations = dim_constraints.forced_specializations()
    msg = dim_constraints.prettify_results(
        original_signature, constraint_violation_error, forced_specializations
    )
    if constraint_violation_error:
        constraint_violation_error.args = (constraint_violation_error.args[0] + msg,)
    elif forced_specializations:
        constraint_violation_error = ConstraintViolationError(msg)
    if constraint_violation_error:
        raise constraint_violation_error

    range_constraints = {}
    input_dims = defaultdict(list)
    free_symbols = set()
    for node in gm.graph.nodes:
        if node.op != "placeholder":
            continue
        if _is_constant_argument(node.meta["val"]) or isinstance(
            node.meta["val"], CustomObjArgument
        ):
            continue
        for i, d in enumerate(node.meta["val"].shape):
            if isinstance(d, torch.SymInt):
                # Look up the range constraint for the symbol corresponding to this shape dimension
                # and store it indexed by the symbolic expression corresponding to it.
                # NOTE(avik): Use node._expr instead of node.expr for the lookup here because
                # we want the symbol, not its replacement, which could be an expression. Maybe
                # there's a better way to do this, e.g., by (re)computing value ranges for expressions?
                range_constraints[d.node.expr] = shape_env.var_to_range[d.node._expr]
                input_dims[d.node.expr].append(InputDim(input_name=node.name, dim=i))
                free_symbols.update(d.node.expr.free_symbols)

    for symbol in free_symbols:
        if symbol not in range_constraints:
            # Placeholders can have symbolic shapes that are derived expressions.
            # The above code will record direct range constraints for them
            # so that we can do runtime assertions. In addition, for serde checks
            # we want to record range constraints for their root symbols.
            range_constraints[symbol] = shape_env.var_to_range[symbol]

    return range_constraints<|MERGE_RESOLUTION|>--- conflicted
+++ resolved
@@ -110,13 +110,10 @@
     #   - output_graph.py fakifies inputs.
     #   - [post-tracing] guards.py processes input shape equalities.
 
-<<<<<<< HEAD
-=======
     constraints = torch.export.dynamic_shapes._process_dynamic_shapes(
         nn_module, args, kwargs, dynamic_shapes
     )
     constraints = constraints or []
->>>>>>> 5b900745
     t_constraints: Dict[int, Dict[int, Constraint]] = defaultdict(dict)
     for constraint in constraints:
         t_constraints[constraint.t_id][constraint.dim] = constraint
@@ -163,7 +160,6 @@
                 derived_equalities,
                 phantom_symbols,
             )
-<<<<<<< HEAD
 
         equalities_inputs = EqualityConstraint(
             source_pairs=source_pairs,
@@ -172,21 +168,8 @@
             warn_only=False,
         )
         return fake_mode, fake_args, fake_kwargs, equalities_inputs, original_signature
-=======
->>>>>>> 5b900745
-
-        equalities_inputs = EqualityConstraint(
-            source_pairs=source_pairs,
-            derived_equalities=derived_equalities,
-            phantom_symbols=list(phantom_symbols.values()),
-            warn_only=False,
-        )
-        return fake_mode, fake_args, fake_kwargs, equalities_inputs, original_signature
-
-<<<<<<< HEAD
-=======
-
->>>>>>> 5b900745
+
+
 def make_constraints(
     fake_mode,
     equalities_inputs,
