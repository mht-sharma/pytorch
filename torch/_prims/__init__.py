import contextlib
import itertools
import math
import operator
import weakref
from enum import Enum
from functools import partial, reduce
from typing import Any, Callable, List, Optional, Sequence, Tuple, Type, Union

import torch

import torch._prims_common as utils
import torch.library
from torch import Tensor, TypedStorage
from torch._C import _get_default_device
from torch._prims.nvfuser_prims import register_nvprims
from torch._prims_common import (
    check,
    Dim,
    DimsSequenceType,
    DimsType,
    IntLike,
    Number,
    NumberType,
    RETURN_TYPE,
    ShapeType,
    StrideType,
    TensorLike,
    TensorLikeType,
    type_to_dtype,
)
from torch._prims_common.wrappers import backwards_not_supported
from torch._subclasses.fake_tensor import FakeTensor, FakeTensorMode
from torch.overrides import handle_torch_function, has_torch_function
from torch.utils._pytree import tree_flatten, tree_map, tree_unflatten

prim = torch.library.Library("prims", "DEF")
prim_impl = torch.library.Library("prims", "IMPL", "CompositeExplicitAutograd")
prim_backend_select_impl = torch.library.Library("prims", "IMPL", "BackendSelect")
prim_autograd_impl = torch.library.Library("prims", "IMPL", "Autograd")
prim_meta_impl = torch.library.Library("prims", "IMPL", "Meta")

# Experimental module containing prototype "primitive" operations.

__all__ = [
    #
    # Common datastructures and helpers
    #
    "RETURN_TYPE",
    #
    # Elementwise unary prims
    #
    "abs",
    "acos",
    "acosh",
    "asin",
    "asinh",
    "atan",
    "atanh",
    "cos",
    "cosh",
    "bessel_i0",
    "bessel_i0e",
    "bessel_i1",
    "bessel_i1e",
    "bessel_j0",
    "bessel_j1",
    "bitwise_not",
    "cbrt",
    "ceil",
    "conj_physical",
    "digamma",
    "erf",
    "erf_inv",
    "erfc",
    "erfcx",
    "exp",
    "expm1",
    "exp2",
    "fill",
    "floor",
    "imag",
    "isfinite",
    "lgamma",
    "log",
    "log1p",
    "log2",
    "log10",
    "ndtri",
    "neg",
    "real",
    "reciprocal",
    "round",
    "sign",
    "signbit",
    "sin",
    "sinh",
    "spherical_bessel_j0",
    "sqrt",
    "tan",
    "tanh",
    "trunc",
    #
    # Elementwise binary prims
    #
    "add",
    "atan2",
    "bitwise_and",
    "bitwise_or",
    "bitwise_xor",
    # 'complex',  # needs custom meta
    "div",
    "eq",
    "fmax",
    "fmin",
    "fmod",
    "gcd",
    "ge",
    "gt",
    "hypot",
    "igamma",
    "igammac",
    "le",
    "lt",
    "maximum",
    "minimum",
    "mul",
    "ne",
    "nextafter",
    "pow",
    "remainder",
    "rsqrt",
    "shift_left",
    "shift_right_arithmetic",
    "shift_right_logical",  # not implemented
    "sub",
    "zeta",
    #
    # View prims
    #
    "as_strided",
    "broadcast_in_dim",
    "collapse_view",
    "conj",
    "expand_dims",
    "slice",
    "slice_in_dim",  # implemented using slice -- make this a ref?
    "split_dim",
    "squeeze",
    "transpose",
    "view_of",
    #
    # Shape prims
    #
    "collapse",
    "cat",
    "reshape",
    "rev",
    #
    # Conditional prims
    #
    "where",
    #
    # Data conversion and movement prims
    #
    "clone",
    "convert_element_type",
    "device_put",
    "item",
    "maximum_value",
    "minimum_value",
    "to_dtype",
    #
    # Inplace prims
    #
    "copy_to",
    "resize",
    # "_set",  # Commented out, see note below
    #
    # Reduction prims
    #
    "amax",
    "amin",
    "prod",
    "sum",
    "var",
    #
    # Tensor Creation Prims
    #
    "empty_strided",
    "scalar_tensor",
    "arange",
    #
    # Linear algebra (linalg) Prims
    #
    "svd",
    #
    # Randomness Prims
    #
    "normal",
    "uniform",
    #
    # FFT prims
    #
    "fft_r2c",
    "fft_c2c",
    "fft_c2r",
]


def TensorMeta(
    tensorlike: Optional[Union[NumberType, torch.Tensor]] = None,
    *,
    shape: Optional[ShapeType] = None,
    strides: Optional[StrideType] = None,
    dtype: Optional[torch.dtype] = None,
    device: Optional[Union[torch.device, str]] = None,
):
    if isinstance(tensorlike, Number):
        assert not shape and (shape is None or isinstance(shape, Sequence))
        assert not strides and (strides is None or isinstance(strides, Sequence))
        inferred_shape: Tuple[int, ...] = ()
        inferred_strides: Tuple[int, ...] = ()
        inferred_dtype = type_to_dtype(type(tensorlike))
        inferred_device = torch.device("cpu")
        # TODO: This looks wrong, a number that is wrapped into a tensor
        # needs to behave differently than a scalar tensor for type
        # promotion purposes
    elif tensorlike is not None:
        assert isinstance(tensorlike, torch.Tensor)
        inferred_shape = tuple(tensorlike.shape)
        inferred_strides = tuple(tensorlike.stride())
        inferred_dtype = tensorlike.dtype
        inferred_device = tensorlike.device
    else:
        # If no tensorlike "example" is given then all metadata
        # must be provided explicitly
        assert shape is not None
        assert strides is not None
        assert dtype is not None
        assert device is not None

    shape = inferred_shape if shape is None else tuple(shape)
    strides = inferred_strides if strides is None else tuple(strides)
    dtype = inferred_dtype if dtype is None else dtype
    device = inferred_device if device is None else device

    if isinstance(device, str):
        device = torch.device(device)

    return torch.empty_strided(shape, strides, dtype=dtype, device=device)


def _make_prim(
    *,
    schema: str,
    return_type: Union[RETURN_TYPE, Tuple[RETURN_TYPE, ...]],
    meta: Callable,
    impl_aten: Callable,
    doc: str,
):
    """
    Creates a primitive operation.

    """

    prim.define(schema)

    def _prim_impl(*args, **kwargs):
        # always run the meta function because aten implementation will
        # typically accept more inputs (e.g., it will do promotion and
        # broadcasting) which we want to reject
        meta(*args, **kwargs)
        return impl_aten(*args, **kwargs)

    # Right now prims don't support autograd (we can and should add an
    # argument that provides an implementation for backward here.)  Because we
    # don't have derivative formulas, we must setup a custom autograd function
    # that raises an error if backwards is invoked
    def _autograd_impl(*args, **kwargs):
        return backwards_not_supported(_prim)(*args, **kwargs)

    def _backend_select_impl(*args, **kwargs):
        if kwargs.get("device") and kwargs["device"].type == "meta":
            return meta(*args, **kwargs)
        else:
            return _prim_impl(*args, **kwargs)

    name = schema.split("(")[0]
    prim_impl.impl(name, _prim_impl)
    prim_autograd_impl.impl(name, _autograd_impl)
    prim_meta_impl.impl(name, meta)

    _prim_packet = getattr(torch.ops.prims, name)
    _prim = _prim_packet.default

    from torch._subclasses.fake_tensor import contains_tensor_types

    if not any(contains_tensor_types(a.type) for a in _prim._schema.arguments):
        prim_backend_select_impl.impl(name, _backend_select_impl)

    for p in (_prim_packet, _prim):
        p.__doc__ = doc
        p.return_type = return_type  # type: ignore[attr-defined]

        p.schema = schema
        p.prim_impl = _prim_impl
        p.prim_meta_impl = meta

    return _prim


class ELEMENTWISE_PRIM_TYPE_PROMOTION_KIND(Enum):
    DEFAULT = (0,)
    ALWAYS_BOOL = (2,)
    COMPLEX_TO_FLOAT = (3,)


# TODO: implement dtype validation here, too, or on the corresponding refs
def _elementwise_meta(
    *args,
    type_promotion: ELEMENTWISE_PRIM_TYPE_PROMOTION_KIND,
    args_with_fixed_dtypes: Tuple[TensorLikeType, ...] = None,
) -> FakeTensor:
    """
    Meta function for elementwise operations that produce outputs in the same dtype
    as their inputs.

    Stride logic is currently incorrect.
    """

    assert len(args) > 0

    utils.check_same_dtype(*args)

    args_ = list(args)
    if args_with_fixed_dtypes is not None:
        args_.extend(args_with_fixed_dtypes)

    utils.check_same_device(*args_, allow_cpu_scalar_tensors=True)
    utils.check_same_shape(*args_, allow_cpu_scalar_tensors=True)

    strides = utils.compute_elementwise_output_strides(*args_)
    shape = utils.extract_shape(*args_, allow_cpu_scalar_tensors=True)

    # Acquires the dtype
    dtype = None
    scalar_type = None
    for arg in args:
        if isinstance(arg, TensorLike):
            if not utils.is_cpu_scalar_tensor(arg):
                dtype = arg.dtype
                break
            else:
                dtype = arg.dtype
        elif isinstance(arg, Number):
            scalar_type = type(arg)

    if dtype is None and scalar_type is not None:
        dtype = utils.type_to_dtype(scalar_type)

    # Acquires the device (if it exists) or number
    device = None
    number = None
    for arg in args_:
        if isinstance(arg, TensorLike):
            device = arg.device
            break

        elif isinstance(arg, Number):
            if number is None:
                number = arg

    # NOTE: type promotion behavior here is mostly hidden from tests because
    # references will typically handle the type promotion properly even if this doesn't
    # (but getting it wrong will cause too many casts to be inserted in traces!)
    if device is not None:
        assert dtype is not None
        if type_promotion == ELEMENTWISE_PRIM_TYPE_PROMOTION_KIND.DEFAULT:
            dtype = dtype
        elif type_promotion == ELEMENTWISE_PRIM_TYPE_PROMOTION_KIND.ALWAYS_BOOL:
            dtype = torch.bool
        elif type_promotion == ELEMENTWISE_PRIM_TYPE_PROMOTION_KIND.COMPLEX_TO_FLOAT:
            if utils.is_complex_dtype(dtype):
                dtype = utils.corresponding_real_dtype(dtype)
            else:
                dtype = dtype

        return TensorMeta(device=device, shape=shape, strides=strides, dtype=dtype)

    # Number case
    # NOTE: this case is not currently exercised
    # TODO: fix number type promotion (bool, complex->float)
    assert not isinstance(number, torch.SymIntNode), "NYI"
    assert not isinstance(number, torch.SymFloatNode), "NYI"
    return TensorMeta(number)


def _complex_only_elementwise_meta(*args, **kwargs):
    utils.check(
        utils.is_complex_dtype(args[0].dtype), lambda: "Only complex dtype is supported"
    )
    return _elementwise_meta(*args, **kwargs)


def _make_elementwise_unary_prim(
    name: str, *, type_promotion: ELEMENTWISE_PRIM_TYPE_PROMOTION_KIND, **kwargs
):
    """
    Creates an elementwise unary prim.
    """

    return _make_prim(
        schema=f"{name}(Tensor self) -> Tensor",
        meta=partial(_elementwise_meta, type_promotion=type_promotion),
        return_type=RETURN_TYPE.NEW,
        **kwargs,
    )


def _make_elementwise_binary_prim(
    name: str, *, type_promotion: ELEMENTWISE_PRIM_TYPE_PROMOTION_KIND, **kwargs
):
    """
    Creates an elementwise binary prim.
    """

    return _make_prim(
        schema=f"{name}(Tensor self, Tensor other) -> Tensor",
        meta=partial(_elementwise_meta, type_promotion=type_promotion),
        return_type=RETURN_TYPE.NEW,
        **kwargs,
    )


def _not_impl(*args, **kwargs):
    raise NotImplementedError


#
# Elementwise unary operations
#


abs = _make_elementwise_unary_prim(
    "abs",
    impl_aten=torch.abs,
    doc="",
    type_promotion=ELEMENTWISE_PRIM_TYPE_PROMOTION_KIND.COMPLEX_TO_FLOAT,
)

acos = _make_elementwise_unary_prim(
    "acos",
    impl_aten=torch.acos,
    doc="",
    type_promotion=ELEMENTWISE_PRIM_TYPE_PROMOTION_KIND.DEFAULT,
)

acosh = _make_elementwise_unary_prim(
    "acosh",
    impl_aten=torch.acosh,
    doc="",
    type_promotion=ELEMENTWISE_PRIM_TYPE_PROMOTION_KIND.DEFAULT,
)

asin = _make_elementwise_unary_prim(
    "asin",
    impl_aten=torch.asin,
    doc="",
    type_promotion=ELEMENTWISE_PRIM_TYPE_PROMOTION_KIND.DEFAULT,
)

asinh = _make_elementwise_unary_prim(
    "asinh",
    impl_aten=torch.asinh,
    doc="",
    type_promotion=ELEMENTWISE_PRIM_TYPE_PROMOTION_KIND.DEFAULT,
)

atan = _make_elementwise_unary_prim(
    "atan",
    impl_aten=torch.atan,
    doc="",
    type_promotion=ELEMENTWISE_PRIM_TYPE_PROMOTION_KIND.DEFAULT,
)

atanh = _make_elementwise_unary_prim(
    "atanh",
    impl_aten=torch.atanh,
    doc="",
    type_promotion=ELEMENTWISE_PRIM_TYPE_PROMOTION_KIND.DEFAULT,
)

cos = _make_elementwise_unary_prim(
    "cos",
    impl_aten=torch.cos,
    doc="",
    type_promotion=ELEMENTWISE_PRIM_TYPE_PROMOTION_KIND.DEFAULT,
)

cosh = _make_elementwise_unary_prim(
    "cosh",
    impl_aten=torch.cosh,
    doc="",
    type_promotion=ELEMENTWISE_PRIM_TYPE_PROMOTION_KIND.DEFAULT,
)

bessel_j0 = _make_elementwise_unary_prim(
    "bessel_j0",
    impl_aten=torch.special.bessel_j0,
    doc="",
    type_promotion=ELEMENTWISE_PRIM_TYPE_PROMOTION_KIND.DEFAULT,
)

bessel_j1 = _make_elementwise_unary_prim(
    "bessel_j1",
    impl_aten=torch.special.bessel_j1,
    doc="",
    type_promotion=ELEMENTWISE_PRIM_TYPE_PROMOTION_KIND.DEFAULT,
)

bessel_i0 = _make_elementwise_unary_prim(
    "bessel_i0",
    impl_aten=torch.i0,
    doc="",
    type_promotion=ELEMENTWISE_PRIM_TYPE_PROMOTION_KIND.DEFAULT,
)

bessel_i0e = _make_elementwise_unary_prim(
    "bessel_i0e",
    impl_aten=torch.special.i0e,
    doc="",
    type_promotion=ELEMENTWISE_PRIM_TYPE_PROMOTION_KIND.DEFAULT,
)

bessel_i1 = _make_elementwise_unary_prim(
    "bessel_i1",
    impl_aten=torch.special.i1,
    doc="",
    type_promotion=ELEMENTWISE_PRIM_TYPE_PROMOTION_KIND.DEFAULT,
)

bessel_i1e = _make_elementwise_unary_prim(
    "bessel_i1e",
    impl_aten=torch.special.i1e,
    doc="",
    type_promotion=ELEMENTWISE_PRIM_TYPE_PROMOTION_KIND.DEFAULT,
)

bitwise_not = _make_elementwise_unary_prim(
    "bitwise_not",
    impl_aten=torch.bitwise_not,
    doc="",
    type_promotion=ELEMENTWISE_PRIM_TYPE_PROMOTION_KIND.DEFAULT,
)


def _cbrt_aten(a: torch.Tensor) -> Tensor:
    utils.check(
        not a.is_complex(),
        lambda: "cbrt: Complex inputs not supported. Consider calling torch.pow(a, 1.0/3.0)",
    )
    # Returns the real cubic root of the number.
    # Note that if a < 0, pow(a, (1. / 3.)) returns th complex number
    # exp(1/3 * log(a)) = exp(1/3 * (log(abs(a)) + pi*i)) = cbrt(abs(a)) * e^{pi/3*i}
    # which is a complex number.
    # For more info see the section Note in
    # https://en.cppreference.com/w/cpp/numeric/math/cbrt
    return torch.copysign(torch.pow(a.abs(), 1 / 3), a)


cbrt = _make_elementwise_unary_prim(
    "cbrt",
    impl_aten=_cbrt_aten,
    doc="",
    type_promotion=ELEMENTWISE_PRIM_TYPE_PROMOTION_KIND.DEFAULT,
)

ceil = _make_elementwise_unary_prim(
    "ceil",
    impl_aten=torch.ceil,
    doc="",
    type_promotion=ELEMENTWISE_PRIM_TYPE_PROMOTION_KIND.DEFAULT,
)


def _conj_physical_meta(input: TensorLikeType) -> TensorLikeType:
    if not input.dtype.is_complex:
        raise RuntimeError("prims.conj_physical is only defined for complex dtypes")

    strides = utils.compute_elementwise_output_strides(input)
    return TensorMeta(input, strides=strides)


conj_physical = _make_prim(
    schema="conj_physical(Tensor self) -> Tensor",
    meta=_conj_physical_meta,
    impl_aten=torch._conj_physical,
    doc="Returns the physical conjugation of a complex tensor",
    return_type=RETURN_TYPE.NEW,
)


def _clone_meta(
    input: TensorLikeType, *, memory_format: torch.memory_format = torch.preserve_format
) -> TensorLikeType:
    if memory_format != torch.preserve_format:
        return torch.empty(
            input.shape,
            dtype=input.dtype,
            layout=input.layout,
            device=input.device,
            requires_grad=input.requires_grad,
            memory_format=memory_format,
        )

    # memory_format == torch.preserve_format
    strides = utils.compute_elementwise_output_strides(input)
    return torch.empty_strided(
        input.shape,
        strides,
        dtype=input.dtype,
        layout=input.layout,
        device=input.device,
        requires_grad=input.requires_grad,
    )


clone = _make_prim(
    schema="clone(Tensor self, *, MemoryFormat? memory_format=None) -> Tensor",
    meta=_clone_meta,
    impl_aten=torch.clone,
    doc="Returns the copy of a tensor",
    return_type=RETURN_TYPE.NEW,
)

digamma = _make_elementwise_unary_prim(
    "digamma",
    impl_aten=torch.digamma,
    doc="",
    type_promotion=ELEMENTWISE_PRIM_TYPE_PROMOTION_KIND.DEFAULT,
)

erf = _make_elementwise_unary_prim(
    "erf",
    impl_aten=torch.erf,
    doc="",
    type_promotion=ELEMENTWISE_PRIM_TYPE_PROMOTION_KIND.DEFAULT,
)

erf_inv = _make_elementwise_unary_prim(
    "erf_inv",
    impl_aten=torch.special.erfinv,
    doc="",
    type_promotion=ELEMENTWISE_PRIM_TYPE_PROMOTION_KIND.DEFAULT,
)

erfc = _make_elementwise_unary_prim(
    "erfc",
    impl_aten=torch.special.erfc,
    doc="",
    type_promotion=ELEMENTWISE_PRIM_TYPE_PROMOTION_KIND.DEFAULT,
)

erfcx = _make_elementwise_unary_prim(
    "erfcx",
    impl_aten=torch.special.erfcx,
    doc="",
    type_promotion=ELEMENTWISE_PRIM_TYPE_PROMOTION_KIND.DEFAULT,
)

exp = _make_elementwise_unary_prim(
    "exp",
    impl_aten=torch.exp,
    doc="",
    type_promotion=ELEMENTWISE_PRIM_TYPE_PROMOTION_KIND.DEFAULT,
)

expm1 = _make_elementwise_unary_prim(
    "expm1",
    impl_aten=torch.special.expm1,
    doc="",
    type_promotion=ELEMENTWISE_PRIM_TYPE_PROMOTION_KIND.DEFAULT,
)

exp2 = _make_elementwise_unary_prim(
    "exp2",
    impl_aten=torch.special.exp2,
    doc="",
    type_promotion=ELEMENTWISE_PRIM_TYPE_PROMOTION_KIND.DEFAULT,
)


def _fill_meta(a: TensorLikeType, value: NumberType) -> TensorLikeType:
    return _elementwise_meta(
        a, type_promotion=ELEMENTWISE_PRIM_TYPE_PROMOTION_KIND.DEFAULT
    )


# See https://github.com/pytorch/pytorch/issues/77932 for out-of-place fill request
def _fill_aten(a: Tensor, value: NumberType) -> Tensor:
    t = a * False
    with torch.no_grad():
        t.fill_(value)  # type: ignore[arg-type]
    return t


# NOTE: fill uses _make_prim directly because it has a value parameter
fill = _make_prim(
    schema="fill(Tensor self, Scalar value) -> Tensor",
    return_type=RETURN_TYPE.NEW,
    meta=_fill_meta,
    impl_aten=_fill_aten,
    doc="",
)

floor = _make_elementwise_unary_prim(
    "floor",
    impl_aten=torch.floor,
    doc="",
    type_promotion=ELEMENTWISE_PRIM_TYPE_PROMOTION_KIND.DEFAULT,
)

imag = _make_prim(
    schema="imag(Tensor self) -> Tensor",
    meta=partial(
        _complex_only_elementwise_meta,
        type_promotion=ELEMENTWISE_PRIM_TYPE_PROMOTION_KIND.COMPLEX_TO_FLOAT,
    ),
    return_type=RETURN_TYPE.VIEW,
    impl_aten=torch.imag,
    doc="",
)

isfinite = _make_elementwise_unary_prim(
    "isfinite",
    impl_aten=torch.isfinite,
    doc="",
    type_promotion=ELEMENTWISE_PRIM_TYPE_PROMOTION_KIND.ALWAYS_BOOL,
)

lgamma = _make_elementwise_unary_prim(
    "lgamma",
    impl_aten=torch.lgamma,
    doc="",
    type_promotion=ELEMENTWISE_PRIM_TYPE_PROMOTION_KIND.DEFAULT,
)

log = _make_elementwise_unary_prim(
    "log",
    impl_aten=torch.log,
    doc="",
    type_promotion=ELEMENTWISE_PRIM_TYPE_PROMOTION_KIND.DEFAULT,
)

log1p = _make_elementwise_unary_prim(
    "log1p",
    impl_aten=torch.log1p,
    doc="",
    type_promotion=ELEMENTWISE_PRIM_TYPE_PROMOTION_KIND.DEFAULT,
)

log2 = _make_elementwise_unary_prim(
    "log2",
    impl_aten=torch.log2,
    doc="",
    type_promotion=ELEMENTWISE_PRIM_TYPE_PROMOTION_KIND.DEFAULT,
)

log10 = _make_elementwise_unary_prim(
    "log10",
    impl_aten=torch.log10,
    doc="",
    type_promotion=ELEMENTWISE_PRIM_TYPE_PROMOTION_KIND.DEFAULT,
)

real = _make_prim(
    schema="real(Tensor self) -> Tensor",
    meta=partial(
        _complex_only_elementwise_meta,
        type_promotion=ELEMENTWISE_PRIM_TYPE_PROMOTION_KIND.COMPLEX_TO_FLOAT,
    ),
    return_type=RETURN_TYPE.VIEW,
    impl_aten=torch.real,
    doc="",
)

reciprocal = _make_elementwise_unary_prim(
    "reciprocal",
    impl_aten=torch.reciprocal,
    doc="",
    type_promotion=ELEMENTWISE_PRIM_TYPE_PROMOTION_KIND.DEFAULT,
)

ndtri = _make_elementwise_unary_prim(
    "ndtri",
    impl_aten=torch.special.ndtri,
    doc="",
    type_promotion=ELEMENTWISE_PRIM_TYPE_PROMOTION_KIND.DEFAULT,
)

neg = _make_elementwise_unary_prim(
    "neg",
    impl_aten=torch.neg,
    doc="",
    type_promotion=ELEMENTWISE_PRIM_TYPE_PROMOTION_KIND.DEFAULT,
)

round = _make_elementwise_unary_prim(
    "round",
    impl_aten=torch.round,
    doc="",
    type_promotion=ELEMENTWISE_PRIM_TYPE_PROMOTION_KIND.DEFAULT,
)

rsqrt = _make_elementwise_unary_prim(
    "rsqrt",
    impl_aten=torch.rsqrt,
    doc="",
    type_promotion=ELEMENTWISE_PRIM_TYPE_PROMOTION_KIND.DEFAULT,
)

sign = _make_elementwise_unary_prim(
    "sign",
    impl_aten=torch.sign,
    doc="",
    type_promotion=ELEMENTWISE_PRIM_TYPE_PROMOTION_KIND.DEFAULT,
)

signbit = _make_elementwise_unary_prim(
    "signbit",
    impl_aten=torch.signbit,
    doc="",
    type_promotion=ELEMENTWISE_PRIM_TYPE_PROMOTION_KIND.DEFAULT,
)

sin = _make_elementwise_unary_prim(
    "sin",
    impl_aten=torch.sin,
    doc="",
    type_promotion=ELEMENTWISE_PRIM_TYPE_PROMOTION_KIND.DEFAULT,
)

sinh = _make_elementwise_unary_prim(
    "sinh",
    impl_aten=torch.sinh,
    doc="",
    type_promotion=ELEMENTWISE_PRIM_TYPE_PROMOTION_KIND.DEFAULT,
)

spherical_bessel_j0 = _make_elementwise_unary_prim(
    "spherical_bessel_j0",
    impl_aten=torch.special.spherical_bessel_j0,
    doc="",
    type_promotion=ELEMENTWISE_PRIM_TYPE_PROMOTION_KIND.DEFAULT,
)

sqrt = _make_elementwise_unary_prim(
    "sqrt",
    impl_aten=torch.sqrt,
    doc="",
    type_promotion=ELEMENTWISE_PRIM_TYPE_PROMOTION_KIND.DEFAULT,
)

tan = _make_elementwise_unary_prim(
    "tan",
    impl_aten=torch.tan,
    doc="",
    type_promotion=ELEMENTWISE_PRIM_TYPE_PROMOTION_KIND.DEFAULT,
)

tanh = _make_elementwise_unary_prim(
    "tanh",
    impl_aten=torch.tanh,
    doc="",
    type_promotion=ELEMENTWISE_PRIM_TYPE_PROMOTION_KIND.DEFAULT,
)

trunc = _make_elementwise_unary_prim(
    "trunc",
    impl_aten=torch.trunc,
    doc="",
    type_promotion=ELEMENTWISE_PRIM_TYPE_PROMOTION_KIND.DEFAULT,
)

#
# Elementwise binary operations
#

add = _make_elementwise_binary_prim(
    name="add",
    impl_aten=torch.add,
    doc="",
    type_promotion=ELEMENTWISE_PRIM_TYPE_PROMOTION_KIND.DEFAULT,
)

atan2 = _make_elementwise_binary_prim(
    name="atan2",
    impl_aten=torch.atan2,
    doc="",
    type_promotion=ELEMENTWISE_PRIM_TYPE_PROMOTION_KIND.DEFAULT,
)

bitwise_and = _make_elementwise_binary_prim(
    "bitwise_and",
    impl_aten=torch.bitwise_and,
    doc="",
    type_promotion=ELEMENTWISE_PRIM_TYPE_PROMOTION_KIND.DEFAULT,
)

bitwise_or = _make_elementwise_binary_prim(
    "bitwise_or",
    impl_aten=torch.bitwise_or,
    doc="",
    type_promotion=ELEMENTWISE_PRIM_TYPE_PROMOTION_KIND.DEFAULT,
)

bitwise_xor = _make_elementwise_binary_prim(
    "bitwise_xor",
    impl_aten=torch.bitwise_xor,
    doc="",
    type_promotion=ELEMENTWISE_PRIM_TYPE_PROMOTION_KIND.DEFAULT,
)

# TODO: complex needs a special meta to account for its float -> complex behavior
# complex = _make_elementwise_binary_prim(
#   impl_aten=torch.complex,
#   doc="",
# )

# div prim performs truncation division on integer inputs
#   and true division for floating and complex inputs
def _div_aten(a, b):
    is_integral = isinstance(a, (bool, int, torch.SymIntNode)) or (
        isinstance(a, torch.Tensor) and utils.is_integer_dtype(a.dtype)
    )

    if is_integral:
        return torch.div(a, b, rounding_mode="trunc")
    else:
        return torch.true_divide(a, b)


div = _make_elementwise_binary_prim(
    "div",
    impl_aten=_div_aten,
    doc="",
    type_promotion=ELEMENTWISE_PRIM_TYPE_PROMOTION_KIND.DEFAULT,
)

eq = _make_elementwise_binary_prim(
    "eq",
    impl_aten=torch.eq,
    doc="",
    type_promotion=ELEMENTWISE_PRIM_TYPE_PROMOTION_KIND.ALWAYS_BOOL,
)

fmax = _make_elementwise_binary_prim(
    "fmax",
    impl_aten=torch.fmax,
    doc="",
    type_promotion=ELEMENTWISE_PRIM_TYPE_PROMOTION_KIND.DEFAULT,
)

fmin = _make_elementwise_binary_prim(
    "fmin",
    impl_aten=torch.fmin,
    doc="",
    type_promotion=ELEMENTWISE_PRIM_TYPE_PROMOTION_KIND.DEFAULT,
)

fmod = _make_elementwise_binary_prim(
    "fmod",
    impl_aten=torch.fmod,
    doc="",
    type_promotion=ELEMENTWISE_PRIM_TYPE_PROMOTION_KIND.DEFAULT,
)


gcd = _make_elementwise_binary_prim(
    "gcd",
    impl_aten=torch.gcd,
    doc="",
    type_promotion=ELEMENTWISE_PRIM_TYPE_PROMOTION_KIND.DEFAULT,
)


ge = _make_elementwise_binary_prim(
    "ge",
    impl_aten=torch.ge,
    doc="",
    type_promotion=ELEMENTWISE_PRIM_TYPE_PROMOTION_KIND.ALWAYS_BOOL,
)

gt = _make_elementwise_binary_prim(
    "gt",
    impl_aten=torch.gt,
    doc="",
    type_promotion=ELEMENTWISE_PRIM_TYPE_PROMOTION_KIND.ALWAYS_BOOL,
)

hypot = _make_elementwise_binary_prim(
    "hypot",
    impl_aten=torch.hypot,
    doc="",
    type_promotion=ELEMENTWISE_PRIM_TYPE_PROMOTION_KIND.DEFAULT,
)

igamma = _make_elementwise_binary_prim(
    "igamma",
    impl_aten=torch.special.gammainc,
    doc="",
    type_promotion=ELEMENTWISE_PRIM_TYPE_PROMOTION_KIND.DEFAULT,
)

igammac = _make_elementwise_binary_prim(
    "igammac",
    impl_aten=torch.special.gammaincc,
    doc="",
    type_promotion=ELEMENTWISE_PRIM_TYPE_PROMOTION_KIND.DEFAULT,
)

le = _make_elementwise_binary_prim(
    "le",
    impl_aten=torch.le,
    doc="",
    type_promotion=ELEMENTWISE_PRIM_TYPE_PROMOTION_KIND.ALWAYS_BOOL,
)

lt = _make_elementwise_binary_prim(
    "lt",
    impl_aten=torch.lt,
    doc="",
    type_promotion=ELEMENTWISE_PRIM_TYPE_PROMOTION_KIND.ALWAYS_BOOL,
)


# Note: the following impls are because torch.maximum and torch.mininum do not support scalar inputs
def _maximum_aten(
    a: Union[TensorLikeType, NumberType], b: Union[TensorLikeType, NumberType]
) -> TensorLikeType:
    if isinstance(a, TensorLike) and isinstance(b, Number):
        b = scalar_tensor(b, dtype=a.dtype, device=a.device)
    elif isinstance(b, TensorLike) and isinstance(a, Number):
        a = scalar_tensor(a, dtype=b.dtype, device=b.device)

    return torch.maximum(a, b)  # type: ignore[arg-type]


maximum = _make_elementwise_binary_prim(
    "maximum",
    impl_aten=_maximum_aten,
    doc="",
    type_promotion=ELEMENTWISE_PRIM_TYPE_PROMOTION_KIND.DEFAULT,
)


def _minimum_aten(
    a: Union[TensorLikeType, NumberType], b: Union[TensorLikeType, NumberType]
) -> TensorLikeType:
    if isinstance(a, TensorLike) and isinstance(b, Number):
        b = scalar_tensor(b, dtype=a.dtype, device=a.device)
    elif isinstance(b, TensorLike) and isinstance(a, Number):
        a = scalar_tensor(a, dtype=b.dtype, device=b.device)

    return torch.minimum(a, b)  # type: ignore[arg-type]


minimum = _make_elementwise_binary_prim(
    "minimum",
    impl_aten=_minimum_aten,
    doc="",
    type_promotion=ELEMENTWISE_PRIM_TYPE_PROMOTION_KIND.DEFAULT,
)

mul = _make_elementwise_binary_prim(
    "mul",
    impl_aten=torch.mul,
    doc="",
    type_promotion=ELEMENTWISE_PRIM_TYPE_PROMOTION_KIND.DEFAULT,
)

ne = _make_elementwise_binary_prim(
    "ne",
    impl_aten=torch.ne,
    doc="",
    type_promotion=ELEMENTWISE_PRIM_TYPE_PROMOTION_KIND.ALWAYS_BOOL,
)

nextafter = _make_elementwise_binary_prim(
    "nextafter",
    impl_aten=torch.nextafter,
    doc="",
    type_promotion=ELEMENTWISE_PRIM_TYPE_PROMOTION_KIND.DEFAULT,
)

pow = _make_elementwise_binary_prim(
    "pow",
    impl_aten=torch.pow,
    doc="",
    type_promotion=ELEMENTWISE_PRIM_TYPE_PROMOTION_KIND.DEFAULT,
)

remainder = _make_elementwise_binary_prim(
    "remainder",
    impl_aten=torch.remainder,
    doc="",
    type_promotion=ELEMENTWISE_PRIM_TYPE_PROMOTION_KIND.DEFAULT,
)


shift_left = _make_elementwise_binary_prim(
    "shift_left",
    impl_aten=torch.bitwise_left_shift,
    doc="",
    type_promotion=ELEMENTWISE_PRIM_TYPE_PROMOTION_KIND.DEFAULT,
)

shift_right_arithmetic = _make_elementwise_binary_prim(
    "shift_right_arithmetic",
    impl_aten=torch.bitwise_right_shift,
    doc="",
    type_promotion=ELEMENTWISE_PRIM_TYPE_PROMOTION_KIND.DEFAULT,
)

shift_right_logical = _not_impl

sub = _make_elementwise_binary_prim(
    "sub",
    impl_aten=torch.sub,
    doc="",
    type_promotion=ELEMENTWISE_PRIM_TYPE_PROMOTION_KIND.DEFAULT,
)

zeta = _make_elementwise_binary_prim(
    "zeta",
    impl_aten=torch.special.zeta,
    doc="",
    type_promotion=ELEMENTWISE_PRIM_TYPE_PROMOTION_KIND.DEFAULT,
)

#
# View operations
#
# TODO: model view relationships
# TODO: model storage
def _as_strided_meta(
    a: TensorLikeType, size: ShapeType, stride: StrideType, storage_offset: int
) -> TensorLikeType:
    assert len(size) == len(stride)
    assert storage_offset >= 0
    utils.validate_strides(stride)
    utils.validate_shape(size)

    if reduce(operator.mul, size) == 0:
        # NOTE: This special case is to avoid having to acquire the storage below
        # as_strided to shapes with no elements are trivially valid, so it's OK
        pass
    elif isinstance(a, torch.Tensor):
        utils.check_in_bounds_for_storage(a.storage(), size, stride, storage_offset)

    return TensorMeta(a, shape=size, strides=stride)


def _as_strided_aten(
    a: Tensor, size: ShapeType, stride: StrideType, storage_offset: int
) -> Tensor:
    return torch.as_strided(a, size, stride, storage_offset)


_as_strided_doc = """
    Creates a view of the tensor with the given shape (size), strides (stride) and
    storage offset (storage_offset).
"""

as_strided = _make_prim(
    schema="as_strided(Tensor(a!) a, SymInt[] size, SymInt[] stride, SymInt storage_offset) -> Tensor(a!)",
    meta=_as_strided_meta,
    impl_aten=_as_strided_aten,
    return_type=RETURN_TYPE.VIEW,
    doc=_as_strided_doc,
)


def _broadcast_in_dim_meta(
    a: TensorLikeType, shape: ShapeType, broadcast_dimensions: Sequence[int]
):
    # Type checks
    assert isinstance(a, TensorLike)
    assert isinstance(shape, Sequence)
    assert isinstance(broadcast_dimensions, Sequence)

    # every dimension must be accounted for
    assert a.ndim == len(broadcast_dimensions)

    # broadcast shape must have weakly more dimensions
    assert len(shape) >= a.ndim

    # broadcast_dimensions must be an ascending sequence
    # (no relative reordering of dims) of integers and
    # each dimension must be within the new shape
    def _greater_than_reduce(acc, x):
        assert isinstance(x, Dim)
        assert x > acc
        assert x < len(shape)

        return x

    reduce(lambda acc, x: _greater_than_reduce(acc, x), broadcast_dimensions, -1)

    # shape must be broadcastable to
    for idx, new_idx in enumerate(broadcast_dimensions):
        assert a.shape[idx] == 1 or a.shape[idx] == shape[new_idx]

    new_strides = []
    original_idx = 0
    for idx in range(len(shape)):
        if idx in broadcast_dimensions:
            # Assigns a stride of zero to dimensions
            # which were actually broadcast
            if a.shape[original_idx] != shape[idx]:
                new_strides.append(0)
            else:
                new_strides.append(a.stride()[original_idx])
            original_idx = original_idx + 1
        else:
            new_strides.append(0)

    return a.as_strided(shape, new_strides, a.storage_offset())


def _broadcast_in_dim_aten(a, shape, broadcast_dimensions):
    s = list(shape)
    for broadcast_dimension in broadcast_dimensions:
        s[broadcast_dimension] = -1

    v = a
    for idx, x in enumerate(s):
        if x != -1:
            v = v.unsqueeze(idx)

    return v.expand(shape)


_broadcast_in_dim_doc = """
  Creates a view of a with the specified shape.

  Allows adding dimensions of any length and broadcasting
  dimensions of length one in a to any length.

  The location of the broadcast dimensions must be specified
  using the broadcast_dimensions argument. Changing the
  relative order of dimensions is not supported.
  """

broadcast_in_dim = _make_prim(
    schema="broadcast_in_dim(Tensor(a) a, SymInt[] shape, int[] broadcast_dimensions) -> Tensor(a)",
    meta=_broadcast_in_dim_meta,
    impl_aten=_broadcast_in_dim_aten,
    return_type=RETURN_TYPE.VIEW,
    doc=_broadcast_in_dim_doc,
)


def _collapse_view_helper(
    a: TensorLikeType, start: int, end: int
) -> Tuple[Optional[ShapeType], Optional[StrideType]]:
    assert isinstance(a, TensorLike)

    # Special-case for zero dimensional tensors
    if a.ndim == 0:
        shape = (1,)
        strides = (1,)
    else:
        shape = a.shape  # type: ignore[assignment]
        strides = a.stride()

    utils.validate_idx(len(shape), start)
    utils.validate_exclusive_idx(len(shape), end)

    # Verifies end is strictly greater than start
    # (Collapse requires a non-empty interval)
    if end <= start:
        msg = "Attempting to collapse but end, {0}, is less than or equal to start, {1}!".format(
            end, start
        )
        raise ValueError(msg)

    if a.ndim == 0 or (end - 1 == start):
        return shape, strides

    length = shape[end - 1]
    stride = strides[end - 1]
    for idx in reversed(range(start, end - 1)):
        if shape[idx] == 0 or shape[idx + 1] == 0:
            length = 0
            stride = 0
            break

        if shape[idx] == 1:
            continue

        length = length * shape[idx]
        stride = min(stride, strides[idx])

        if (
            a.numel() > 0
            and shape[idx + 1] != 1
            and not (strides[idx] == strides[idx + 1] * shape[idx + 1])
        ):
            return None, None

    new_shape = shape[:start] + (length,) + shape[end:]
    new_strides = strides[:start] + (stride,) + strides[end:]

    # NOTE: when the input has no elements it's restrided as if it were contiguous
    if a.numel() == 0:
        new_strides = utils.make_contiguous_strides_for(new_shape)

    return new_shape, new_strides


def _collapse_view_meta(a: TensorLikeType, start: int, end: int) -> TensorLikeType:
    new_shape, new_strides = _collapse_view_helper(a, start, end)

    if new_shape is None:
        msg = "Attempting to view a collapsed tensor, but no such view exists!"
        raise ValueError(msg)

    if new_strides is None:
        return a.view(new_shape)
    else:
        return a.as_strided(new_shape, new_strides, a.storage_offset())


def _collapse_view_aten(a: Tensor, start: int, end: int) -> Tensor:
    # Special-cases zero-dim tensors
    if a.ndim == 0:
        shape = (1,)
    else:
        shape = a.shape  # type: ignore[assignment]

    dim_length = 1
    for idx in range(start, end):
        dim_length = dim_length * shape[idx]

    new_shape = shape[0:start] + (dim_length,) + shape[end:]

    return a.view(new_shape)


_collapse_view_doc = """
  Creates a view of a with the dimensions between
  start (inclusive) and end (exclusive) merged into a
  single dimension.

  If it's not possible to take such a view then an error
  is thrown. See collapse instead.

  The dimensions can be merged if and only if
  they are all "nested" with each other. That is, they all
  have the property that

  stride[i] = stride[i+1] * shape[i+1]

  for all i in [start, end - 1).
  """

collapse_view = _make_prim(
    schema="collapse_view(Tensor(a) a, int start, int end) -> Tensor(a)",
    meta=_collapse_view_meta,
    impl_aten=_collapse_view_aten,
    return_type=RETURN_TYPE.VIEW,
    doc=_collapse_view_doc,
)


def _conj_meta(a: TensorLikeType) -> TensorLikeType:
    if not a.dtype.is_complex:
        raise RuntimeError("Expected complex dtype in prims.conj")
    return a.as_strided(a.shape, a.stride(), a.storage_offset())


_conj_doc = """
Returns a conjugated view of the original tensor
"""

conj = _make_prim(
    schema="conj(Tensor(a) a) -> Tensor(a)",
    meta=_conj_meta,
    impl_aten=torch.conj,
    return_type=RETURN_TYPE.VIEW,
    doc=_conj_doc,
)


def expand_dims(
    a: TensorLikeType, dimensions: DimsSequenceType, ndim=None
) -> TensorLikeType:
    """
    Creates a view of a with a.ndim + len(dimensions) dimensions, with new
    dimensions of length one at the dimensions specified by dimensions.
    """
    if ndim is not None:
        # TODO: this is only here to support the unsqueeze ref
        dims = sorted(utils.canonicalize_dims(ndim, dimensions))  # type: ignore[arg-type]
    else:
        dims = sorted(utils.canonicalize_dims(a.ndim, dimensions))  # type: ignore[arg-type]
    if len(set(dims)) != len(dims):
        msg = "Received duplicate dimensions to expand in {0}".format(str(dimensions))
        raise ValueError(msg)

    new_shape = list(a.shape)
    for idx in dims:
        new_shape.insert(idx, 1)

    broadcast_dimensions = [
        idx for idx in range(len(new_shape)) if idx not in dimensions
    ]
    return broadcast_in_dim(a, new_shape, broadcast_dimensions)


# Note: saves the Python slice object because we're about to clobber its name with the slice prim
pyslice: Type[slice] = slice  # type: ignore[has-type]


def _slice_meta(
    a: TensorLikeType,
    start_indices: DimsSequenceType,
    limit_indices: DimsSequenceType,
    strides: Optional[StrideType] = None,
) -> TensorLikeType:
    _strides = strides if strides is not None else [1] * len(start_indices)

    if a.ndim != len(start_indices):
        msg = "Attempting to slice tensor of rank {0} with start_indices of length {1}!".format(
            a.ndim, len(start_indices)
        )
        raise ValueError(msg)

    if a.ndim != len(limit_indices):
        msg = "Attempting to slice tensor of rank {0} with limit_indices of length {1}!".format(
            a.ndim, len(limit_indices)
        )
        raise ValueError(msg)

    if a.ndim != len(_strides):
        msg = (
            "Attempting to slice tensor of rank {0} with strides of length {1}!".format(
                a.ndim, len(limit_indices)
            )
        )
        raise ValueError(msg)

    for x, y in zip(start_indices, a.shape):
        if x < 0:
            msg = "Attempting to slice a tensor with a negative start index of {0}!".format(
                x
            )
            raise ValueError(msg)
        if x > y:
            msg = (
                "Attempting to slice a tensor but a start index in {0} is greater than"
                " the length of its corresponding dimension in shape {1}".format(
                    start_indices, a.shape
                )
            )
            raise ValueError(msg)

    for x, y, z in zip(limit_indices, a.shape, start_indices):
        if x < 0:
            msg = "Attempting to slice a tensor with a negative stop index of {0}!".format(
                x
            )
            raise ValueError(msg)
        if x > y:
            msg = (
                "Attempting to slice a tensor but a stop index in {0} is greater than the length of "
                " its corresponding dimension in shape {1}".format(
                    limit_indices, a.shape
                )
            )
            raise ValueError(msg)
        if x < z:
            msg = (
                "Attempting to slice a tensor but a start index in {0} is greater than "
                " its corresponding stop index {1}".format(x, z)
            )

    for x in _strides:
        if x <= 0:
            msg = (
                "Attempting to slice a tensor with a non-positive step of {0}!".format(
                    x
                )
            )
            raise ValueError(msg)

    new_shape = []
    for x, y, z in zip(start_indices, limit_indices, _strides):
        new_shape.append(math.floor((y - x) / z))

    new_strides = []
    for x, y in zip(a.stride(), _strides):
        new_strides.append(x * y)

    return a.as_strided(new_shape, new_strides, a.storage_offset())


def _slice_aten(
    a: Tensor,
    start_indices: DimsSequenceType,
    limit_indices: DimsSequenceType,
    strides: Optional[StrideType] = None,
) -> Tensor:
    _strides = strides if strides is not None else [1] * len(start_indices)

    slices = []
    for start, stop, step in zip(start_indices, limit_indices, _strides):
        slices.append(pyslice(start, stop, step))

    return operator.getitem(a, slices)  # type: ignore[call-overload]


_slice_doc = """
    Creates a view of a "bounding box" within the tensor.

    The bounding box is specified independently in each of the tensor's dimensions.
    start_indices and limit_indices describe the box's boundaries for their corresponding
    dimensions. If strides is specified then they specify the step size between elements
    in their corresponding dimension.

    This operation is analogous to slicing in NumPy, but does not permit slices where
    the stop indices are less than the start indices.
    """

slice = _make_prim(
    schema="slice(Tensor(a) a, SymInt[] start_indices, SymInt[] limit_indices, SymInt[]? strides=None) -> Tensor(a)",
    meta=_slice_meta,
    impl_aten=_slice_aten,
    return_type=RETURN_TYPE.VIEW,
    doc=_slice_doc,
)


def _slice_in_dim_meta(
    a: TensorLikeType,
    start_index: int,
    limit_index: int,
    stride: int = 1,
    axis: int = 0,
) -> TensorLikeType:
    if axis < 0:
        msg = "slice_in_dim: received a negative axis {0}".format(axis)
        raise ValueError(msg)
    if axis >= a.ndim:
        msg = "slice_in_dim: axis {0} is greater or equal to the rank {1} of the tensor".format(
            axis, a.ndim
        )
        raise ValueError(msg)

    if start_index < 0:
        msg = "slice_in_dim: received a negative start_index {0}".format(start_index)
        raise ValueError(msg)

    if start_index > a.shape[axis]:
        msg = "slice_in_dim: start_index is greater than the length {0} of dimension {1}".format(
            start_index, axis
        )
        raise ValueError(msg)

    if limit_index > a.shape[axis]:
        msg = "slice_in_dim: limit_index is greater than the length {0} of dimension {1}".format(
            limit_index, axis
        )
        raise ValueError(msg)

    if limit_index < start_index:
        msg = "slice_in_dim: received a limit_index {0} less than the start_index {1}".format(
            limit_index, start_index
        )
        raise ValueError(msg)

    if stride < 0:
        msg = "slice_in_dim: received a non-positive stride of {0}!".format(stride)
        raise ValueError(msg)

    start_indices = [0] * a.ndim
    limit_indices = list(a.shape)
    strides = [1] * a.ndim

    start_indices[axis] = start_index
    limit_indices[axis] = limit_index
    strides[axis] = stride

    return _slice_meta(a, start_indices, limit_indices, strides)


def _slice_in_dim_aten(
    a: Tensor,
    start_index: int,
    limit_index: int,
    stride: int = 1,
    axis: int = 0,
) -> Tensor:
    start_indices = [0] * a.ndim
    limit_indices = list(a.shape)
    strides = [1] * a.ndim

    start_indices[axis] = start_index
    limit_indices[axis] = limit_index
    strides[axis] = stride

    return slice(a, start_indices, limit_indices, strides)


_slice_in_dim_doc = """
    Convenience wrapper for slicing just one dimension using slice.
    """

# TODO: make stride SymInt
slice_in_dim = _make_prim(
    schema="slice_in_dim(Tensor(a) a, SymInt start_index, SymInt limit_index, int stride=1, int axis=0) -> Tensor(a)",
    meta=_slice_in_dim_meta,
    impl_aten=_slice_in_dim_aten,
    return_type=RETURN_TYPE.VIEW,
    doc=_slice_in_dim_doc,
)


def _split_dim_meta(a: TensorLikeType, dim: int, outer_length: int) -> TensorLikeType:
    assert isinstance(a, TensorLike)
    utils.validate_idx(a.ndim, dim)
    utils.validate_dim_length(outer_length)

    # Verifies the dim can be split with the specified lhs_length
    inner_length = a.shape[dim] // outer_length

    if (a.shape[dim] % outer_length) != 0:
        msg = "Attempting to split dimension of length {0}, but outer length of {1} divides it with a remainder!".format(
            a.shape[dim], outer_length
        )
        raise ValueError(msg)

    new_shape: List[int] = []
    new_strides: List[int] = []
    for idx in range(a.ndim):
        if idx == dim:
            new_shape.extend((outer_length, inner_length))
            new_strides.extend((a.stride()[idx] * inner_length, a.stride()[idx]))
        else:
            new_shape.append(a.shape[idx])
            new_strides.append(a.stride()[idx])

    return a.as_strided(new_shape, new_strides, a.storage_offset())


def _split_dim_aten(a: Tensor, dim: int, outer_length: int) -> Tensor:
    inner_length = a.shape[dim] // outer_length
    new_shape = a.shape[0:dim] + (outer_length, inner_length) + a.shape[dim + 1 :]

    return a.view(new_shape)


_split_dim_doc = """
  Creates a view of a with the given dimension (of length l) split
  into two dimensions, with the outer of the two having
  length outer_length and the inner of the two having computed
  length inner_length such outer_length * inner_length = l.
  """

# TODO: consider renaming split_dim_view
split_dim = _make_prim(
    schema="split_dim(Tensor(a) a, int dim, SymInt outer_length) -> Tensor(a)",
    meta=_split_dim_meta,
    impl_aten=_split_dim_aten,
    return_type=RETURN_TYPE.VIEW,
    doc=_split_dim_doc,
)

# Note: allows dimensions to be specified redundantly
def _squeeze_meta(a: TensorLikeType, dimensions: Sequence) -> TensorLikeType:
    assert isinstance(a, TensorLike)

    for idx in dimensions:
        utils.validate_idx(a.ndim, idx)
        assert a.shape[idx] == 1

    new_shape = []
    new_strides = []
    for idx in range(len(a.shape)):
        if idx in dimensions:
            continue

        new_shape.append(a.shape[idx])
        new_strides.append(a.stride()[idx])

    return a.as_strided(new_shape, new_strides, a.storage_offset())


def _squeeze_aten(a: Tensor, dimensions: Sequence) -> Tensor:
    for idx in reversed(sorted(dimensions)):
        a = torch.squeeze(a, dim=idx)

    return a


_squeeze_doc = """
  Creates a view of the tensor with the specified dimensions removed.

  The removed dimensions must each have length one.
  """

squeeze = _make_prim(
    schema="squeeze(Tensor(a) a, int[] dimensions) -> Tensor(a)",
    meta=_squeeze_meta,
    impl_aten=_squeeze_aten,
    return_type=RETURN_TYPE.VIEW,
    doc=_squeeze_doc,
)


def _transpose_meta(a: TensorLikeType, permutation: DimsSequenceType) -> TensorLikeType:
    if a.ndim != len(permutation):
        msg = "Attempting to permute a tensor of rank {0}, but received a permutation of length {1}!".format(
            a.ndim, len(permutation)
        )
        raise ValueError(msg)

    if not utils.is_valid_permutation(a.ndim, permutation):
        msg = "Received an invalid permutation, {0}!".format(permutation)
        raise ValueError(msg)

    new_shape = [0] * a.ndim
    new_strides = [0] * a.ndim
    for idx, dim in enumerate(permutation):
        new_shape[idx] = a.shape[dim]
        new_strides[idx] = a.stride()[dim]

    return a.as_strided(tuple(new_shape), tuple(new_strides), a.storage_offset())


def _transpose_aten(a: Tensor, permutation: DimsSequenceType) -> Tensor:
    return torch.permute(a, permutation)


_transpose_doc = """
    Creates a view of the tensor with its dimensions permuted.

    The length of the permutation must be the rank of the tensor,
    and each element of the permutation specifies the new order
    for the corresponding dimension.
    """

transpose = _make_prim(
    schema="transpose(Tensor(a) a, int[] permutation) -> Tensor(a)",
    meta=_transpose_meta,
    impl_aten=_transpose_aten,
    return_type=RETURN_TYPE.VIEW,
    doc=_transpose_doc,
)


def _view_of_meta(a: TensorLikeType) -> TensorLikeType:
    return a.as_strided(a.shape, a.stride(), a.storage_offset())


def _view_of_aten(a: Tensor) -> Tensor:
    return a.view(a.shape)


_view_of_doc = """
    Creates a view of the tensor.
    """

view_of = _make_prim(
    schema="view_of(Tensor(a) a) -> Tensor",
    meta=_view_of_meta,
    impl_aten=_view_of_aten,
    return_type=RETURN_TYPE.VIEW,
    doc=_view_of_doc,
)

#
# Shape operations
#
def collapse(a: Tensor, start: int, end: int) -> Tensor:
    """
    Wrapper around reshape that collapses a span of dimensions.

    See collapse_view for the corresponding view operation.
    """

    dim_length = 1
    for idx in range(start, end):
        dim_length = dim_length * a.shape[idx]

    new_shape = a.shape[0:start] + (dim_length,) + a.shape[end:]
    return reshape(a, new_shape)


# TODO: review stride logic
def _cat_meta(tensors: Sequence[TensorLikeType], dim: int) -> TensorLikeType:
    # Verifies same shape (except in the concat dimension)
    shape = tensors[0].shape
    concat_length = 0
    for tensor_idx, tensor in enumerate(tensors):
        for idx, (common_length, length) in enumerate(zip(shape, tensor.shape)):
            if idx == dim:
                concat_length = concat_length + length
            elif length != common_length:
                raise RuntimeError(
                    f"Sizes of tensors must match except in dimension {dim}. "
                    "Expected {common_length} but got {length} for tensor number "
                    "{tensor_idx} in the list"
                )

    new_shape = list(tensors[0].shape).copy()
    new_shape[dim] = concat_length
    return TensorMeta(
        tensors[0],
        shape=new_shape,
        strides=utils.make_contiguous_strides_for(new_shape),
    )


def _cat_aten(tensors: Union[Tuple[Tensor, ...], List[Tensor]], dim: int) -> Tensor:
    return torch.cat(tensors, dim)


_cat_doc = """
  Concatenates tensors along the specified dimension.

  The tensors' shapes must have the same rank and same length for other dimensions.
  """

cat = _make_prim(
    schema="cat(Tensor[] tensors, int dim) -> Tensor",
    meta=_cat_meta,
    impl_aten=_cat_aten,
    return_type=RETURN_TYPE.NEW,
    doc=_cat_doc,
)


def _reshape_meta(a: TensorLikeType, shape: ShapeType):
    assert isinstance(a, TensorLike)
    utils.validate_shape(shape)

    # Validates the tensor and the requested shape have the
    # same number of elements
    numel = reduce(operator.mul, shape)
    if numel != a.numel():
        msg = "Attempting to reshape a tensor with {0} elements to a shape with {1} elements!".format(
            a.numel(), numel
        )
        raise ValueError(msg)

    return TensorMeta(a, shape=shape, strides=utils.make_contiguous_strides_for(shape))


def _reshape_aten(a: Tensor, shape: ShapeType) -> Tensor:
    return a.reshape(shape).contiguous().clone()


_reshape_doc = """
  Creates a contiguous tensor with the specified shape
  containing a copy of the data in a.
  """
reshape = _make_prim(
    schema="reshape(Tensor a, SymInt[] shape) -> Tensor",
    meta=_reshape_meta,
    impl_aten=_reshape_aten,
    return_type=RETURN_TYPE.NEW,
    doc=_reshape_doc,
)


def _rev_meta(a: TensorLikeType, dims: DimsSequenceType) -> TensorLikeType:
    utils.validate_dimension_indices(a.ndim, dims)
    return TensorMeta(a)


_rev_doc = """
    Reverses the order of elements along the given dimensions.
    """

rev = _make_prim(
    schema="rev(Tensor a, int[] dims) -> Tensor",
    meta=_rev_meta,
    impl_aten=torch.flip,
    return_type=RETURN_TYPE.NEW,
    doc=_rev_doc,
)

#
# Conditional prims
#


def _where_meta(
    pred: TensorLikeType, a: TensorLikeType, b: TensorLikeType
) -> TensorLikeType:

    return _elementwise_meta(
        a,
        b,
        type_promotion=ELEMENTWISE_PRIM_TYPE_PROMOTION_KIND.DEFAULT,
        args_with_fixed_dtypes=(pred,),
    )


_where_doc = """
  Selects elements from a and b according to pred.

  Where pred is true the result contains the element from a, and
  where pred is false the result contains the element from b.
  """

where = _make_prim(
    schema="where(Tensor pred, Tensor a, Tensor b) -> Tensor",
    meta=_where_meta,
    impl_aten=torch.where,
    return_type=RETURN_TYPE.NEW,
    doc=_where_doc,
)

#
# Type conversions
#
def _convert_element_type_meta(a: TensorLikeType, dtype: torch.dtype) -> TensorLikeType:
    # Type checks
    assert isinstance(a, TensorLike)
    assert isinstance(dtype, torch.dtype)

    strides = utils.compute_elementwise_output_strides(a)

    return TensorMeta(a, strides=strides, dtype=dtype)


def _convert_element_type_aten(a: Tensor, dtype: torch.dtype) -> Tensor:

    # Propagates requires grad when possible
    if not utils.is_grad_dtype(dtype):
        requires_grad = False
    else:
        # TODO: update meta objects so this can be acquired directly
        try:
            requires_grad = a.requires_grad
        except Exception as e:
            requires_grad = False

    result = torch.empty_like(
        a, device=a.device, dtype=dtype, requires_grad=requires_grad
    )
    with torch.no_grad():
        return copy_to(result, a)


_convert_element_type_doc = """
  Creates a copy of a tensor with the given dtype.
  """

convert_element_type = _make_prim(
    schema="convert_element_type(Tensor a, ScalarType dtype) -> Tensor",
    meta=_convert_element_type_meta,
    impl_aten=_convert_element_type_aten,
    return_type=RETURN_TYPE.NEW,
    doc=_convert_element_type_doc,
)


def _device_put_meta(
    a: TensorLikeType, device: Union[str, torch.device]
) -> TensorLikeType:
    assert isinstance(a, TensorLike)
    assert isinstance(device, (str, torch.device))

    return TensorMeta(a, device=utils.canonicalize_device(device))


def _device_put_aten(a: Tensor, device: Union[str, torch.device]) -> Tensor:
    return a.to(device)


_device_put_doc = """
  Creates a copy of a tensor on the given device.
  """

device_put = _make_prim(
    schema="device_put(Tensor a, Device device) -> Tensor",
    meta=_device_put_meta,
    impl_aten=_device_put_aten,
    return_type=RETURN_TYPE.NEW,
    doc=_device_put_doc,
)

# NOTE: need to model meta scalars
# See https://github.com/pytorch/pytorch/issues/78070
def _item_meta(a: TensorLikeType) -> FakeTensor:
    number_type = utils.dtype_to_type(a.dtype)
    return TensorMeta(number_type(-1))


_item_doc = """
    Converts a tensor with one element to a Python number.
"""

# TODO: create a new return type for scalars?
# FIXME: currently returns integers for boolean tensors
# https://github.com/pytorch/pytorch/issues/78071
item = _make_prim(
    schema="item(Tensor a) -> Scalar",
    meta=_item_meta,
    impl_aten=torch.Tensor.item,
    return_type=RETURN_TYPE.NEW,
    doc=_item_doc,
)

# NOTE: need to model meta scalars
# See https://github.com/pytorch/pytorch/issues/78070
def _maximum_value_meta(dtype: torch.dtype) -> FakeTensor:
    number_type = utils.dtype_to_type(dtype)
    return TensorMeta(number_type(-1))


def _maximum_value_aten(dtype: torch.dtype):
    if dtype == torch.bool:
        return True
    elif dtype.is_complex or dtype.is_floating_point:
        return torch.finfo(dtype).max
    else:
        return torch.iinfo(dtype).max


_maximum_value_doc = """
    Return the maximum finite value for a dtype.
"""

# TODO: create a new return type for scalars?
# FIXME: currently returns integers for boolean tensors
# https://github.com/pytorch/pytorch/issues/78071
maximum_value = _make_prim(
    schema="maximum_value(ScalarType dtype) -> Scalar",
    meta=_maximum_value_meta,
    impl_aten=_maximum_value_aten,
    return_type=RETURN_TYPE.NEW,
    doc=_maximum_value_doc,
)


# NOTE: need to model meta scalars
# See https://github.com/pytorch/pytorch/issues/78070
def _minimum_value_meta(dtype: torch.dtype) -> FakeTensor:
    number_type = utils.dtype_to_type(dtype)
    return TensorMeta(number_type(-1))


def _minimum_value_aten(dtype: torch.dtype):
    if dtype == torch.bool:
        return False
    elif dtype.is_complex or dtype.is_floating_point:
        return torch.finfo(dtype).min
    else:
        return torch.iinfo(dtype).min


_minimum_value_doc = """
    Return the mimimum finite value for a dtype.
"""

# TODO: create a new return type for scalars?
# FIXME: currently returns integers for boolean tensors
# https://github.com/pytorch/pytorch/issues/78071
minimum_value = _make_prim(
    schema="minium_value(ScalarType dtype) -> Scalar",
    meta=_minimum_value_meta,
    impl_aten=_minimum_value_aten,
    return_type=RETURN_TYPE.NEW,
    doc=_minimum_value_doc,
)

# TODO: FIXME: strides are incorrect
def _to_dtype_meta(a: TensorLikeType, dtype: torch.dtype) -> TensorLikeType:
    strides = utils.make_contiguous_strides_for(a.shape)
    return TensorMeta(a, strides=strides, dtype=dtype)


def _to_dtype_aten(a: Tensor, dtype: torch.dtype) -> Tensor:
    return a.to(dtype)


_to_dtype_doc = """
    Creates a contiguous copy of a tensor with the given dtype.
"""

to_dtype = _make_prim(
    schema=("to_dtype(Tensor a, ScalarType dtype) -> Tensor"),
    meta=_to_dtype_meta,
    impl_aten=_to_dtype_aten,
    return_type=RETURN_TYPE.NEW,
    doc=_to_dtype_doc,
)

#
# Inplace operators
#


def _copy_to_meta(a: TensorLikeType, b: TensorLikeType):
    assert isinstance(a, TensorLike)
    assert isinstance(b, TensorLike)

    # Validates the cast is safe
    # TODO: move this as an option on the reference
    # a_typ = utils.dtype_to_type(a.dtype)
    # b_typ = utils.dtype_to_type(b.dtype)
    # if a_typ is not utils.get_higher_type(a_typ, b_typ):
    #     raise RuntimeError(str(b.dtype), " can't be cast safely to ", str(a.dtype), "!")

    # Validates the tensors have the same number of elements
    if a.numel() != b.numel():
        msg = "Attempting to copy {0} elements to a tensor with {1} elements!".format(
            b.numel(), a.numel()
        )
        raise RuntimeError(msg)

    return a


def _copy_to_aten(a: Tensor, b: Tensor) -> Tensor:
    return a.copy_(b)


_copy_to_doc = """
  Copies the data in b to a and returns the modified a.
  """

# TODO: Remove safe casting and implement on reference instead
copy_to = _make_prim(
    schema="copy_to(Tensor(a!) a, Tensor b) -> Tensor(a!)",
    meta=_copy_to_meta,
    impl_aten=_copy_to_aten,
    return_type=RETURN_TYPE.INPLACE,
    doc=_copy_to_doc,
)


def _resize_meta(a: TensorLikeType, shape: ShapeType):
    return a.resize_(shape)


def _resize_aten(a: Tensor, shape: ShapeType) -> Tensor:
    return a.resize_(shape)


_resize_doc = """
  Gives a tensor with no elements a new shape, returning the modified tensor.

  The tensor's strides are contiguous and its values are unitialized.
  """

# TODO: review support arbitrary resizes
resize = _make_prim(
    schema="resize(Tensor(a!) a, SymInt[] shape) -> Tensor(a!)",
    meta=_resize_meta,
    impl_aten=_resize_aten,
    return_type=RETURN_TYPE.INPLACE,
    doc=_resize_doc,
)


def _reduction_meta(inp, dims, *, output_dtype=None):
    """
    Meta function for single output reduction operations
    Stride logic is incorrect
    """
    assert isinstance(inp, TensorLike)
    if output_dtype is None:
        output_dtype = inp.dtype
    output_shape = utils.compute_reduction_output_shape(inp.shape, dims)
    return TensorMeta(
        shape=output_shape,
        strides=utils.make_contiguous_strides_for(output_shape),
        dtype=output_dtype,
        device=inp.device,
    )


def _var_reduction_meta(inp, dims, *, correction):
    if utils.is_complex_dtype(inp.dtype):
        output_dtype = utils.corresponding_real_dtype(inp.dtype)
    else:
        output_dtype = inp.dtype
    return _reduction_meta(inp, dims, output_dtype=output_dtype)


_sum_doc = """
    Computes the sum of elements in the input tensor over the list of dimensions
    specified in the dim argument
    """
_prod_doc = """
    Computes the product of elements in the input tensor over the list of dimensions
    specified in the dim argument
    """
_amax_doc = """
    Computes the maximum value of elements in the input tensor over the list of dimensions
    specified in the dim argument
    """
_amin_doc = """
    Computes the minimum value of elements in the input tensor over the list of dimensions
    specified in the dim argument
    """
_var_doc = """
    Computes the biased variance of x over the list of dimensions specified in the dim argument
    """


def _make_reduction_prim(name: str, impl_aten, doc):
    """Creates a reduction prim."""
    return _make_prim(
        schema=f"{name}(Tensor inp, int[]? dims, *, ScalarType? output_dtype=None) -> Tensor",
        meta=_reduction_meta,
        impl_aten=impl_aten,
        return_type=RETURN_TYPE.NEW,
        doc=doc,
    )


def _make_var_reduction_prim(name: str, impl_aten, doc):
    """Creates a reduction prim."""
    return _make_prim(
        schema=f"{name}(Tensor inp, int[]? dims, *, int correction, ScalarType? output_dtype=None) -> Tensor",
        meta=_var_reduction_meta,
        impl_aten=impl_aten,
        return_type=RETURN_TYPE.NEW,
        doc=doc,
    )


sum = _make_reduction_prim(
    name="sum",
    impl_aten=torch.sum,
    doc=_sum_doc,
)


def _prod_aten(
    inp: TensorLikeType,
    dims: Optional[DimsSequenceType],
    *,
    dtype: Optional[torch.dtype] = None,
) -> Tensor:
    if dims is not None:
        for d in sorted(dims, reverse=True):
            assert d >= 0
            inp = torch.prod(inp, d, dtype=dtype)
        return inp
    else:
        return torch.prod(inp, dims, dtype=dtype)


prod = _make_reduction_prim(
    name="prod",
    impl_aten=_prod_aten,
    doc=_prod_doc,
)

var = _make_var_reduction_prim(
    name="var",
    impl_aten=torch.var,
    doc=_var_doc,
)

amax = _make_reduction_prim(
    name="amax",
    impl_aten=torch.amax,
    doc=_amax_doc,
)

amin = _make_reduction_prim(
    name="amin",
    impl_aten=torch.amin,
    doc=_amin_doc,
)


_arange_doc = """
    Constructs a 1-D tensor with values from the interval [start, end) taken
    with common difference `step` beginning from `start`.
"""


# TODO: layout, pin_memory, memory_format
# TODO: model requires_grad on TensorMeta
def _arange_meta(
    start: NumberType,
    end: NumberType,
    step: NumberType,
    *,
    dtype: Optional[torch.dtype],
    device: Optional[torch.device],
    requires_grad: bool,
) -> TensorLikeType:
    assert not (
        isinstance(start, complex)
        and isinstance(end, complex)
        and isinstance(step, complex)
    )
    utils.check(
        step != 0,
        lambda: "step must be nonzero",
    )
    # SymInts can't represent inf
    if not isinstance(start, torch.SymIntNode) and not isinstance(end, torch.SymIntNode):
        utils.check(
            math.isfinite(start) and math.isfinite(end),
            lambda: f"unsupported range: {start} -> {end}",
        )
    utils.check(
        (step > 0 and end >= start) or (step < 0 and end <= start),
        lambda: "upper bound and lower bound inconsistent with step sign",
    )
    if dtype is not None:
        pass
<<<<<<< HEAD
    elif all(isinstance(arg, (int, torch.SymIntNode)) for arg in (start, end, step)):
=======
    elif all(isinstance(arg, IntLike) for arg in (start, end, step)):
>>>>>>> d93d25a1
        dtype = torch.int64
    else:
        dtype = torch.get_default_dtype()
    device = _get_default_device() if device is None else device
    shape = (math.ceil((end - start) / step),)
    strides = utils.make_contiguous_strides_for(shape)
    return TensorMeta(shape=shape, strides=strides, dtype=dtype, device=device)


def _arange_aten(
    start: NumberType,
    end: NumberType,
    step: NumberType,
    *,
    dtype: Optional[torch.dtype],
    device: Optional[torch.device],
    requires_grad: bool,
) -> TensorLikeType:
    # mypy: Not all union combinations were tried because there are too many unions
    return torch.arange(  # type: ignore[call-overload, misc]
        start,  # type: ignore[arg-type]
        end,  # type: ignore[arg-type]
        step,  # type: ignore[arg-type]
        dtype=dtype,
        device=device,
        layout=torch.strided,
        pin_memory=False,
        requires_grad=requires_grad,
    )


# TODO: maybe prims should not have requires_grad arg
# see: https://github.com/pytorch/pytorch/pull/77542/files#r873943255
arange = _make_prim(
    schema="arange(Scalar start, Scalar end, Scalar step, *, ScalarType? dtype, Device? device, bool requires_grad) -> Tensor",  # noqa: B950
    return_type=RETURN_TYPE.NEW,
    meta=_arange_meta,
    impl_aten=_arange_aten,
    doc=_arange_doc,
)


# TODO: layout, pin_memory, memory_format
# TODO: model requires_grad on TensorMeta
def _empty_meta(
    shape: ShapeType, *, dtype: torch.dtype, device: torch.device, requires_grad: bool
) -> TensorLikeType:
    strides = utils.make_contiguous_strides_for(shape)
    return TensorMeta(shape=shape, strides=strides, dtype=dtype, device=device)


def _empty_aten(
    shape: ShapeType, *, dtype: torch.dtype, device: torch.device, requires_grad: bool
) -> Tensor:
    return torch.empty(shape, dtype=dtype, device=device, requires_grad=requires_grad)


_empty_doc = """
    Creates a tensor with uninitialized values and the specified shape, dtype, and device.
"""

empty = _make_prim(
    schema="empty(SymInt[] shape, *, ScalarType dtype, Device device, bool requires_grad) -> Tensor",
    meta=_empty_meta,
    impl_aten=_empty_aten,
    return_type=RETURN_TYPE.NEW,
    doc=_empty_doc,
)


def _empty_strided_meta(
    shape: ShapeType,
    strides: StrideType,
    *,
    dtype: torch.dtype,
    device: torch.device,
    requires_grad: bool,
) -> TensorLikeType:
    return TensorMeta(shape=shape, strides=strides, dtype=dtype, device=device)


_empty_strided_doc = """
    Creates a tensor with uninitialized values.
"""

# TODO: add layout, pin_memory
empty_strided = _make_prim(
    schema="empty_strided(SymInt[] shape, SymInt[] strides, *, ScalarType dtype, Device device, bool requires_grad) -> Tensor",
    return_type=RETURN_TYPE.NEW,
    meta=_empty_strided_meta,
    impl_aten=torch.empty_strided,
    doc=_empty_strided_doc,
)


def _full_meta(
    shape: ShapeType,
    fill_value: NumberType,
    *,
    dtype: torch.dtype,
    device: torch.device,
    requires_grad: bool,
) -> TensorLikeType:
    strides = utils.make_contiguous_strides_for(shape)
    return TensorMeta(shape=shape, strides=strides, dtype=dtype, device=device)


def _full_aten(
    shape: ShapeType,
    fill_value: NumberType,
    *,
    dtype: torch.dtype,
    device: torch.device,
    requires_grad: bool,
) -> Tensor:
    # Note that Mypy thinks torch.full can't accept a complex fill_value
    return torch.full(
        shape, fill_value, dtype=dtype, device=device, requires_grad=requires_grad  # type: ignore[arg-type]
    )


_full_doc = """
    Creates a tensor filled with the given fill value, and with the specified shape, dtype, and device.
"""

# TODO: add layout
full = _make_prim(
    schema="full(SymInt[] shape, Scalar fill_value, *, ScalarType dtype, Device device, bool requires_grad) -> Tensor",
    meta=_full_meta,
    impl_aten=_full_aten,
    return_type=RETURN_TYPE.NEW,
    doc=_full_doc,
)


def _full_like_meta(
    a: TensorLikeType,
    fill_value: NumberType,
    *,
    dtype: torch.dtype,
    device: torch.device,
    requires_grad: bool,
) -> TensorLikeType:
    strides = utils.compute_elementwise_output_strides(a)
    if a.numel() == 0:
        strides = a.stride()

    return TensorMeta(a, strides=strides, dtype=dtype, device=device)


def _full_like_aten(
    a: Tensor,
    fill_value: NumberType,
    *,
    dtype: torch.dtype,
    device: torch.device,
    requires_grad: bool,
) -> Tensor:
    # Note that Mypy thinks torch.full can't accept a complex fill_value
    return torch.full_like(
        a, fill_value, dtype=dtype, device=device, requires_grad=requires_grad  # type: ignore[arg-type]
    )


_full_like_doc = """
    Creates a tensor filled with the given fill value, and the same shape, dtype, and device as the
    given tensor by default. The dtype and device settings can be overridden
    by specifying them explicitly.
"""

full_like = _make_prim(
    schema="full_like(Tensor a, Scalar fill_value, *, ScalarType dtype, Device device, bool requires_grad) -> Tensor",
    meta=_full_like_meta,
    impl_aten=_full_like_aten,
    return_type=RETURN_TYPE.NEW,
    doc=_full_like_doc,
)


def _scalar_tensor_meta(
    scalar: NumberType,
    *,
    dtype: torch.dtype,
    device: torch.device,
) -> TensorLikeType:
    shape: ShapeType = []
    strides = utils.make_contiguous_strides_for(shape)
    return TensorMeta(scalar, shape=shape, strides=strides, dtype=dtype, device=device)


def _scalar_tensor_aten(
    scalar: NumberType,
    *,
    dtype: torch.dtype,
    device: torch.device,
) -> Tensor:
    if isinstance(scalar, complex) and (
        dtype is None or not utils.is_complex_dtype(dtype)
    ):
        raise TypeError("Complex scalar requires complex tensor dtype.")
    # Note that Mypy thinks torch.scalar can't accept a complex scalar
    return torch.scalar_tensor(scalar, dtype=dtype, device=device)  # type: ignore[arg-type]


_scalar_tensor_doc = """
    Wraps a Number into a Tensor with the specified dtype and device.
"""

# TODO: add layout and pin_memory support
scalar_tensor = _make_prim(
    schema="scalar_tensor(Scalar s, *, ScalarType? dtype=None, Device? device=None) -> Tensor",
    meta=_scalar_tensor_meta,
    impl_aten=_scalar_tensor_aten,
    return_type=RETURN_TYPE.NEW,
    doc=_scalar_tensor_doc,
)


#
# Linear algebra (linalg) prims
#


def _svd_meta(
    A: TensorLikeType, *, full_matrices: bool
) -> Tuple[TensorLikeType, TensorLikeType, TensorLikeType]:
    utils.check_is_matrix(A, "linalg.svd")
    utils.check_fp_or_complex(A.dtype, "linalg.svd", allow_low_precision_dtypes=False)

    A_shape = A.shape
    batch = A_shape[:-2]
    m, n = A_shape[-2:]
    k = min(m, n)

    shape_U = batch + (m, m if full_matrices else k)
    strides_U = utils.make_contiguous_strides_for(shape_U, row_major=False)
    U = TensorMeta(shape=shape_U, strides=strides_U, dtype=A.dtype, device=A.device)

    shape_S = batch + (k,)
    strides_S = utils.make_contiguous_strides_for(shape_S)
    S = TensorMeta(
        shape=shape_S,
        strides=strides_S,
        dtype=utils.corresponding_real_dtype(A.dtype) if A.is_complex() else A.dtype,
        device=A.device,
    )

    shape_Vh = batch + (n if full_matrices else k, n)
    # The CPU backend returns V, but the cuSolver backend returns V^H
    # TODO The MAGMA backend returns V, so this is wrong if used with the MAGMA backend
    is_cuda = A.device.type == "cuda"
    strides_Vh = utils.make_contiguous_strides_for(shape_Vh, row_major=is_cuda)
    Vh = TensorMeta(shape=shape_Vh, strides=strides_Vh, dtype=A.dtype, device=A.device)
    return U, S, Vh


def _svd_aten(
    A: TensorLikeType, *, full_matrices: bool
) -> Tuple[Tensor, Tensor, Tensor]:
    return torch.linalg.svd(A, full_matrices=full_matrices)


_svd_doc = """
    Returns the SVD of a matrix or batch of matrices.

    The `full_matrices` flag controls whether the full or reduced SVD decomposition is returned.
"""

svd = _make_prim(
    schema="svd(Tensor A, *, bool full_matrices) -> (Tensor U, Tensor S, Tensor Vh)",
    meta=_svd_meta,
    impl_aten=_svd_aten,
    return_type=(RETURN_TYPE.NEW, RETURN_TYPE.NEW, RETURN_TYPE.NEW),
    doc=_svd_doc,
)


#
# Randomness Prims
#

# TODO: add generator support
# NOTE: there is currently no way of acquiring the "default" torch generator
def _normal_meta(
    shape: ShapeType,
    *,
    mean: Union[float, complex],
    std: float,
    dtype: torch.dtype,
    device: torch.device,
    requires_grad: bool,
) -> TensorLikeType:
    utils.check(
        std >= 0.0,
        lambda: f"expected non-negative standard deviation, but got std={std}",
    )

    utils.check(
        utils.is_float_dtype(dtype) or utils.is_complex_dtype(dtype),
        lambda: f"expected a floating-point or complex dtype, but got dtype={dtype}",
    )

    strides = utils.make_contiguous_strides_for(shape)
    return TensorMeta(shape=shape, strides=strides, dtype=dtype, device=device)


def _normal_aten(
    shape: ShapeType,
    *,
    mean: Union[float, complex],
    std: float,
    dtype: torch.dtype,
    device: torch.device,
    requires_grad: bool,
) -> Tensor:
    a = torch.empty(shape, dtype=dtype, device=device, requires_grad=requires_grad)
    with torch.no_grad():
        # NOTE: normal_ is incorrectly annotated to expect mean to be a float
        a.normal_(mean, std)  # type: ignore[arg-type]
    return a


_normal_doc = """
    Constructs a tensor filled with values drawn from a normal distribution with the specified mean
    and standard deviation.

    Only supports floating-point types.
"""

normal = _make_prim(
    schema=(
        "normal(SymInt[] shape, *, Scalar mean, Scalar std, ScalarType dtype, Device device,  bool requires_grad) -> Tensor"
    ),
    return_type=RETURN_TYPE.NEW,
    meta=_normal_meta,
    impl_aten=_normal_aten,
    doc=_normal_doc,
)


def _uniform_meta(
    shape: ShapeType,
    *,
    low: float,
    high: float,
    dtype: torch.dtype,
    device: torch.device,
) -> TensorLikeType:
    strides = utils.make_contiguous_strides_for(shape)
    return TensorMeta(shape=shape, strides=strides, dtype=dtype, device=device)


def _uniform_aten(
    shape: ShapeType,
    *,
    low: float,
    high: float,
    dtype: torch.dtype,
    device: torch.device,
) -> Tensor:
    a = torch.empty(shape, dtype=dtype, device=device)
    a.uniform_(low, high)
    return a


_uniform_doc = """
    Constructs a tensor filled with values drawn uniformly from low to high.
"""

# TODO: we should more seriously review randomness modeling and prims
uniform = _make_prim(
    schema=(
        "uniform(SymInt[] shape, *, Scalar low, Scalar high, ScalarType dtype, Device device) -> Tensor"
    ),
    return_type=RETURN_TYPE.NEW,
    meta=_uniform_meta,
    impl_aten=_uniform_aten,
    doc=_uniform_doc,
)

#
# FFT prims
#


def _fft_r2c_meta(
    input: TensorLike,
    *,
    dim: DimsSequenceType,
    onesided: bool,
) -> TensorLikeType:
    dim = utils.canonicalize_dims(input.ndim, dim)
    utils.validate_no_repeating_dims(dim)

    shape = list(input.shape)
    if onesided:
        last_dim = dim[-1]
        shape[last_dim] = shape[last_dim] // 2 + 1

    dtype = utils.corresponding_complex_dtype(input.dtype)
    strides = utils.make_contiguous_strides_for(shape)
    return TensorMeta(shape=shape, strides=strides, dtype=dtype, device=input.device)


def _fft_r2c_aten(
    input: TensorLike,
    *,
    dim: DimsSequenceType,
    onesided: bool,
) -> TensorLikeType:
    normalization = 0  # No normalization
    return torch._fft_r2c(input, dim, normalization, onesided)


_fft_r2c_doc = """
    Performs a real to complex Fast Fourier Transform
"""


fft_r2c = _make_prim(
    schema="fft_r2c(Tensor self, *, int[] dim, bool onesided) -> Tensor",
    meta=_fft_r2c_meta,
    impl_aten=_fft_r2c_aten,
    return_type=RETURN_TYPE.NEW,
    doc=_fft_r2c_doc,
)


def _fft_c2c_meta(
    input: TensorLike,
    *,
    dim: DimsSequenceType,
    forward: bool,
) -> TensorLikeType:
    dim = utils.canonicalize_dims(input.ndim, dim)
    utils.validate_no_repeating_dims(dim)

    shape = input.shape
    strides = utils.make_contiguous_strides_for(shape)
    return TensorMeta(
        shape=shape, strides=strides, dtype=input.dtype, device=input.device
    )


def _fft_c2c_aten(
    input: TensorLike,
    *,
    dim: DimsSequenceType,
    forward: bool,
) -> TensorLikeType:
    normalization = 0  # No normalization
    return torch._fft_c2c(input, dim, normalization, forward)


_fft_c2c_doc = """
    Performs either a Fast Fourier Transform, or its inverse
"""


fft_c2c = _make_prim(
    schema="fft_c2c(Tensor self, *, int[] dim, bool forward) -> Tensor",
    meta=_fft_c2c_meta,
    impl_aten=_fft_c2c_aten,
    return_type=RETURN_TYPE.NEW,
    doc=_fft_c2c_doc,
)


def _fft_c2r_meta(
    input: TensorLike,
    *,
    dim: DimsSequenceType,
    last_dim_size: int,
) -> TensorLikeType:
    dim = utils.canonicalize_dims(input.ndim, dim)
    utils.validate_no_repeating_dims(dim)

    shape = list(input.shape)
    shape[dim[-1]] = last_dim_size
    dtype = utils.corresponding_real_dtype(input.dtype)
    strides = utils.make_contiguous_strides_for(shape)
    return TensorMeta(shape=shape, strides=strides, dtype=dtype, device=input.device)


def _fft_c2r_aten(
    input: TensorLike,
    *,
    dim: DimsSequenceType,
    last_dim_size: int,
) -> TensorLikeType:
    normalization = 0  # No normalization
    return torch._fft_c2r(input, dim, normalization, last_dim_size)


_fft_c2r_doc = """
    Performs a complex to real Inverse Fast Fourier Transform
"""


fft_c2r = _make_prim(
    schema="fft_c2r(Tensor self, *, int[] dim, SymInt last_dim_size) -> Tensor",
    meta=_fft_c2r_meta,
    impl_aten=_fft_c2r_aten,
    return_type=RETURN_TYPE.NEW,
    doc=_fft_c2r_doc,
)


# for each dimension specified, use the respective index to look up a value in that dimension
# indices must be tensors of the same shape.
# each index gathered from will be replaced with a dim of size 1 (to preserve the original)
# ordering of the dimensions
# the new shape will be [*indices[0].shape, *(1 if i in dims else tensor.size(i) if for i in range(tensor.dim))]
# always creates a new tensor, never a view
def _gather_meta(tensor: torch.Tensor, dims: List[int], indices: List[torch.Tensor]):
    shape = [
        *indices[0].shape,
        *(1 if i in dims else tensor.size(i) for i in range(tensor.dim())),
    ]
    strides = utils.make_contiguous_strides_for(shape)
    """
    if len(indices) == 1:
        for i in range(indices[0].ndim):
            strides = move_strides(strides, dims[0] + i, i)
    """
    return TensorMeta(
        shape=shape, strides=strides, dtype=tensor.dtype, device=tensor.device
    )


# Stride modification from movedim
def move_strides(arr, source, dest):
    if source == dest:
        return tuple(arr)
    r = []
    for i, a in enumerate(arr):
        if i == source:
            continue
        if i == dest:
            r.append(arr[source])
        r.append(a)
    return tuple(r)


def _gather_aten(tensor: torch.Tensor, dims: List[int], indices: List[torch.Tensor]):
    # print(f"prim_gather {dims} {indices[0].shape}")
    from builtins import slice

    args = []
    for i in range(tensor.ndim):
        if i in dims:
            idx = indices[dims.index(i)]
            args.append(idx)
            args.append(
                None
            )  # note: in addition to putting our vistigial 1 in place, this ensures
            # that multiple dims will get moved to the front
        else:
            args.append(slice(None))
    r = torch._C._TensorBase.__getitem__(tensor, tuple(args))
    # if there was only 1 dim, we have to force it to the front
    if len(indices) == 1:
        for i in range(indices[0].ndim):
            r = r.movedim(dims[0] + i, i)
    # TODO: returning contiguous here is necessary for the overall
    # implementation of __getitem__ to return the correct strides,
    # but it means the implementation of gather here is suboptimal;
    # we're gathering into the wrong contiguity.
    return r.contiguous()


gather = _make_prim(
    schema="gather(Tensor a, SymInt[] dims, Tensor[] indices) -> Tensor",
    meta=_gather_meta,
    impl_aten=_gather_aten,
    return_type=RETURN_TYPE.NEW,
    doc="TODO",
)

register_nvprims()<|MERGE_RESOLUTION|>--- conflicted
+++ resolved
@@ -2323,11 +2323,7 @@
     )
     if dtype is not None:
         pass
-<<<<<<< HEAD
-    elif all(isinstance(arg, (int, torch.SymIntNode)) for arg in (start, end, step)):
-=======
     elif all(isinstance(arg, IntLike) for arg in (start, end, step)):
->>>>>>> d93d25a1
         dtype = torch.int64
     else:
         dtype = torch.get_default_dtype()
