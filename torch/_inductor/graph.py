--- conflicted
+++ resolved
@@ -765,6 +765,7 @@
                 FixedLayout(example.device, example.dtype, sizes, strides),
             )
         )
+
         self.graph_inputs[target] = tensor
         self.graph_inputs_original[target] = tensor.data.data
         self.add_device_info(example.device)
@@ -874,14 +875,11 @@
 
     def output(self, target, args, kwargs):
         result = super().output(target, args, kwargs)
-<<<<<<< HEAD
-
-=======
         if not isinstance(result, (tuple, list)):
             # nested subgraphs can have singleton outputs
             result = (result,)
         assert isinstance(result, (tuple, list)), type(result)
->>>>>>> 8bad7b63
+
         assert all(
             isinstance(
                 x,
@@ -918,6 +916,7 @@
                 )
 
         self.graph_outputs = result_correct_strides
+
         value: ir.IRNode
         for name, value in self.graph_inputs.items():
             assert isinstance(
