import collections
import logging
import operator
from collections import OrderedDict
from typing import (
    Any,
    DefaultDict,
    Deque,
    Dict,
    Iterable,
    Iterator,
    List,
    Optional,
    Set,
    Tuple,
)

import torch
<<<<<<< HEAD
from torch._dynamo.utils import counters
=======
from torch._dynamo.utils import counters, optimus_scuba_log
from torch._utils_internal import upload_graph
>>>>>>> f34905f6

from .. import config
from ..pattern_matcher import (
    CallFunctionVarArgs,
    get_arg_value,
    stable_topological_sort,
)

try:
    # importing this will register fbgemm lowerings for inductor
    import deeplearning.fbgemm.fbgemm_gpu.fb.inductor_lowerings  # noqa: F401

    has_fbgemm = True
except Exception:
    has_fbgemm = False
    pass

aten = torch.ops.aten

log = logging.getLogger(__name__)

MIN_FUSE_SET_SIZE = 5
MAX_FUSE_SET_SIZE = 300
MAX_FUSE_SEARCH_DEPTH = 5
# The maximum tensor size that can go into the fusion group
MAX_FUSE_TENSOR_SIZE_GROUP_LINEAR = 4096

# exclude these nodes from BFS
# excluding get item improves optimizer compilation time by 60s
SEARCH_EXCLUSIONS = {operator.getitem}


default_graph_search_options = {
    "min_fuse_set_size": MIN_FUSE_SET_SIZE,
    "max_fuse_set_size": MAX_FUSE_SET_SIZE,
    "max_fuse_search_depth": MAX_FUSE_SEARCH_DEPTH,
    "max_fuse_tensor_size_group_linear": MAX_FUSE_TENSOR_SIZE_GROUP_LINEAR,
}

graph_search_options = default_graph_search_options


def update_stack_example_value(node, metadata, dim=0, op=torch.stack):
    """
    Update the example value of the node in the graph to enable followup split cat opt.
    """
    if node is not None and hasattr(node, "meta"):
        if op == torch.stack:
            example_value = torch.stack(metadata, dim=dim)
        elif op == torch.unbind:
            example_value = torch.unbind(metadata, dim=dim)  # type: ignore[assignment]
        else:
            return
        node.meta["example_value"] = example_value


def update_pointwise_example_value(pointwise_node, input, other, op):
    """
    Update the example value of the add node in the graph to enable followup split cat opt.
    """
    if pointwise_node is not None and hasattr(pointwise_node, "meta"):
        if op == torch.add:
            example_value = torch.add(input, other)
        elif op == torch.mul:
            example_value = torch.mul(input, other)
        else:
            return
        pointwise_node.meta["example_value"] = example_value


class GroupBatchFusionBase:
    def __init__(self, **kwargs):
        self.graph_search_options = kwargs.pop(
            "graph_search_options", default_graph_search_options
        )

    def match(self, node):
        raise NotImplementedError("match called on base")

    def fuse(self, graph, subset):
        raise NotImplementedError("fuse called on base")


PRE_GRAD_FUSIONS: Dict[str, GroupBatchFusionBase] = dict()
POST_GRAD_FUSIONS: Dict[str, GroupBatchFusionBase] = dict()


def register_fusion(name: str, pre_grad=True):
    def decorator(fusion_cls: GroupBatchFusionBase):
        if pre_grad:
            PRE_GRAD_FUSIONS[name] = fusion_cls
        else:
            POST_GRAD_FUSIONS[name] = fusion_cls
        return fusion_cls

    return decorator


def list_group_batch_fusions(pre_grad=True) -> List[str]:
    if pre_grad:
        return list(PRE_GRAD_FUSIONS.keys())
    else:
        return list(POST_GRAD_FUSIONS.keys())


def decompose_stack(graph: torch.fx.GraphModule, input_tensors: List[Any]) -> Any:
    unsqueezed_inputs = []
    for input_tensor in input_tensors:
        unsqueezed_input = graph.call_function(
            aten.unsqueeze, args=(input_tensor,), kwargs={"dim": 0}
        )
        unsqueezed_inputs.append(unsqueezed_input)
    stacked_inputs = graph.call_function(
        aten.cat, args=(unsqueezed_inputs,), kwargs={"dim": 0}
    )
    return stacked_inputs


class GroupFusion(GroupBatchFusionBase):
    """
    Fuse ops in a group way, e.g, fuse mm/addmm of arbitrary input shapes with fbgemm.gmm.
    """

    pass


class BatchFusion(GroupBatchFusionBase):
    """
    Fuse ops in a batch way, e.g, fuse mm/addmm of same input shapes with bmm.
    """

    pass


class BatchPointwiseOpsFusionFactory(BatchFusion):
    def __init__(self, op, **kwargs):
        super().__init__(**kwargs)
        self.op = op


@register_fusion("batch_linear_post_grad", pre_grad=False)
class PostGradBatchLinearFusion(BatchFusion):
    """
    Fuse ops in a batch way in post grad (aten level).
    """

    def _addmm_node_can_be_fused(self, node: torch.fx.Node) -> bool:
        return (
            node.kwargs.get("beta", 1.0) == 1.0 and node.kwargs.get("alpha", 1.0) == 1.0  # type: ignore[return-value]
        )

    def _is_input_2d(self, input: torch.fx.Node) -> bool:
        input_shapes = input.meta["tensor_meta"].shape
        return (
            len(input_shapes) == 2
            and isinstance(input_shapes[0], int)
            and isinstance(input_shapes[1], int)
        )

    def match(self, node: torch.fx.Node) -> Optional[Tuple[str, int, int, int, bool]]:
        if CallFunctionVarArgs(aten.mm).match(node):
            input_m, weight_m = node.args
            bias_m = None

        elif CallFunctionVarArgs(aten.addmm.default).match(
            node
        ) and self._addmm_node_can_be_fused(node):
            bias_m, input_m, weight_m = node.args
        else:
            return None

        # only handle the cases where inputs are 2D tensors
        if not self._is_input_2d(input_m) or not self._is_input_2d(weight_m):  # type: ignore[arg-type]
            return None
        m, k = input_m.meta["tensor_meta"].shape  # type: ignore[union-attr]
        n = weight_m.meta["tensor_meta"].shape[1]  # type: ignore[union-attr]
<<<<<<< HEAD
        batch_key = ("batch_linear", m, k, n, bias_m is not None)
=======
        batch_key = ("batch_linear_post_grad", m, k, n, bias_m is not None)
>>>>>>> f34905f6
        return batch_key

    def fuse(self, graph: torch.fx.GraphModule, subset: List[torch.fx.Node]):
        batch_inputs = []
        batch_weights = []
        batch_biases = []
        batch_nodes = []

        for node in subset:
            if CallFunctionVarArgs(aten.addmm.default).match(node):
                bias, input, weight = node.args
            elif CallFunctionVarArgs(aten.mm.default).match(node):
                input, weight = node.args
                bias = None
            batch_nodes.append(node)
            batch_inputs.append(input)  # type: ignore[possibly-undefined]
            batch_weights.append(weight)  # type: ignore[possibly-undefined]
            batch_biases.append(bias)  # type: ignore[possibly-undefined]

        with graph.inserting_before(subset[-1]):
            fused_inputs = decompose_stack(graph, batch_inputs)
            fused_weights = decompose_stack(graph, batch_weights)
            fused_bmm = graph.call_function(
                aten.bmm,
                args=(fused_inputs, fused_weights),
            )

        for i, original_mm in enumerate(batch_nodes):
            has_bias = False
            with graph.inserting_after(fused_bmm):
                new_mm = graph.call_function(aten.select, args=((fused_bmm, 0, i)))
                if batch_biases[i]:
                    has_bias = True
                    new_bias_add = graph.call_function(
                        aten.add, args=((batch_biases[i], new_mm))
                    )
            new_mm_cont = new_bias_add if has_bias else new_mm  # type: ignore[possibly-undefined]
            original_mm.replace_all_uses_with(new_mm_cont)
            new_mm_cont.meta.update(original_mm.meta)
            graph.erase_node(original_mm)
        counters["inductor"]["batch_linear_post_grad"] += 1


@register_fusion("group_linear", pre_grad=False)
class GroupLinearFusion(GroupFusion):
    def _addmm_node_can_be_fused(self, node: torch.fx.Node):
        input_shape = node.args[1].meta["tensor_meta"].shape  # type: ignore[union-attr]
        weight_shape = node.args[2].meta["tensor_meta"].shape  # type: ignore[union-attr]
        return (
            node.kwargs.get("beta", 1.0) == 1.0
            and node.kwargs.get("alpha", 1.0) == 1.0
            and len(input_shape) == 2
            and len(weight_shape) == 2
            and all(x % 2 == 0 for x in input_shape + weight_shape)
            and all(
                shape <= self.graph_search_options["max_fuse_tensor_size_group_linear"]
                for shape in input_shape + weight_shape
            )
        )

    def _mm_node_can_be_fused(self, node: torch.fx.Node):
        input_shape = node.args[0].meta["tensor_meta"].shape  # type: ignore[union-attr]
        weight_shape = node.args[1].meta["tensor_meta"].shape  # type: ignore[union-attr]
        return (
            len(input_shape) == 2
            and len(weight_shape) == 2
            and all(x % 2 == 0 for x in input_shape + weight_shape)
            and all(
                shape <= self.graph_search_options["max_fuse_tensor_size_group_linear"]
                for shape in input_shape + weight_shape
            )
        )

    def match(self, node: torch.fx.Node) -> Optional[Tuple[str, bool]]:
        if CallFunctionVarArgs(aten.mm.default).match(
            node
        ) and self._mm_node_can_be_fused(node):
            group_key = ("group_linear", True)
        elif CallFunctionVarArgs(aten.addmm.default).match(
            node
        ) and self._addmm_node_can_be_fused(node):
            bias = node.args[0]
            group_key = ("group_linear", bias is None)
        else:
            group_key = None
        return group_key

    def fuse(self, graph: torch.fx.GraphModule, subset: List[torch.fx.Node]):
        group_inputs = []
        group_weights = []
        group_biases = []
        group_nodes = []
        for node in subset:
            if CallFunctionVarArgs(aten.addmm.default).match(node):
                bias, input, weight = node.args
            else:
                assert CallFunctionVarArgs(aten.mm.default).match(node)
                input, weight = node.args
                bias = None

            group_nodes.append(node)
            group_inputs.append(input)
            group_weights.append(weight)
            group_biases.append(bias)

        if all(bias is None for bias in group_biases):
            group_biases = None  # type: ignore[assignment]
        group_biases: Optional[List[Any]]

        with graph.inserting_before(subset[0]):
            fused_mm = graph.call_function(
                torch.ops.fbgemm.gmm.default,
                args=(group_inputs, group_weights, group_biases),
                kwargs={"smart_fused": True},
            )

        for i, original_mm in enumerate(group_nodes):
            with graph.inserting_after(fused_mm):
                new_mm = graph.call_function(operator.getitem, args=(fused_mm, i))
            original_mm.replace_all_uses_with(new_mm)
            new_mm.meta.update(original_mm.meta)
            graph.erase_node(original_mm)
        counters["inductor"]["group_linear"] += 1


class BatchPointwiseOpsPostGradFusion(BatchPointwiseOpsFusionFactory):
    """
    Batch pointwise operator (e.g., add, mul) in post grad pass.
    """

    def __init__(self, op, **kwargs):
        super().__init__(op, **kwargs)
        self.op = op

    def _pointwise_node_can_be_fused(self, node: torch.fx.Node):
        # note: we only consider the case where the inputs are tensors
        # for mixed precision training, we need to make sure the inputs
        # of the aten.cat when do the stack should be the same dtype
        # otherwise, the output of the aten.cat may be not the same as
        # its inputs, and cause dtype not same error in mm or addmm
        input, other = node.args
        return (
            input.meta["tensor_meta"].shape == other.meta["tensor_meta"].shape  # type: ignore[union-attr]
            if hasattr(input, "meta")
            and hasattr(other, "meta")
            and "tensor_meta" in input.meta  # type: ignore[union-attr]
            and "tensor_meta" in other.meta  # type: ignore[union-attr]
            else False
        )

    def match(self, node: torch.fx.Node):
        if CallFunctionVarArgs(self.op).match(
            node
        ) and self._pointwise_node_can_be_fused(node):
            alpha = node.kwargs.get("alpha", 1.0)
            rounding_mode = node.kwargs.get("rounding_mode", None)
            input, other = node.args
            shape = list(input.meta["tensor_meta"].shape)  # type: ignore[union-attr]
            group_key = (
<<<<<<< HEAD
                "batch_" + self.op.__name__.lower().split(".")[0] + "_post_grad",
=======
                "batch_aten_" + self.op.__name__.lower().split(".")[0],
>>>>>>> f34905f6
                str(shape),
                str(input.meta["tensor_meta"].dtype),  # type: ignore[union-attr]
                str(other.meta["tensor_meta"].dtype),  # type: ignore[union-attr]
                str(alpha),
                str(rounding_mode),
            )
        else:
            group_key = None
        return group_key

    def fuse(self, graph: torch.fx.GraphModule, subset: List[torch.fx.Node]):
        batch_inputs, batch_others = [], []
        alpha = subset[0].kwargs.get("alpha", 1.0)

        for node in subset:
            input, other = node.args
            batch_inputs.append(input)
            batch_others.append(other)

        with graph.inserting_before(subset[0]):
            stack_inputs = decompose_stack(graph, batch_inputs)
            stack_others = decompose_stack(graph, batch_others)

            batch_op = graph.call_function(
                self.op,
                args=(stack_inputs, stack_others),
                kwargs={"alpha": alpha} if self.op == aten.add.Tensor else {},
            )
            for i, original_add in enumerate(subset):
                with graph.inserting_after(batch_op):
                    new_add = graph.call_function(
                        torch.ops.aten.select, args=((batch_op, 0, i))
                    )
                original_add.replace_all_uses_with(new_add)
                new_add.meta.update(original_add.meta)
                graph.erase_node(original_add)
        counters["inductor"][
            "batch_aten_" + self.op.__name__.lower().split(".")[0]
        ] += 1


@register_fusion("batch_linear_lhs")
class BatchLinearLHSFusion(BatchFusion):
    """
    Batch linear left-hand side fusion. This pass tries to fuse the following patterns:

        torch.nn.functional.linear(x, w1), linear(x, w2),... * linear(x, wn)
        -> torch.mm(x, torch.cat([w1, w2,... * wn]).transpose(0, 1))

    We have a separate pass to eliminate contiguous transpose in a generic way.
    """

    def match(self, node: torch.fx.Node) -> Optional[Tuple[str, bool, Any]]:
        if CallFunctionVarArgs(torch.nn.functional.linear).match(
            node
        ) and is_linear_node_can_be_fused(node):
            input = get_arg_value(node, 0, "input")
            bias = get_arg_value(node, 2, "bias")
            group_key = ("batch_linear_lhs", bias is None, input)
        else:
            group_key = None
        return group_key

    def fuse(self, graph: torch.fx.GraphModule, subset: List[torch.fx.Node]):
        batch_nodes = []
        batch_input = None
        batch_weights = []
        batch_biases = []
        split_sections = []
        for node in subset:
            input = get_arg_value(node, 0, "input")
            weight = get_arg_value(node, 1, "weight")
            bias = get_arg_value(node, 2, "bias")
            batch_nodes.append(node)
            if batch_input is None:
                batch_input = input
            else:
                assert batch_input is input
            batch_weights.append(weight)
            if bias:
                batch_biases.append(bias)
            split_sections.append(weight.meta["example_value"].shape[0])

        with graph.inserting_before(subset[0]):
            cat_weights = graph.call_function(
                torch.cat, args=(batch_weights,), kwargs={"dim": 0}
            )
            transposed_weights = graph.call_function(
                torch.transpose, args=(cat_weights, 0, 1)
            )
            if len(batch_biases) > 0:
                cat_biases = graph.call_function(
                    torch.cat, args=(batch_biases,), kwargs={"dim": 0}
                )
                fused_lhs = graph.call_function(
                    torch.addmm,
                    args=(cat_biases, batch_input, transposed_weights),
                )
            else:
                fused_lhs = graph.call_function(
                    torch.mm,
                    args=(batch_input, transposed_weights),
                )
            fused_lhs_list = graph.call_function(
                torch.split, args=(fused_lhs, split_sections), kwargs={"dim": 1}
            )

        for i, node in enumerate(batch_nodes):
            with graph.inserting_after(fused_lhs_list):
                new_node = graph.call_function(
                    operator.getitem, args=(fused_lhs_list, i)
                )
            node.replace_all_uses_with(new_node)
            new_node.meta.update(node.meta)
            graph.erase_node(node)
        counters["inductor"]["batch_linear_lhs"] += 1


def is_node_meta_valid(node: Optional[torch.fx.Node]):
    if node is None:
        return True
    if "example_value" not in node.meta:
        return False
    return True


def is_linear_node_can_be_fused(node: torch.fx.Node):
    input = get_arg_value(node, 0, "input")
    weight = get_arg_value(node, 1, "weight")
    return (
        is_node_meta_valid(node)
        and is_node_meta_valid(input)
        and is_node_meta_valid(weight)
        and len(input.meta["example_value"].shape) == 2
        and len(weight.meta["example_value"].shape) == 2
    )


@register_fusion("batch_linear")
class PreGradBatchLinearFusion(BatchFusion):
    """
    Batch linear fusion in pre grad pass.
    Fuse linear with same size with torch.baddmm
    """

    def _getitem_args(self, getitem_node: torch.fx.Node):
        if getitem_node.target != operator.__getitem__ or (
            getitem_node.op != "call_function"
        ):
            return None
        return getitem_node.args[0]

    def match(self, node: torch.fx.Node):
        if CallFunctionVarArgs(torch.nn.functional.linear).match(
            node
        ) and is_linear_node_can_be_fused(node):
            input = get_arg_value(node, 0, "input")
            weight = get_arg_value(node, 1, "weight")
            bias = get_arg_value(node, 2, "bias")
            group_key = (
                "batch_linear",
                self._getitem_args(input),
                str(input.meta["example_value"].shape),
                str(weight.meta["example_value"].shape),
                bias is None,
            )
        else:
            group_key = None
        return group_key

    def fuse(self, graph: torch.fx.GraphModule, subset: List[torch.fx.Node]):
        batch_nodes = []
        batch_inputs = []
        batch_weights = []
        batch_biases = []
        batch_inputs_metadata = []
        batch_weights_metadata = []
        batch_biases_metadata = []
        for node in subset:
            batch_nodes.append(node)
            input = get_arg_value(node, 0, "input")
            batch_inputs.append(input)
            batch_inputs_metadata.append(input.meta["example_value"])
            weight = get_arg_value(node, 1, "weight")
            batch_weights.append(weight)
            batch_weights_metadata.append(weight.meta["example_value"])
            bias = get_arg_value(node, 2, "bias")
            batch_biases.append(bias)
            if bias is not None and hasattr(bias, "meta"):
                batch_biases_metadata.append(bias.meta["example_value"])

        with graph.inserting_before(subset[0]):
            stack_inputs = graph.call_function(
                torch.stack, args=(batch_inputs,), kwargs={"dim": 0}
            )
            update_stack_example_value(stack_inputs, batch_inputs_metadata)
            stack_weights = graph.call_function(
                torch.stack, args=(batch_weights,), kwargs={"dim": 0}
            )
            update_stack_example_value(stack_weights, batch_weights_metadata)
            transpose_weight = graph.call_function(
                torch.transpose, args=(stack_weights, 1, 2)
            )
            if all(bias is None for bias in batch_biases):
                bmm = graph.call_function(
                    torch.bmm,
                    args=(stack_inputs, transpose_weight),
                )
            else:
                stack_biases = graph.call_function(
                    torch.stack, args=(batch_biases,), kwargs={"dim": 0}
                )
                update_stack_example_value(stack_biases, batch_biases_metadata)
                unsqueeze_biases = graph.call_function(
                    torch.unsqueeze, args=(stack_biases, 1)
                )
                bmm = graph.call_function(
                    torch.baddbmm,
                    args=(unsqueeze_biases, stack_inputs, transpose_weight),
                )

            bmm = graph.call_function(torch.unbind, args=(bmm,), kwargs={"dim": 0})
            for i, linear in enumerate(batch_nodes):
                with graph.inserting_after(bmm):
                    getitem = graph.call_function(operator.getitem, args=(bmm, i))
                linear.replace_all_uses_with(getitem)
                getitem.meta.update(linear.meta)
                graph.erase_node(linear)
        counters["inductor"]["batch_linear"] += 1


@register_fusion("batch_layernorm")
class BatchLayernormFusion(BatchFusion):
    """
    Batch layer norm fusion in pre grad pass
    """

    def match(self, node: torch.fx.Node):
        if CallFunctionVarArgs(torch.nn.functional.layer_norm).match(node):
            input = get_arg_value(node, 0, "input")
            weight = get_arg_value(node, 2, "weight")
            bias = get_arg_value(node, 3, "bias")
            group_key = (
                (
                    "batch_layernorm",
                    str(input.meta["example_value"].shape),
                    str(weight.meta["example_value"].shape)
                    if weight is not None
                    else "",
                    str(bias.meta["example_value"].shape) if bias is not None else "",
                    str(get_arg_value(node, 1, "normalized_shape")),
                    str(get_arg_value(node, 4, "eps")),
                )
                if "example_value" in input.meta
                and is_node_meta_valid(weight)
                and is_node_meta_valid(bias)
                else None
            )
        else:
            group_key = None
        return group_key

    def fuse(self, graph: torch.fx.GraphModule, subset: List[torch.fx.Node]):
        group_inputs = []
        group_shapes = []
        group_weights = []
        group_biases = []
        group_epss = []
        group_nodes = []
        group_inputs_metadata = []
        group_biases_metadata = []
        group_weights_metadata = []
        for node in subset:
            group_nodes.append(node)
            input = get_arg_value(node, 0, "input")
            group_inputs.append(input)
            group_inputs_metadata.append(input.meta["example_value"])
            group_shapes.append(get_arg_value(node, 1, "normalized_shape"))
            weight = get_arg_value(node, 2, "weight")
            group_weights.append(weight)
            if weight is not None and hasattr(weight, "meta"):
                group_weights_metadata.append(weight.meta["example_value"])
            bias = get_arg_value(node, 3, "bias")
            group_biases.append(bias)
            if bias is not None and hasattr(bias, "meta"):
                group_biases_metadata.append(bias.meta["example_value"])
            eps = get_arg_value(node, 4, "eps")
            if eps is None:
                eps = 1e-5
            group_epss.append(eps)
        stack_dim = -1 - len(group_shapes[-1])

        if all(bias is None for bias in group_biases):
            group_biases = None  # type: ignore[assignment]
        group_biases: Optional[List[Any]]
        if all(weight is None for weight in group_weights):
            group_weights = None  # type: ignore[assignment]
        group_weights: Optional[List[Any]]
        assert all(
            eps == group_epss[0] for eps in group_epss
        ), "all epsilon values must be equal"

        with graph.inserting_before(subset[0]):
            stack_input = graph.call_function(
                torch.stack, args=(group_inputs,), kwargs={"dim": stack_dim}
            )
            update_stack_example_value(stack_input, group_inputs_metadata, stack_dim)
            if group_weights is not None:
                stack_weight = graph.call_function(
                    torch.stack, args=(group_weights,), kwargs={"dim": 0}
                )
                update_stack_example_value(stack_weight, group_weights_metadata)
            else:
                stack_weight = None
            if group_biases is not None:
                stack_bias = graph.call_function(
                    torch.stack, args=(group_biases,), kwargs={"dim": 0}
                )
                update_stack_example_value(stack_bias, group_biases_metadata)
            else:
                stack_bias = None

            batch_layer_norm = graph.call_function(
                torch.nn.functional.layer_norm,
                args=(stack_input, group_shapes[-1]),
                kwargs={"eps": group_epss[-1]},
            )
            batch_layer_norm.meta["example_value"] = stack_input.meta["example_value"]

            if group_weights is not None and group_biases is not None:
                previous_batch_layer_norm_meta = batch_layer_norm.meta["example_value"]
                batch_layer_norm = graph.call_function(
                    torch.mul, args=(stack_weight, batch_layer_norm)
                )
                update_pointwise_example_value(
                    batch_layer_norm,
                    stack_weight.meta["example_value"],
                    previous_batch_layer_norm_meta,
                    torch.mul,
                )
                previous_batch_layer_norm_meta = batch_layer_norm.meta["example_value"]
                batch_layer_norm = graph.call_function(
                    torch.add, args=(stack_bias, batch_layer_norm)
                )
                update_pointwise_example_value(
                    batch_layer_norm,
                    stack_bias.meta["example_value"],
                    previous_batch_layer_norm_meta,
                    torch.add,
                )
            elif group_weights is not None and group_biases is None:
                previous_batch_layer_norm_meta = batch_layer_norm.meta["example_value"]
                batch_layer_norm = graph.call_function(
                    torch.mul, args=(stack_weight, batch_layer_norm)
                )
                update_pointwise_example_value(
                    batch_layer_norm,
                    stack_weight.meta["example_value"],
                    previous_batch_layer_norm_meta,
                    torch.mul,
                )
            elif group_weights is None and group_biases is not None:
                previous_batch_layer_norm_meta = batch_layer_norm.meta["example_value"]
                batch_layer_norm = graph.call_function(
                    torch.add, args=(stack_bias, batch_layer_norm)
                )
                update_pointwise_example_value(
                    batch_layer_norm,
                    stack_bias.meta["example_value"],
                    previous_batch_layer_norm_meta,
                    torch.add,
                )

            batch_layer_norm_unbind = graph.call_function(
                torch.unbind,
                args=(batch_layer_norm,),
                kwargs={"dim": stack_dim},
            )
            update_stack_example_value(
                batch_layer_norm_unbind,
                batch_layer_norm.meta["example_value"],
                op=torch.unbind,
                dim=stack_dim,
            )

        for i, node in enumerate(group_nodes):
            with graph.inserting_after(batch_layer_norm_unbind):
                new_node = graph.call_function(
                    operator.getitem, args=(batch_layer_norm_unbind, i)
                )
            node.replace_all_uses_with(new_node)
            new_node.meta.update(node.meta)
            graph.erase_node(node)
        counters["inductor"]["batch_layernorm"] += 1


class BatchPointwiseOpsPreGradFusion(BatchPointwiseOpsFusionFactory):
    """
    Batch poinwise ops (e.g., sigmoid, relu, tanh) fusion in pre grad pass.
    We fuse it in random place, and the introduced stack node may be merged in split cat.
    """

    def __init__(self, op, **kwargs):
        super().__init__(op, **kwargs)
        self.op = op

    def match(self, node: torch.fx.Node):
        input = get_arg_value(node, 0, "input")
        if CallFunctionVarArgs(self.op).match(node) and is_node_meta_valid(node):
            # for relu op, we also use the inplace to construct the key
            group_key = (
<<<<<<< HEAD
                "batch_" + self.op.__name__.lower().split(".")[0] + "_pre_grad",
=======
                "batch_" + self.op.__name__.lower().split(".")[0],
>>>>>>> f34905f6
                str(input.meta["example_value"].shape),
                str(node.kwargs.get("inplace", False)),
            )
        else:
            group_key = None
        return group_key

    def fuse(self, graph: torch.fx.GraphModule, subset: List[torch.fx.Node]):
        batch_nodes = []
        batch_inputs = []
        batch_inputs_metadata = []

        for node in subset:
            batch_nodes.append(node)
            input = get_arg_value(node, 0, "input")
            batch_inputs.append(input)
            batch_inputs_metadata.append(input.meta["example_value"])

        with graph.inserting_before(subset[0]):
            stack_inputs = graph.call_function(
                torch.stack, args=(batch_inputs,), kwargs={"dim": 0}
            )
            update_stack_example_value(stack_inputs, batch_inputs_metadata)
            if self.op == torch.nn.functional.relu:
                batch_op = graph.call_function(
                    self.op,
                    args=(stack_inputs,),
                    kwargs={"inplace": subset[0].kwargs.get("inplace", False)},
                )
            else:
                batch_op = graph.call_function(
                    self.op,
                    args=(stack_inputs,),
                )
            unbind_op = graph.call_function(
                torch.unbind, args=(batch_op,), kwargs={"dim": 0}
            )
            for i, node in enumerate(batch_nodes):
                with graph.inserting_after(unbind_op):
                    getitem = graph.call_function(operator.getitem, args=(unbind_op, i))
                node.replace_all_uses_with(getitem)
                getitem.meta.update(node.meta)
                graph.erase_node(node)
        counters["inductor"]["batch_" + self.op.__name__.lower().split(".")[0]] += 1


@register_fusion("batch_tanh")
class BatchTanhPreGradFusion(BatchPointwiseOpsPreGradFusion):
    def __init__(self, **kwargs):
        super().__init__(torch.tanh, **kwargs)


@register_fusion("batch_sigmoid")
class BatchSigmoidPreGradFusion(BatchPointwiseOpsPreGradFusion):
    def __init__(self, **kwargs):
        super().__init__(torch.sigmoid, **kwargs)


@register_fusion("batch_relu")
class BatchReLuPreGradFusion(BatchPointwiseOpsPreGradFusion):
    def __init__(self, **kwargs):
        super().__init__(torch.nn.functional.relu, **kwargs)


@register_fusion("batch_aten_add", pre_grad=False)
class BatchAddPostGradFusion(BatchPointwiseOpsPostGradFusion):
    def __init__(self, **kwargs):
        super().__init__(aten.add.Tensor, **kwargs)


@register_fusion("batch_aten_sub", pre_grad=False)
class BatchSubPostGradFusion(BatchPointwiseOpsPostGradFusion):
    def __init__(self, **kwargs):
        super().__init__(aten.sub.Tensor, **kwargs)


@register_fusion("batch_aten_div", pre_grad=False)
class BatchDivPostGradFusion(BatchPointwiseOpsPostGradFusion):
    def __init__(self, **kwargs):
        super().__init__(aten.div.Tensor, **kwargs)


@register_fusion("batch_aten_mul", pre_grad=False)
class BatchMulPostGradFusion(BatchPointwiseOpsPostGradFusion):
    def __init__(self, **kwargs):
        super().__init__(aten.mul.Tensor, **kwargs)


class _OrderedSet:
    def __init__(self, param=None):
        if param:
            self.rep = OrderedDict({k: None for k in param})
        else:
            self.rep = OrderedDict()

    def __contains__(self, o):
        return o in self.rep

    def __len__(self):
        return self.rep.__len__()

    def append(self, o):
        self.rep[o] = None

    def __iter__(self):
        return self.rep.keys().__iter__()


def find_independent_subset_greedy(
    node_list: Iterable[torch.fx.Node],
    graph_search_options: Dict[str, Any],
) -> Iterator[Iterable[torch.fx.Node]]:
    """
    Yields a list of subsets of `node_list` where no element in the subset
    depends on any other element in the subset. This results in a set of
    independent nodes which can be fused together.

    The order of `node_list` is preserved within each subset so we can benefit
    from split-cat elimination in later passes.

    During iteration it is only safe to mutate the graph by changing the nodes
    that have been returned.

    graph_search_options:
      - min_fuse_set_size: Minimum size of the subset to consider. Subsets below
        this size will be ignored.
      - max_fuse_set_size: Maximum size of the subset to consider. Subsets will
        be broken to be at most this size.
    """

    # Compute all the children of `node` which are members of
    # `interesting_nodes`.
    def find_dependent_nodes(node, interesting_nodes):
        visited_node_set: Set[torch.fx.Node] = {node}
        dep_set: Set[torch.fx.Node] = set()

        work = [node]
        while work:
            node = work.pop()
            for input_node in node.all_input_nodes:
                if input_node in interesting_nodes:
                    dep_set.add(input_node)
<<<<<<< HEAD

                if input_node not in visited_node_set:
                    visited_node_set.add(input_node)
                    work.append(input_node)

        return dep_set

=======

                if input_node not in visited_node_set:
                    visited_node_set.add(input_node)
                    work.append(input_node)

        return dep_set

>>>>>>> f34905f6
    min_fuse_set_size = graph_search_options["min_fuse_set_size"]
    max_fuse_set_size = graph_search_options["max_fuse_set_size"]

    # node_list needs to be a set because we only track the nodes that are left
    # in it (and we want to do the `in` on a set, not a list). But we want to
    # keep the correct order.
    node_list = _OrderedSet(node_list)

    cache: Dict[torch.fx.Node, Set[torch.fx.Node]] = {}
    while node_list:
        subset: List[torch.fx.Node] = []
        subset_deps: Set[torch.fx.Node] = set()

        next_round_node_list = _OrderedSet()
        for node in node_list:
            if len(subset) >= max_fuse_set_size or node in subset_deps:
                next_round_node_list.append(node)
                continue

            dep_set = cache.pop(node, None)
            if dep_set is None:
                dep_set = find_dependent_nodes(node, node_list)

            if not dep_set.intersection(subset):
                subset.append(node)
                subset_deps.update(dep_set)
            else:
                next_round_node_list.append(node)
                cache[node] = dep_set

        if len(subset) >= min_fuse_set_size:
            # Careful here - the caller uses the subsets to fuse nodes together
            # so we need to clear any cache entry that contains one of the
            # returned nodes because the dependency list could be different
            # (larger) after the merge.
            cache = {k: v for k, v in cache.items() if v.isdisjoint(subset)}
            yield subset

        node_list = next_round_node_list


def get_fusion_candidates(
    rule: GroupBatchFusionBase, root_node: torch.fx.Node, fused_set: Set[torch.fx.Node]
) -> DefaultDict[Any, List[torch.fx.Node]]:
    """
    Search fusion candidates for a specific rule using BFS starting from the root node.
    We only search the subgraph within graph_search_options["max_fuse_search_depth"].
    """
    q: Deque[Tuple[int, torch.fx.Node]] = collections.deque()

    candidate_dict: DefaultDict[Any, List[torch.fx.Node]] = collections.defaultdict(
        list
    )

    if root_node.target in SEARCH_EXCLUSIONS:
        return candidate_dict

    visited_set: Set[torch.fx.Node] = set()

    for next_node in root_node.all_input_nodes:
        q.append((1, next_node))
        visited_set.add(next_node)

    while len(q) > 0:
        depth, node = q.popleft()

        if node in fused_set:
            continue

        key = rule.match(node)
        if key is not None:
            candidate_nodes = candidate_dict[key]
            if node not in candidate_nodes:
                candidate_nodes.append(node)
        else:
            if depth < rule.graph_search_options["max_fuse_search_depth"]:
                for next_node in node.all_input_nodes:
                    if next_node not in visited_set:
                        visited_set.add(next_node)
                        q.append((depth + 1, next_node))

    return candidate_dict


def apply_group_batch_fusion(graph: torch.fx.GraphModule, rule: GroupBatchFusionBase):
    stable_topological_sort(graph)  # type: ignore[arg-type]
    fused_set: Set[torch.fx.Node] = set()
    log_to_scuba = False

    for node in reversed(graph.nodes):
        candidates = get_fusion_candidates(rule, node, fused_set)

        for key, candidate_nodes in candidates.items():
            if len(candidate_nodes) < rule.graph_search_options["min_fuse_set_size"]:
                continue

            for subset in find_independent_subset_greedy(
                candidate_nodes, rule.graph_search_options
            ):
                rule.fuse(graph, subset)
                fused_set.update(subset)
                log.debug(
                    f"{rule.__class__.__name__}: key = {key}; subset size = {len(list(subset))}"  # noqa: G004
                )
                log_to_scuba = True
    if log_to_scuba:
        optimus_scuba_log[rule.__class__.__name__] = upload_graph(graph)


def generate_fusion_from_config(config_options: Dict[str, Any], pre_grad=True):
    fusions: List[GroupBatchFusionBase] = []
    for name, options in config_options.items():
        # we skip all patterns from pattern_matcher passes (e.g., split_cat)
        if name not in PRE_GRAD_FUSIONS and name not in POST_GRAD_FUSIONS:
            continue
        fusion_cls = PRE_GRAD_FUSIONS[name] if pre_grad else POST_GRAD_FUSIONS[name]
        _options = graph_search_options.copy()
        _options.update(options)
        fusions.append(fusion_cls(graph_search_options=_options))  # type: ignore[operator]
    return fusions


def group_batch_fusion_passes(graph: torch.fx.Graph, pre_grad=True):
    fusions: List[GroupBatchFusionBase] = []
    # we keep all current pre grad fusions to keep
    # current implementation, will remove this later
    if pre_grad:
        fusions += generate_fusion_from_config(
            config.pre_grad_fusion_options, pre_grad=True
        )
    else:
        fbgemm_fusion_keys = [
            x
            for x in config.post_grad_fusion_options
            if config.post_grad_fusion_options[x].get("require_fbgemm", False)
        ]
        fbgemm_fusions = {
            fusion: config.post_grad_fusion_options[fusion]
            for fusion in fbgemm_fusion_keys
        }
        non_fbgemm_fusions = {
            fusion: config.post_grad_fusion_options[fusion]
            for fusion in config.post_grad_fusion_options.keys()
            if fusion not in fbgemm_fusion_keys
        }
        fusions += generate_fusion_from_config(non_fbgemm_fusions, pre_grad=False)
        if has_fbgemm:
            fusions += generate_fusion_from_config(fbgemm_fusions, pre_grad=False)

    for rule in fusions:
        apply_group_batch_fusion(graph, rule)  # type: ignore[arg-type]<|MERGE_RESOLUTION|>--- conflicted
+++ resolved
@@ -16,12 +16,8 @@
 )
 
 import torch
-<<<<<<< HEAD
-from torch._dynamo.utils import counters
-=======
 from torch._dynamo.utils import counters, optimus_scuba_log
 from torch._utils_internal import upload_graph
->>>>>>> f34905f6
 
 from .. import config
 from ..pattern_matcher import (
@@ -198,11 +194,7 @@
             return None
         m, k = input_m.meta["tensor_meta"].shape  # type: ignore[union-attr]
         n = weight_m.meta["tensor_meta"].shape[1]  # type: ignore[union-attr]
-<<<<<<< HEAD
-        batch_key = ("batch_linear", m, k, n, bias_m is not None)
-=======
         batch_key = ("batch_linear_post_grad", m, k, n, bias_m is not None)
->>>>>>> f34905f6
         return batch_key
 
     def fuse(self, graph: torch.fx.GraphModule, subset: List[torch.fx.Node]):
@@ -362,11 +354,7 @@
             input, other = node.args
             shape = list(input.meta["tensor_meta"].shape)  # type: ignore[union-attr]
             group_key = (
-<<<<<<< HEAD
-                "batch_" + self.op.__name__.lower().split(".")[0] + "_post_grad",
-=======
                 "batch_aten_" + self.op.__name__.lower().split(".")[0],
->>>>>>> f34905f6
                 str(shape),
                 str(input.meta["tensor_meta"].dtype),  # type: ignore[union-attr]
                 str(other.meta["tensor_meta"].dtype),  # type: ignore[union-attr]
@@ -778,11 +766,7 @@
         if CallFunctionVarArgs(self.op).match(node) and is_node_meta_valid(node):
             # for relu op, we also use the inplace to construct the key
             group_key = (
-<<<<<<< HEAD
-                "batch_" + self.op.__name__.lower().split(".")[0] + "_pre_grad",
-=======
                 "batch_" + self.op.__name__.lower().split(".")[0],
->>>>>>> f34905f6
                 str(input.meta["example_value"].shape),
                 str(node.kwargs.get("inplace", False)),
             )
@@ -925,7 +909,6 @@
             for input_node in node.all_input_nodes:
                 if input_node in interesting_nodes:
                     dep_set.add(input_node)
-<<<<<<< HEAD
 
                 if input_node not in visited_node_set:
                     visited_node_set.add(input_node)
@@ -933,15 +916,6 @@
 
         return dep_set
 
-=======
-
-                if input_node not in visited_node_set:
-                    visited_node_set.add(input_node)
-                    work.append(input_node)
-
-        return dep_set
-
->>>>>>> f34905f6
     min_fuse_set_size = graph_search_options["min_fuse_set_size"]
     max_fuse_set_size = graph_search_options["max_fuse_set_size"]
 
