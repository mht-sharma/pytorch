--- conflicted
+++ resolved
@@ -16,12 +16,8 @@
 )
 
 import torch
-<<<<<<< HEAD
-from torch._dynamo.utils import counters
-=======
 from torch._dynamo.utils import counters, optimus_scuba_log
 from torch._utils_internal import upload_graph
->>>>>>> 22ba180e
 
 from .. import config
 from ..pattern_matcher import (
@@ -1021,16 +1017,6 @@
             ):
                 rule.fuse(graph, subset)
                 fused_set.update(subset)
-<<<<<<< HEAD
-                if isinstance(rule, GroupFusion):
-                    counters["inductor"]["group_fusion"] += 1
-                elif isinstance(rule, BatchFusion):
-                    counters["inductor"]["batch_fusion"] += 1
-                else:
-                    counters["inductor"]["unknown_group_batch_fusion"] += 1
-
-=======
->>>>>>> 22ba180e
                 log.debug(
                     f"{rule.__class__.__name__}: key = {key}; subset size = {len(list(subset))}"  # noqa: G004
                 )
