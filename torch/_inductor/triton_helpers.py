import triton
import triton.language as tl

# In the latest triton, math functions were shuffled around into different modules:
# https://github.com/openai/triton/pull/3172
<<<<<<< HEAD
if hasattr(tl.extra.cuda, "libdevice"):
    libdevice = tl.extra.cuda.libdevice
    math = tl.math
=======
if hasattr(tl.extra, "cuda") and hasattr(tl.extra.cuda, "libdevice"):
    libdevice = tl.extra.cuda.libdevice
    math = tl.math
elif hasattr(tl.extra, "intel") and hasattr(tl.extra.intel, "libdevice"):
    libdevice = tl.extra.intel.libdevice
    math = tl.math
>>>>>>> b279034e
else:
    libdevice = tl.math
    math = tl


@triton.jit
def promote_to_tensor(x):
    # Addition promotes to tensor for us
    return x + tl.zeros((1,), tl.int1)


@triton.jit
def is_floating(x):
    return promote_to_tensor(x).dtype.is_floating()


@triton.jit
def _prod_accumulate(a, b):
    return a * b


@triton.jit
def prod(input, axis):
    return tl.reduce(input, axis, _prod_accumulate)


@triton.jit
def minimum(a, b):
    mask = a < b
    if is_floating(a):
        mask |= a != a
    return tl.where(mask, a, b)


@triton.jit
def maximum(a, b):
    mask = a > b
    if is_floating(a):
        mask |= a != a
    return tl.where(mask, a, b)


@triton.jit
def min2(a, dim):
    return tl.reduce(a, dim, minimum)


@triton.jit
def max2(a, dim):
    return tl.reduce(a, dim, maximum)


@triton.jit
def minimum_with_index(a_value, a_index, b_value, b_index):
    mask = a_value < b_value
    equal = a_value == b_value
    if is_floating(a_value):
        a_isnan = a_value != a_value
        b_isnan = b_value != b_value
        mask |= a_isnan and not b_isnan
        # Consider NaNs as equal
        equal |= a_isnan and b_isnan

    # Prefer lowest index if values are equal
    mask |= equal & (a_index < b_index)
    return tl.where(mask, a_value, b_value), tl.where(mask, a_index, b_index)


@triton.jit
def maximum_with_index(a_value, a_index, b_value, b_index):
    mask = a_value > b_value
    equal = a_value == b_value
    if is_floating(a_value):
        a_isnan = a_value != a_value
        b_isnan = b_value != b_value
        mask |= a_isnan and not b_isnan
        # Consider NaNs as equal
        equal |= a_isnan and b_isnan

    # Prefer lowest index if values are equal
    mask |= equal & (a_index < b_index)
    return tl.where(mask, a_value, b_value), tl.where(mask, a_index, b_index)


@triton.jit
def min_with_index(value, index, dim):
    return tl.reduce((value, index), dim, minimum_with_index)


@triton.jit
def max_with_index(value, index, dim):
    return tl.reduce((value, index), dim, maximum_with_index)


@triton.jit
def welford_reduce(value, mean, m2, weight, first_iteration):
    if first_iteration:
        new_weight = tl.full(weight.shape, 1, weight.dtype)
        new_mean = value
        new_m2 = tl.zeros_like(m2)
    else:
        delta = value - mean
        new_weight = weight + 1
        new_mean = mean + delta / new_weight
        new_m2 = m2 + delta * (value - new_mean)
    return new_mean, new_m2, new_weight


@triton.jit
def welford_combine(mean_1, m2_1, weight_1, mean_2, m2_2, weight_2):
    delta = mean_2 - mean_1
    new_weight = weight_1 + weight_2
    w2_over_w = tl.where(new_weight == 0.0, 0.0, weight_2 / new_weight)
    return (
        mean_1 + delta * w2_over_w,
        m2_1 + m2_2 + delta * delta * weight_1 * w2_over_w,
        new_weight,
    )


@triton.jit
def welford(mean, m2, weight, dim):
    return tl.reduce((mean, m2, weight), dim, welford_combine)


@triton.jit
def device_assert_then(cond, msg, r):
    tl.device_assert(cond, msg)
    return r


@triton.jit
def randint64(seed, offset, low, high):
    r0, r1, r2, r3 = tl.randint4x(seed, offset)
    r0 = r0.to(tl.uint64)
    r1 = r1.to(tl.uint64)
    result = r0 | (r1 << 32)
    size = high - low
    result = result % size.to(tl.uint64)
    result = result.to(tl.int64) + low
    return result


@triton.jit
def _any_combine(a, b):
    return a | b


@triton.jit
def any(a, dim):
    return tl.reduce(a, dim, _any_combine)


@triton.jit
def bucketize_binary_search(
    values,  # 1D tensor
    offsets_ptr,
    indexing_dtype,
    right,  # bool: if true, use intervals closed on the left; see [Note: Inductor bucketize op]
    OFFSETS_SIZE: int,
    BLOCK_SHAPE,  # tuple/list of block shape
):
    """
    See [Note: Inductor bucketize op]
    """

    low = tl.zeros(BLOCK_SHAPE, dtype=indexing_dtype)
    high = tl.full(BLOCK_SHAPE, OFFSETS_SIZE, dtype=indexing_dtype)

    full_range = OFFSETS_SIZE + 1
    while full_range > 1:
        mid = (high + low) // 2
        mask = mid < OFFSETS_SIZE
        bucket_upper_bound = tl.load(offsets_ptr + mid, mask=mask)
        if right:
            is_above = values >= bucket_upper_bound
        else:
            is_above = values > bucket_upper_bound

        low = tl.where(is_above & mask, mid + 1, low)
        high = tl.where(is_above, high, mid)

        full_range = (full_range + 1) // 2

    return low


@triton.jit
def pack_value_flag(
    value,
    flag,
    DTYPE_VALUE_AS_UINT: tl.constexpr,
    DTYPE_PACK: tl.constexpr,
):
    # Workaround for triton bug, tensor.to doesn't unwrap constexpr values
    DTYPE_VALUE_AS_UINT = tl.core._constexpr_to_value(DTYPE_VALUE_AS_UINT)
    bitwidth = DTYPE_VALUE_AS_UINT.primitive_bitwidth
    uv = value.to(DTYPE_VALUE_AS_UINT, bitcast=True).to(DTYPE_PACK)
    return flag.to(DTYPE_PACK) | (uv << bitwidth)


@triton.jit
def unpack_value(
    pack,
    DTYPE_VALUE,
    DTYPE_VALUE_AS_UINT,
):
    # Workaround for triton bug, tensor.to doesn't unwrap constexpr values
    DTYPE_VALUE = tl.core._constexpr_to_value(DTYPE_VALUE)
    DTYPE_VALUE_AS_UINT = tl.core._constexpr_to_value(DTYPE_VALUE_AS_UINT)
    bitwidth = DTYPE_VALUE_AS_UINT.primitive_bitwidth
    value_uint = (pack >> bitwidth).to(DTYPE_VALUE_AS_UINT)
    return value_uint.to(DTYPE_VALUE, bitcast=True)


@triton.jit
def unpack_flag(pack, DTYPE_FLAG):
    return pack.to(DTYPE_FLAG)


@triton.jit
def exclusive_scan_decoupled_lookback(
    scratch_base,
    block_value,
    index,
    combine_fn,
    DTYPE_VALUE_AS_UINT: tl.constexpr,
    DTYPE_PACK: tl.constexpr,
):
    """Compute exclusive scan of a scalar value between blocks

    Ref: https://research.nvidia.com/publication/2016-03_single-pass-parallel-prefix-scan-decoupled-look-back

    scratch_base: Pointer to scratch space in global memory
    block_value: Scalar value for this block
    index: Scalar index of this block relative to the current scan
    combine_fn: Function ``(value, value) -> value`` which is scanned over
    DTYPE_VALUE_AS_UINT: A tl.uint{n} type equal in size to ``block_value``
    DTYPE_PACK: Unsigned type twice the width of block_value

    NOTE: This function is limited to values which are 32-bits or less because
    we need to pack (value, flag) into a single unsigned int.
    """
    # Publish block sum so subsequent blocks don't get stuck waiting for us
    DTYPE_VALUE = block_value.dtype
    pack = pack_value_flag(
        block_value,
        tl.full(block_value.shape, 1, DTYPE_VALUE_AS_UINT),
        DTYPE_VALUE_AS_UINT,
        DTYPE_PACK,
    )
    if index > 0:
        tl.atomic_xchg(scratch_base + index, pack, sem="relaxed")

    # Calculate exclusive prefix scan
    exclusive_prefix = tl.zeros([], DTYPE_VALUE)
    prefix_valid = False
    test_target = index - 1
    while test_target >= 0:
        # tl.atomic_load
        flag = tl.full([], 0, DTYPE_VALUE_AS_UINT)
        while flag == 0:
            pack = tl.atomic_add(scratch_base + test_target, 0, sem="relaxed")
            flag = unpack_flag(pack, DTYPE_VALUE_AS_UINT)

        value = unpack_value(pack, DTYPE_VALUE, DTYPE_VALUE_AS_UINT)
        if prefix_valid:
            exclusive_prefix = combine_fn(value, exclusive_prefix)
        else:
            exclusive_prefix = value
            prefix_valid = True

        if flag == 2:
            test_target = -1
        else:
            test_target = test_target - 1

    # Make inclusive block sum visible to other blocks
    if prefix_valid:
        inclusive_prefix = combine_fn(exclusive_prefix, block_value)
    else:
        inclusive_prefix = block_value
    pack = pack_value_flag(
        inclusive_prefix,
        tl.full([], 2, DTYPE_VALUE_AS_UINT),
        DTYPE_VALUE_AS_UINT,
        DTYPE_PACK,
    )
    tl.atomic_xchg(scratch_base + index, pack, sem="relaxed")
    return exclusive_prefix


@triton.jit
def exclusive_scan_decoupled_lookback_64(scratch_base, block_value, index, combine_fn):
    """Compute exclusive scan of a scalar value between blocks

    Ref: https://research.nvidia.com/publication/2016-03_single-pass-parallel-prefix-scan-decoupled-look-back

    scratch_base: Pointer to scratch space in global memory
    block_value: Scalar value for this block, must be 64-bits wide
    index: Scalar index of this block relative to the current scan
    combine_fn: Function ``(value, value) -> value`` which is scanned over
    init: Scalar value equal to the identiy of combine_fn
    """
    # Publish block sum so subsequent blocks don't get stuck waiting for us
    if index > 0:
        block_value_u64 = block_value.to(tl.uint64, bitcast=True)
        tl.store(scratch_base + 3 * index + 1, block_value_u64)
        tl.debug_barrier()
        flag_one = tl.full([], 1, tl.uint64)
        tl.atomic_xchg(scratch_base + 3 * index + 0, flag_one, sem="release")

    # Calculate exclusive prefix scan
    exclusive_prefix = tl.zeros([], block_value.dtype)
    prefix_valid = False
    test_target = index - 1
    while test_target >= 0:
        flag = tl.full([], 0, tl.uint64)
        while flag == 0:
            flag = tl.atomic_add(scratch_base + 3 * test_target + 0, 0, sem="acquire")

        value_u64 = tl.load(scratch_base + 3 * test_target + flag.to(tl.int32))
        value = value_u64.to(block_value.dtype, bitcast=True)
        if prefix_valid:
            exclusive_prefix = combine_fn(value, exclusive_prefix)
        else:
            exclusive_prefix = value
            prefix_valid = True

        if flag == 2:
            test_target = -1
        else:
            test_target = test_target - 1

    # Make inclusive block sum visible to other blocks
    if prefix_valid:
        inclusive_prefix = combine_fn(exclusive_prefix, block_value)
    else:
        inclusive_prefix = block_value
    inclusive_prefix_u64 = inclusive_prefix.to(tl.uint64, bitcast=True)
    tl.store(scratch_base + 3 * index + 2, inclusive_prefix_u64)
    tl.debug_barrier()
    flag_two = tl.full([], 2, tl.uint64)
    tl.atomic_xchg(scratch_base + 3 * index + 0, flag_two, sem="release")

    return exclusive_prefix


@triton.jit
def frexp(x):
    # TODO(isuruf): use inline_asm_elementwise here
    y = libdevice.ilogb(x) + 1
    exponent = tl.where(x == 0, 0, y)
    mantissa = tl.where(x == 0, 0, libdevice.ldexp(x, -y))
    return mantissa, exponent<|MERGE_RESOLUTION|>--- conflicted
+++ resolved
@@ -3,18 +3,12 @@
 
 # In the latest triton, math functions were shuffled around into different modules:
 # https://github.com/openai/triton/pull/3172
-<<<<<<< HEAD
-if hasattr(tl.extra.cuda, "libdevice"):
-    libdevice = tl.extra.cuda.libdevice
-    math = tl.math
-=======
 if hasattr(tl.extra, "cuda") and hasattr(tl.extra.cuda, "libdevice"):
     libdevice = tl.extra.cuda.libdevice
     math = tl.math
 elif hasattr(tl.extra, "intel") and hasattr(tl.extra.intel, "libdevice"):
     libdevice = tl.extra.intel.libdevice
     math = tl.math
->>>>>>> b279034e
 else:
     libdevice = tl.math
     math = tl
