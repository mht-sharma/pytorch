import contextlib
import functools
import itertools
import logging
import os
import sys
import time
import warnings
from itertools import count

from typing import (
    Any,
    Callable,
    Dict,
    FrozenSet,
    List,
    Optional,
    Sequence,
    Tuple,
    Union,
)
from unittest import mock

from functorch.compile import min_cut_rematerialization_partition

import torch.fx
import torch.utils._pytree as pytree
from torch._dynamo import (
    compiled_autograd,
    config as dynamo_config,
    logging as dynamo_logging,
    utils as dynamo_utils,
)
from torch._dynamo.utils import (
    counters,
    detect_fake_mode,
<<<<<<< HEAD
=======
    flatten_graph_inputs,
>>>>>>> b279034e
    lazy_format_graph_code,
    optimus_scuba_log,
)
from torch._functorch.aot_autograd import aot_export_module, make_boxed_func
from torch._inductor.codecache import code_hash, CompiledFxGraph, FxGraphCache
from torch._inductor.cudagraph_utils import BoxedDeviceIndex

from torch._inductor.debug import save_args_for_compile_fx_inner
from torch._inductor.utils import BoxedBool, count_tangents
from torch._logging import trace_structured
from torch._ops import OpOverload
from torch._subclasses.fake_tensor import FakeTensor
<<<<<<< HEAD
from torch._utils_internal import signpost_event
=======
from torch._utils_internal import compiletime_sl_profile_meta, signpost_event
>>>>>>> b279034e
from torch.fx.experimental.symbolic_shapes import free_unbacked_symbols
from torch.fx.passes.fake_tensor_prop import FakeTensorProp

from .._dynamo.backends.common import aot_autograd
from ..fx._lazy_graph_module import _use_lazy_graph_module  # type: ignore[attr-defined]
from ..fx.graph import _PyTreeCodeGen
from . import config, metrics
from .debug import DebugContext
from .decomposition import select_decomp_table
from .fx_passes.joint_graph import joint_graph_passes
from .fx_passes.post_grad import post_grad_passes, view_to_reshape
from .fx_passes.pre_grad import pre_grad_passes
from .graph import GraphLowering
from .ir import ExternKernelNode
from .utils import (
    get_cloned_parameter_buffer_name,
    get_dtype_size,
    has_incompatible_cudagraph_ops,
    output_node,
)
from .virtualized import V

if config.is_fbcode():
    from torch._inductor.fb.utils import time_and_log
else:
    # no-op decorator
    def time_and_log(attr: str, extra_loggings: Optional[Dict[str, str]] = None):
        return dynamo_utils.identity


log = logging.getLogger(__name__)
perf_hint_log = torch._logging.getArtifactLogger(__name__, "perf_hints")
post_grad_graphs_log = torch._logging.getArtifactLogger(__name__, "post_grad_graphs")
ALIGNMENT = 16


<<<<<<< HEAD
@dataclasses.dataclass
class BoxedDeviceIndex:
    value: Optional[int]

    def set(self, device_idx):
        assert device_idx is None or isinstance(device_idx, int)
        self.value = device_idx


=======
>>>>>>> b279034e
# copy_ fails when trying to write to tensors with memory overlap,
# for expanded dimensions (a dimension which used to have size 1 -> ?)
# we can select one element from that dimension and write to it
# to achieve writing to all values of that dimension of the input tensor
def get_expanded_dims(t):
    if not isinstance(t, torch.Tensor):
        return None
    return [i for i in range(t.ndim) if t.stride(i) == 0 and t.size(i) != 1]


def index_expanded_dims(t: torch.Tensor, expanded_dims: List[int]) -> torch.Tensor:
    for expanded_dim in expanded_dims:
        t = torch.ops.aten.slice(t, expanded_dim, 0, 1)
    return t


def complex_memory_overlap(t: torch.Tensor) -> bool:
    # if torch._debug_has_internal_overlap thinks this tensor potentially has
    # memory overlap internally, let's dig deeper to find out whether it's true.
    #
    # Call squeeze() so that dimension with size 1 does not cause false positive.
    t = index_expanded_dims(t, get_expanded_dims(t)).squeeze()
    if torch._debug_has_internal_overlap(t) != 0:
        strides = t.stride()
        sizes = t.shape
        indices = list(range(len(strides)))
        indices = [x for _, x in sorted(zip(strides, indices))]
        for i in range(len(strides)):
            prev_stride = 1 if i == 0 else strides[indices[i - 1]]
            prev_size = 1 if i == 0 else sizes[indices[i - 1]]
            if strides[indices[i]] < prev_stride * prev_size:
                return True
    return False


@functools.lru_cache(None)
def _step_logger():
    return dynamo_logging.get_step_logger(log)


@functools.lru_cache(None)
def _warn_tf32_disabled():
    if (
        torch.cuda.is_available()
        and not torch.backends.cuda.matmul.allow_tf32
        and torch.cuda.get_device_capability() >= (8, 0)
    ):
        warnings.warn(
            "TensorFloat32 tensor cores for float32 matrix multiplication available but not enabled. "
            "Consider setting `torch.set_float32_matmul_precision('high')` for better performance."
        )


def _unlift_graph(mod, gm, graph_signature):
    from torch.export.unflatten import _assign_attr, _AttrKind

    state_dict = {}
    for name, param in mod.named_parameters(remove_duplicate=False):
        state_dict[name] = param
        _assign_attr(
            param,
            gm,
            name,
            attr_kind=_AttrKind.PARAMETER,
        )
    for name, buffer in mod.named_buffers(remove_duplicate=False):
        state_dict[name] = buffer
        _assign_attr(
            buffer,
            gm,
            name,
            attr_kind=_AttrKind.BUFFER,
        )

    placeholder_nodes = gm.graph.find_nodes(op="placeholder")
    lifted_inputs = []

    # In AOTI, module parameters and buffers are not lifted as graph inputs.
    # As a result, mutation to buffers has side effect which makes their initial
    # values different from Eager. So we clone them here as a copy.
    # We are not cloning for parameters, although it will be needed if we want to
    # support training.
    for node in placeholder_nodes:
        node_name = node.name
        if node_name in graph_signature.inputs_to_parameters:
            parameter_name = graph_signature.inputs_to_parameters[node_name]
            lifted_inputs.append(parameter_name)
        elif node_name in graph_signature.inputs_to_buffers:
            buffer_name = graph_signature.inputs_to_buffers[node_name]
            lifted_inputs.append(buffer_name)
            gm.meta[
                get_cloned_parameter_buffer_name(buffer_name)
            ] = clone_preserve_strides(state_dict[buffer_name])
        else:
            assert node_name in graph_signature.user_inputs
            lifted_inputs.append(None)

    from torch.export._unlift import _unlift

    outputs = list(gm.graph.nodes)[-1].args[0]
    mutated_outputs = []
    for out in outputs:
        if out.name in graph_signature.buffers_to_mutate:
            mutated_outputs.append(graph_signature.buffers_to_mutate[out.name])
        else:
            mutated_outputs.append(None)

    unlifted_gm = _unlift(
        gm,
        lifted_inputs,
        mutated_outputs,
        pytree.LeafSpec(),
        None,
        state_dict,
        {},
    )
    return unlifted_gm


def _get_subgraph_names(gm):
<<<<<<< HEAD
    for node in gm.graph.nodes:
=======
    for node in sorted(
        itertools.chain(
            gm.graph.find_nodes(op="call_function", target=torch.ops.higher_order.cond),
            gm.graph.find_nodes(
                op="call_function", target=torch.ops.higher_order.while_loop
            ),
        )
    ):
>>>>>>> b279034e
        if node.target == torch.ops.higher_order.cond:
            true_subgraph_name = node.args[1].name
            false_subgraph_name = node.args[2].name
            yield true_subgraph_name
            yield false_subgraph_name
        elif node.target == torch.ops.higher_order.while_loop:
            cond_subgraph_name = node.args[0].name
            body_subgraph_name = node.args[1].name
            yield cond_subgraph_name
            yield body_subgraph_name


def _recursive_pre_grad_passes(gm, example_inputs):
    for subgraph_name in _get_subgraph_names(gm):
        subgraph = getattr(gm, subgraph_name)
        # as we don't have recursive example inputs, passing None here
        new_subgraph = _recursive_pre_grad_passes(subgraph, example_inputs=None)
        setattr(gm, subgraph_name, new_subgraph)
    return pre_grad_passes(gm, example_inputs)


def _recursive_joint_graph_passes(gm):
    for subgraph_name in _get_subgraph_names(gm):
        subgraph = getattr(gm, subgraph_name)
        _recursive_joint_graph_passes(subgraph)
    joint_graph_passes(gm)


def _recursive_post_grad_passes(gm, is_inference: bool = False):
    for subgraph_name in _get_subgraph_names(gm):
        subgraph = getattr(gm, subgraph_name)
        _recursive_post_grad_passes(subgraph, is_inference)
    post_grad_passes(gm, is_inference)


def split_const_gm(
    gm: torch.fx.GraphModule,
) -> Tuple[torch.fx.GraphModule, Dict[str, int]]:
    """
    This function takes an GraphModule input "gm".
    The gm will be split into 2 components,
      1) const_gm, which consists the subgraph of gm that can be constant folded.
      2) gm (being inplace modified,) which returns the graph after constant folding.

    const_output_index is a mapping of corresponding node name from gm to the
    output index of const_gm.
    Returns (const_gm, const_output_index)
    """
    from torch._inductor.constant_folding import (
        CONST_MODULE_TAG,
        META_TAG,
        MODULE_TAG,
        replace_node_with_constant,
        run_and_get_constant_graph,
    )

    const_gm = run_and_get_constant_graph(gm)
    const_result = const_gm()

    const_outputs = {
        x.name: idx for idx, x in enumerate(tuple(const_gm.graph.nodes)[-1].args[0])
    }

    to_erase_node = []
    to_replace_node = []
    const_output_index = {}
    for node in gm.graph.nodes:
        if node.name in const_outputs:
            to_replace_node.append(node)
        elif node.meta[META_TAG] == CONST_MODULE_TAG:
            to_erase_node.append(node)

    for node in to_replace_node:
        new_const_name = "_FOLDED_CONST_" + node.name
        replace_node_with_constant(
            gm,
            node,
            const_result[const_outputs[node.name]],
            new_const_name,
        )
        const_output_index[new_const_name] = const_outputs[node.name]
    for node in to_erase_node[::-1]:
        if node.users:
            for n in node.users:
                assert n.meta[META_TAG] == MODULE_TAG, f"node: {node} user not empty."
        else:
            gm.graph.erase_node(node)
    gm.recompile()

    return const_gm, const_output_index


def is_tf32_warning_applicable(gm: torch.fx.GraphModule):
    aten = torch.ops.aten
    tf32_ops = {
        aten.mm.default,
        aten.addmm.default,
        aten.bmm.default,
        aten.baddbmm.default,
    }
    for target in tf32_ops:
        for node in gm.graph.find_nodes(op="call_function", target=target):
            if (
                isinstance(node.meta.get("val", None), torch.Tensor)
                and node.meta["val"].dtype == torch.float32
                and node.meta["val"].device.type == "cuda"
            ):
                return True
    return False


@DebugContext.wrap
def count_bytes_inner(
    gm: torch.fx.GraphModule,
    example_inputs: List[torch.Tensor],
    num_fixed: int = 0,
    **kwargs,
):
    shape_env = _shape_env_from_inputs(example_inputs)
    fake_mode = fake_tensor_prop(gm, example_inputs)

    with V.set_fake_mode(fake_mode):
        _recursive_post_grad_passes(gm, False)

    graph = GraphLowering(gm, shape_env=shape_env, num_static_inputs=num_fixed)
    with V.set_graph_handler(graph), V.set_real_inputs(example_inputs):
        graph.run(*example_inputs)
        num_bytes, nodes_num_elem, node_runtimes = graph.count_bytes()
        metrics.num_bytes_accessed += num_bytes
        metrics.nodes_num_elem += nodes_num_elem
        metrics.node_runtimes += node_runtimes
    return make_boxed_func(gm.forward)


def fake_tensor_prop(
    gm: torch.fx.GraphModule,
    example_inputs: List[torch.Tensor],
    force_allow_non_fake_inputs: bool = False,
):
    """
    If we can not detect fake mode from the context of inputs, create one.

    The created fake mode will be returned.
    """
    fake_mode = detect_fake_mode(example_inputs)
    if not fake_mode:
        fake_mode = torch._subclasses.FakeTensorMode(allow_non_fake_inputs=True)
        FakeTensorProp(gm, mode=fake_mode).propagate(*example_inputs)
    else:
        ctx = (
            contextlib.nullcontext()
            if not force_allow_non_fake_inputs
            else mock.patch.object(fake_mode, "allow_non_fake_inputs", True)
        )
        with ctx:  # type: ignore[attr-defined]
            FakeTensorProp(gm, mode=fake_mode).propagate_dont_convert_inputs(
                *example_inputs
            )

    return fake_mode


# pass config dict back to user
def get_patched_config_dict(config_patches=None) -> Dict[str, Any]:
    with config.patch(config_patches):
        return config.get_config_copy()


@DebugContext.wrap
@torch.utils._python_dispatch._disable_current_modes()
@time_and_log(
    attr="compilation time (in seconds)",
    extra_loggings={"config_dict": str(get_patched_config_dict())},
)
# Need this decorator for compile_fx_inner even if we already have one for
# compile_fx. The reason is the compilation for backward graph may happen after
# compile_fx return and we may want to use the _LazyGraphModule for compiling
# the backward graph as well.
@_use_lazy_graph_module(dynamo_config.use_lazy_graph_module)
@dynamo_utils.dynamo_timed(phase_name="inductor_compile")
def compile_fx_inner(
    gm: torch.fx.GraphModule,
    example_inputs: List[torch.Tensor],
    cudagraphs: Optional[BoxedBool] = None,
    num_fixed: int = 0,
    is_backward: bool = False,
    graph_id: Optional[int] = None,
    cpp_wrapper: bool = False,
    aot_mode: bool = False,
    is_inference: bool = False,
    boxed_forward_device_index: Optional[BoxedDeviceIndex] = None,
    user_visible_outputs: FrozenSet[str] = frozenset(),
    layout_opt: Optional[bool] = None,
    extern_node_serializer: Optional[Callable[[List[ExternKernelNode]], Any]] = None,
) -> Union[CompiledFxGraph, str]:
    """
    Inductor API that compiles a single graph.

    If you change the argument list for this function, make sure you
    also update the call to save_args_for_compile_fx_inner below accordingly.
    """
    if dynamo_utils.count_calls(gm.graph) == 0 and not aot_mode:
        # trigger the real recompilation for _LazyGraphModule before returning
        # the forward method.
        from torch.fx._lazy_graph_module import _LazyGraphModule

        _LazyGraphModule.force_recompile(gm)
        return make_boxed_func(gm.forward)

    assert isinstance(
        next(iter(reversed(gm.graph.nodes))).args[0], (tuple, list)
    ), f"inductor can only compile FX graphs which return a tuple/list, but got {gm.graph}"

    if config.save_args:
        save_args_for_compile_fx_inner(
            gm,
            example_inputs,
            cudagraphs=cudagraphs,
            num_fixed=num_fixed,
            is_backward=is_backward,
            graph_id=graph_id,
            cpp_wrapper=cpp_wrapper,
            aot_mode=aot_mode,
            is_inference=is_inference,
            boxed_forward_device_index=boxed_forward_device_index,
            user_visible_outputs=user_visible_outputs,
            layout_opt=layout_opt,
        )

    if cudagraphs is None:
        cudagraphs = BoxedBool(config.triton.cudagraphs)

    # Inputs to fx_codegen_and_compile
    # Anything that affects codegen should go here, so if the signature
    # of fx_codegen_and_compile changes, the dict should be updated accordingly
    graph_kwargs = {
        "cudagraphs": cudagraphs,
        "num_fixed": num_fixed,
        "is_backward": is_backward,
        "graph_id": graph_id,
        "cpp_wrapper": cpp_wrapper,
        "aot_mode": aot_mode,
        "is_inference": is_inference,
        "user_visible_outputs": user_visible_outputs,
        "layout_opt": layout_opt,
        "extern_node_serializer": extern_node_serializer,
    }

    start = time.time()

    if config.fx_graph_cache and not aot_mode:
        compiled_graph = FxGraphCache.load(
            fx_codegen_and_compile, gm, example_inputs, graph_kwargs
        )
    else:
        compiled_graph = fx_codegen_and_compile(
            gm, example_inputs, **graph_kwargs  # type: ignore[arg-type]
        )

    log.debug("FX codegen and compilation took %.3fs", time.time() - start)

    # check cudagraph disabling reasons from inductor lowering
    if cudagraphs and compiled_graph.disabled_cudagraphs_reason:
        if "cuda" in compiled_graph.device_types:
            perf_hint_log.warning(
                "skipping cudagraphs due to %s",
                compiled_graph.disabled_cudagraphs_reason,
            )
        BoxedBool.disable(cudagraphs)

    # Return the output strides to the caller via TracingContext
    context = torch._guards.TracingContext.try_get()
    if context is not None and context.output_strides is not None:
        assert len(context.output_strides) == 0
        context.output_strides.extend(compiled_graph.output_strides)

    if aot_mode:
        return compiled_graph

    if cudagraphs:
        # output args are tuple of first argument
        output = output_node(gm)
        assert len(output.args) == 1
        stack_traces = [
            (arg.stack_trace if isinstance(arg, torch.fx.node.Node) else None)
            for arg in output.args[0]
        ]

        complex_memory_overlap_inputs = any(
            complex_memory_overlap(t)
            for t in example_inputs
            if isinstance(t, torch.Tensor)
        )

        from torch._inductor.cudagraph_utils import check_for_mutation

        has_mutation_str = check_for_mutation(gm, compiled_graph, num_fixed)
        has_mutation = has_mutation_str is not None

        if has_mutation:
            compiled_graph.disabled_cudagraphs_reason = has_mutation_str

        cudagraph_tests = [
            (not has_mutation, "mutated inputs"),
            (not has_incompatible_cudagraph_ops(gm), "incompatible ops"),
            (not complex_memory_overlap_inputs, "complex memory overlap"),
            (
                all(
                    isinstance(t, (torch.Tensor, torch.SymInt)) for t in example_inputs
                ),
                "non-Tensor inputs",
            ),
        ]
        cudagraph_fail_reasons = [s for b, s in cudagraph_tests if not b]

        if not cudagraph_fail_reasons:
            if not config.triton.cudagraph_trees:
                # Force specialize all inputs so that CUDA graphs will work
                for t in example_inputs:
                    if isinstance(t, torch.SymInt):
                        int(t)  # guard

            if (
                boxed_forward_device_index is not None
                and not is_inference
                and not is_backward
            ):
                boxed_forward_device_index.set(next(iter(compiled_graph.device_idxs)))

            compiled_graph.current_callable = cudagraphify(
                compiled_graph.current_callable,
                example_inputs,
                static_input_idxs=range(num_fixed),
                device_index=next(iter(compiled_graph.device_idxs)),
                stack_traces=stack_traces,
                is_backward=is_backward,
                is_inference=is_inference,
                constants=tuple(compiled_graph.constants.values()),
            )
        else:
            BoxedBool.disable(cudagraphs)

            # See [Backward Generation Handling]
            # if cudagraph'd the forward and set the device, we need to let the cudagraph manager
            # know we are we running the backward even if we will not run it in cudagraphs
            if is_backward and config.triton.cudagraph_trees:
                assert boxed_forward_device_index is not None
                assert boxed_forward_device_index.value is not None
                compiled_graph_callable = compiled_graph.current_callable

                manager = torch._inductor.cudagraph_trees.get_manager(
                    boxed_forward_device_index.value, create_if_none_exists=False
                )
                # should already exist from forward
                assert manager is not None

                def compiled_artifact(new_inputs):
                    manager.set_to_running_backward()
                    return compiled_graph_callable(new_inputs)

                compiled_graph.current_callable = compiled_artifact

            if "cuda" in compiled_graph.device_types:
                # prefer better disable_cudagraphs_reason bc stack trace
                # TODO: migrate all disable reasons to stack trace, refactor
                if compiled_graph.disabled_cudagraphs_reason:
                    perf_hint_log.warning(compiled_graph.disabled_cudagraphs_reason)
                else:
                    perf_hint_log.warning(
                        "skipping cudagraphs due to %s", cudagraph_fail_reasons
                    )

    # cudagraphs does its own aligning of inputs
    if not cudagraphs:
        new_callable = align_inputs(
            compiled_graph.current_callable, example_inputs, range(num_fixed)
        )
        if new_callable is not compiled_graph.current_callable:
            compiled_graph.current_callable = new_callable

    _step_logger()(
        logging.INFO,
        "torchinductor done compiling "
        f"{'BACKWARDS' if is_backward else 'FORWARDS'} "
        f"graph {graph_id}",
    )

    # aot autograd needs to know to pass in inputs as a list
    compiled_graph._boxed_call = True
    return compiled_graph


def fx_codegen_and_compile(
    gm: torch.fx.GraphModule,
    example_inputs: List[torch.Tensor],
    cudagraphs: Optional[BoxedBool] = None,
    num_fixed: int = 0,
    is_backward: bool = False,
    graph_id: Optional[int] = None,
    cpp_wrapper: bool = False,
    aot_mode: bool = False,
    is_inference: bool = False,
    user_visible_outputs: FrozenSet[str] = frozenset(),
    layout_opt: Optional[bool] = None,
    extern_node_serializer: Optional[Callable[[List[ExternKernelNode]], Any]] = None,
) -> Union[CompiledFxGraph, str]:
    if is_tf32_warning_applicable(gm):
        _warn_tf32_disabled()

    # lift the maximum depth of the Python interpreter stack
    # to adapt large/deep models
    sys.setrecursionlimit(max(sys.getrecursionlimit(), 2000))

    _step_logger()(
        logging.INFO,
        "torchinductor compiling "
        f"{'BACKWARDS' if is_backward else 'FORWARDS'} "
        f"graph {graph_id}",
    )
    V.debug.fx_graph(gm, example_inputs)
    # TODO: Should we actually dump this?  It should be redundant with the aot
    # structured logs...
    # trace_structured("inductor_input_graph", payload_fn=lambda: gm.print_readable(print_output=False))

    shape_env = _shape_env_from_inputs(example_inputs)

    # Convert view to reshape in the graph. This is necessary primarily for
    # layout optimization. Do it unconditionally for uniformity.
    #
    # It's needed because when we do layout optimization, an contiguous tensor
    # in eager mode may becomes a channels last tensor. A view op previously
    # can be applied to the contiguous tensor may not be able to be applied
    # on the channels tensor any more. An error like
    #   RuntimeError: view size is not compatible with input tensor's size and stride
    #   (at least one dimension spans across two contiguous subspaces). Use .reshape(...) instead.
    # will be printed.
    #
    # Replace view op to reshape op in this case.
    # As an example, timm_resnest/botnet26t_256/convnext_base etc. will fail if we don't do this.
    #
    # Also this has to be done before FakeTensorProp below to avoid the failed
    # .view() call.
    view_to_reshape(gm)

    # It is safe to run FakeTensorProp under no_grad because by the time
    # we're in inductor, we assume that AOTAutograd has already "taken care"
    # of autograd, so there should be no more autograd-related API's in the
    # graph.
    with torch.no_grad():
        fake_mode = fake_tensor_prop(gm, example_inputs)

    # pattern matcher passes might not preserve striding information
    # on node.meta["val"]. if in the future we rely on these being
    # correct we will need to fix.

    with V.set_fake_mode(fake_mode):
        # has some issues with memory in training
        _recursive_post_grad_passes(gm, is_inference=is_inference)
        V.debug.fx_graph_transformed(gm, example_inputs)
        post_grad_graphs_log.debug("%s", lazy_format_graph_code("AFTER POST GRAD", gm))
        trace_structured(
            "inductor_post_grad_graph",
            payload_fn=lambda: gm.print_readable(print_output=False),
<<<<<<< HEAD
        )
        optimus_scuba_log["inductor"] = counters["inductor"]
        signpost_event(
            "optimus",
            "compile_fx.post_grad_passes",
            optimus_scuba_log,
=======
>>>>>>> b279034e
        )
        optimus_scuba_log["inductor"] = counters["inductor"]
        signpost_event(
            "optimus",
            "compile_fx",
            optimus_scuba_log,
        )
        log.debug("optimus parameter sent to the scuba: %s", optimus_scuba_log)

    with V.set_fake_mode(fake_mode):
        const_output_index = None
        const_graph = None
        const_code = None

        if aot_mode and config.aot_inductor.use_runtime_constant_folding:
            const_gm, const_output_index = split_const_gm(gm)

            const_graph = GraphLowering(
                const_gm,
                example_inputs=[],
                shape_env=shape_env,
                num_static_inputs=num_fixed,
                graph_id=graph_id,
                cpp_wrapper=cpp_wrapper,
                aot_mode=aot_mode,
                user_visible_outputs=user_visible_outputs,
                extern_node_serializer=extern_node_serializer,
                is_inference=is_inference,
                is_const_graph=True,
            )
            with V.set_graph_handler(const_graph):
                assert cpp_wrapper, "AOT mode only supports C++ wrapper"
                const_graph.run()

                const_code, _ = const_graph.codegen_with_cpp_wrapper()

        graph = GraphLowering(
            gm,
            # example_inputs will be used by AOTInductor to dry-run the generated code for Triton kernel tuning.
            # For the forward pass, we have the real inputs to be used as example_inputs. For the backward pass,
            # we currently use fake tensors and defake them later.
            example_inputs=example_inputs,
            shape_env=shape_env,
            num_static_inputs=num_fixed,
            graph_id=graph_id,
            cpp_wrapper=cpp_wrapper,
            aot_mode=aot_mode,
            user_visible_outputs=user_visible_outputs,
            extern_node_serializer=extern_node_serializer,
            is_inference=is_inference,
            const_output_index=const_output_index,
            const_code=const_code,
            const_module=const_graph,
        )
        with V.set_graph_handler(graph):
            graph.run(*example_inputs)
            output_strides: List[Optional[Tuple[int, ...]]] = []
            if graph.graph_outputs is not None:
                # We'll put the output strides in the compiled graph so we
                # can later return them to the caller via TracingContext
                for out in graph.graph_outputs:
                    if (
                        hasattr(out, "layout")
                        and len(free_unbacked_symbols(out.layout.stride)) == 0
                    ):
                        output_strides.append(
                            tuple(
                                V.graph.sizevars.size_hint(s) for s in out.layout.stride
                            )
                        )
                    else:
                        output_strides.append(None)

            metrics_helper = metrics.CachedMetricsHelper()
            compiled_fn = graph.compile_to_fn()

            if (
                cudagraphs
                and config.triton.cudagraph_skip_dynamic_graphs
                and not V.graph.disable_cudagraphs_reason
                and torch._inductor.utils.any_is_symbolic(*example_inputs)
            ):
                stack_trace = None
                for node in gm.graph.nodes:
                    meta_val = node.meta.get("val", None)
                    if (
                        node.op == "placeholder"
                        or not isinstance(meta_val, torch.Tensor)
                        or not torch._inductor.utils.any_is_symbolic(meta_val)
                    ):
                        continue

                    if stack_trace := node.meta.get("stack_trace", None):
                        break
                disable = "graph with symbolic shapes inputs and config.triton.cudagraph_skip_dynamic_graphs=True."
                if stack_trace:
                    disable = f"{disable} Found from {stack_trace}\n"
                else:
                    disable = f"{disable}\n"
                V.graph.disable_cudagraphs_reason = disable

            if V.aot_compilation is True:
                return compiled_fn

            if cudagraphs and not V.graph.disable_cudagraphs_reason:
                from torch._inductor.cudagraph_utils import (
                    check_lowering_disable_cudagraph,
                )

                V.graph.disable_cudagraphs_reason = check_lowering_disable_cudagraph(
                    V.graph.device_node_mapping
                )

            compiled_graph = CompiledFxGraph(
                compiled_fn,
                graph,
                output_strides,
                V.graph.disable_cudagraphs_reason,
                metrics_helper.get_deltas(),
            )

    return compiled_graph


def clone_preserve_strides(x: torch.Tensor):
    needed_size = (
        sum((shape - 1) * stride for shape, stride in zip(x.size(), x.stride())) + 1
    )
    buffer = torch.as_strided(x, (needed_size,), (1,)).clone()
    return torch.as_strided(buffer, x.size(), x.stride())


def copy_misaligned_inputs(
    new_inputs: List[torch.Tensor], check_inputs_idxs: Sequence[int]
) -> None:
    for i in check_inputs_idxs:
        if new_inputs[i].data_ptr() % ALIGNMENT:
            new_inputs[i] = clone_preserve_strides(new_inputs[i])


def get_input_idxs_to_check(
    inputs: Union[List[torch.Tensor], Sequence[int]],
    static_input_idxs: Sequence[int],
) -> Sequence[int]:
    def is_aligned(storage_offset, dtype):
        return (storage_offset * get_dtype_size(dtype)) % ALIGNMENT == 0

    ids_to_check = []
    for i, input in enumerate(inputs):
        if (
            isinstance(input, torch.Tensor)
            and (
                i not in static_input_idxs
                or not is_aligned(input.storage_offset(), input.dtype)
            )
            and input.device.type == "cuda"
        ):
            ids_to_check.append(i)
    return ids_to_check


def align_inputs_from_check_idxs(
    model: Callable[[List[torch.Tensor]], Any], inputs_to_check: Sequence[int]
):
    if len(inputs_to_check) == 0:
        return model

    def run(new_inputs):
        copy_misaligned_inputs(new_inputs, inputs_to_check)
        return model(new_inputs)

    return run


def align_inputs(
    model: Callable[[List[torch.Tensor]], Any],
    inputs: List[torch.Tensor],
    static_input_idxs: Sequence[int] = (),
):
    if config.assume_aligned_inputs:
        inputs_to_check = get_input_idxs_to_check(inputs, static_input_idxs)
    else:
        inputs_to_check = []
    return align_inputs_from_check_idxs(model, inputs_to_check)


@dynamo_utils.dynamo_timed
def cudagraphify(
    model: torch.fx.GraphModule,
    inputs: List[torch.Tensor],
    static_input_idxs: Sequence[int] = (),
    *,
    device_index: int,
    stack_traces: List[Optional[str]],
    is_backward: bool,
    is_inference: bool,
    constants: Tuple[torch.Tensor, ...] = (),
):
    from torch._inductor.cudagraph_trees import (
        cudagraphify_impl as new_cudagraphify_impl,
    )

    cudagraphify_fn: Callable[..., Any]
    if config.triton.cudagraph_trees:
        cudagraphify_fn = functools.partial(
            new_cudagraphify_impl,
            device_index=device_index,
            stack_traces=stack_traces,
            is_backward=is_backward,
            is_inference=is_inference,
            constants=constants,
        )
    else:
        cudagraphify_fn = cudagraphify_impl

    # if using fake tensors, defer cudagraphs until we get real inputs at runtime
    if not any(isinstance(inp, FakeTensor) for inp in inputs):
        return cudagraphify_fn(model, inputs, static_input_idxs)

    compiled_fn = None

    def run(new_inputs):
        nonlocal compiled_fn
        if compiled_fn is None:
            with dynamo_utils.preserve_rng_state():
                compiled_fn = cudagraphify_fn(model, new_inputs, static_input_idxs)
        return compiled_fn(new_inputs)

    return run


def remove_unaligned_input_idxs(
    inputs: Union[List[torch.Tensor], Sequence[int]],
    static_input_idxs: Sequence[int],
):
    """
    We require all inputs to be aligned, so introduce a copy for any
    that aren't.
    """
    aligned_static_input_idxs = []
    for idx, input in zip(static_input_idxs, inputs):
        if isinstance(input, torch.Tensor) and (input.data_ptr() % ALIGNMENT) == 0:
            aligned_static_input_idxs.append(idx)
    if len(aligned_static_input_idxs) != len(static_input_idxs):
        return aligned_static_input_idxs
    return static_input_idxs


def static_input(x: torch.Tensor):
    """
    Copy and input while preserving strides
    """
    # TODO(jansel): figure out why this version doesn't work:
    # return torch.empty_strided(x.size(), x.stride(), dtype=x.dtype, device=x.device)
    needed_size = (
        sum((shape - 1) * stride for shape, stride in zip(x.size(), x.stride())) + 1
    )
    buffer = torch.empty(needed_size, dtype=x.dtype, device=x.device)
    return torch.as_strided(buffer, x.size(), x.stride())


def index_expanded_dims_and_copy_(
    dst: torch.Tensor,
    src: torch.Tensor,
    expanded_dims: List[int],
):
    "Index into expanded dimensions of both dst and src then copy_"
    dst = index_expanded_dims(dst, expanded_dims)
    src = index_expanded_dims(src, expanded_dims)
    dst.copy_(src)


def cudagraphify_impl(
    model: torch.fx.GraphModule,
    inputs: List[torch.Tensor],
    static_input_idxs: Sequence[int] = (),
):
    """
    Assumes inputs[static_input_idxs[i]] are always the same memory address
    """
    check_input_idxs = get_input_idxs_to_check(inputs, static_input_idxs)
    static_input_idxs = remove_unaligned_input_idxs(inputs, static_input_idxs)
    copy_misaligned_inputs(inputs, check_input_idxs)

    assert isinstance(inputs, list)

    inps_expanded_dims = [
        get_expanded_dims(x) if idx not in static_input_idxs else []
        for idx, x in enumerate(inputs)
    ]

    # allocate static tensor inputs
    static_inputs = [
        x
        if not isinstance(x, torch.Tensor)
        else static_input(x)
        if idx not in static_input_idxs
        else x.detach()
        for idx, x in enumerate(inputs)
    ]

    # copy over input values for fresh allocations
    for idx, (x, expanded_dims) in enumerate(zip(inputs, inps_expanded_dims)):
        if isinstance(x, torch.Tensor) and idx not in static_input_idxs:
            index_expanded_dims_and_copy_(static_inputs[idx], x, expanded_dims)

    # warmup
    torch.cuda.synchronize()
    stream = torch.cuda.Stream()
    stream.wait_stream(torch.cuda.current_stream())
    # copy static_inputs because it will be cleared in model
    with torch.cuda.stream(stream):
        model(list(static_inputs))
    stream.synchronize()
    torch.cuda.current_stream().wait_stream(stream)
    torch.cuda.synchronize()

    # record
    graph = torch.cuda.CUDAGraph()
    with torch.cuda.graph(graph, stream=stream, capture_error_mode="thread_local"):
        static_outputs = model(list(static_inputs))
    if not isinstance(static_outputs, (list, tuple)):
        static_outputs = (static_outputs,)

    if config.size_asserts:

        def run(new_inputs):
            assert len(static_inputs) == len(new_inputs)
            for idx, (dst, src, expanded_dims) in enumerate(
                zip(static_inputs, new_inputs, inps_expanded_dims)
            ):
                if not isinstance(dst, torch.Tensor):
                    pass
                elif idx in static_input_idxs:
                    assert dst.data_ptr() == src.data_ptr()
                else:
                    # TODO - could make one single op of multiple slices
                    # and avoid dispatch.
                    # Could also pre-index the `dst` tensors
                    index_expanded_dims_and_copy_(dst, src, expanded_dims)
            new_inputs.clear()
            graph.replay()
            return static_outputs

    else:
        copy_indices = [
            idx for idx in range(len(static_inputs)) if idx not in static_input_idxs
        ]

        def run(new_inputs):
            for idx in copy_indices:
                expanded_dims = inps_expanded_dims[idx]
                index_expanded_dims_and_copy_(
                    static_inputs[idx], new_inputs[idx], expanded_dims
                )
            new_inputs.clear()
            graph.replay()
            return static_outputs

    return align_inputs_from_check_idxs(run, check_input_idxs)


def compile_fx_aot(
    model_: torch.fx.GraphModule,
    example_inputs_: List[torch.Tensor],
    inner_compile: Callable[..., Any] = compile_fx_inner,
    config_patches: Optional[Dict[str, Any]] = None,
):
    config_patches: Dict[str, Any] = (
        {"cpp_wrapper": True}
        if config_patches is None
        else {**config_patches, "cpp_wrapper": True}
    )
    if (
        "aot_inductor.output_path" not in config_patches
        and not config.aot_inductor.output_path
    ):
        config_patches = {
            **config_patches,
            "aot_inductor.output_path": code_hash(model_.code),
        }

    extern_node_serializer = config_patches.pop("extern_node_serializer", None)
    with V.set_aot_compilation(True):
        compiled_lib_path = compile_fx(
            model_,
            example_inputs_,
            inner_compile=functools.partial(
                inner_compile,
                aot_mode=True,
                extern_node_serializer=extern_node_serializer,
            ),
            config_patches=config_patches,
        )
        assert os.path.exists(
            compiled_lib_path
        ), f"AOTInductor compiled library does not exist at {compiled_lib_path}"
        return compiled_lib_path


_graph_counter = count(0)


def fw_compiler_freezing(
    aot_autograd_model: torch.fx.GraphModule,
    aot_example_inputs: List[torch.Tensor],
    dynamo_model: torch.fx.GraphModule,
    num_example_inputs: int,
    inner_compile: Callable[..., Any],
    cudagraphs: BoxedBool,
    graph_id: int,
    forward_device: BoxedDeviceIndex,
):
    from torch._inductor.freezing import convert_conv_weights_to_channels_last, freeze

    # partition_fn won't be called
    _recursive_joint_graph_passes(aot_autograd_model)

    layout_opt = GraphLowering.decide_layout_opt(aot_autograd_model, is_inference=True)
    if layout_opt:
        # make sure meta['val'] is properly setup
        fake_tensor_prop(aot_autograd_model, aot_example_inputs, True)
        convert_conv_weights_to_channels_last(aot_autograd_model)

    opt_model, preserved_arg_indices = freeze(
        dynamo_model,
        aot_autograd_model,
        aot_example_inputs,  # type: ignore[arg-type]
    )

    aot_example_inputs = [aot_example_inputs[ind] for ind in preserved_arg_indices]
    num_fixed = len(preserved_arg_indices) - num_example_inputs

    fake_mode = detect_fake_mode(aot_example_inputs)

    # for freezing, all graph outputs should be user visible
    *_, model_outputs_node = opt_model.graph.nodes
    model_outputs = model_outputs_node.args[0]
    user_visible_outputs = [
        n.name for n in model_outputs if isinstance(n, torch.fx.Node)
    ]

    # constant params will be real tensors, not fake
    tracing_context = torch._guards.TracingContext.try_get()
    if tracing_context is not None:
        params_flat = tracing_context.params_flat
        assert params_flat is not None
        for i in range(len(params_flat)):
            if i not in preserved_arg_indices:
                params_flat[i] = None

    with mock.patch.object(fake_mode, "allow_non_fake_inputs", True):
        optimized_function = inner_compile(
            opt_model,
            aot_example_inputs,
            num_fixed=num_fixed,
            cudagraphs=cudagraphs,
            graph_id=graph_id,
            is_inference=True,
            boxed_forward_device_index=forward_device,
            layout_opt=layout_opt,
            user_visible_outputs=user_visible_outputs,
        )

    # aot_inductor codegens a call that takes in just the inputs, so we don't return a wrapper
    # that drops constant-ified params
    if V.aot_compilation is True:
        return optimized_function

    def wrapper(args):
        args_new = [args[i] for i in preserved_arg_indices]
        args.clear()
        return optimized_function(args_new)

    wrapper._boxed_call = True  # type: ignore[attr-defined]

    return wrapper


@_use_lazy_graph_module(dynamo_config.use_lazy_graph_module)
def compile_fx(
    model_: torch.fx.GraphModule,
    example_inputs_: List[torch.Tensor],
    inner_compile: Callable[..., Any] = compile_fx_inner,
    config_patches: Optional[Dict[str, Any]] = None,
    decompositions: Optional[Dict[OpOverload, Callable[..., Any]]] = None,
):
    """Main entrypoint to a compile given FX graph"""
    if config_patches:
        with config.patch(config_patches):
            return compile_fx(
                model_,
                example_inputs_,
                # need extra layer of patching as backwards is compiled out of scope
                inner_compile=config.patch(config_patches)(inner_compile),
                decompositions=decompositions,
            )

    if config.cpp_wrapper:
        with config.patch(
            {
                "cpp_wrapper": False,
                "triton.autotune_cublasLt": False,
                "triton.cudagraphs": False,
                "triton.store_cubin": True,
            }
        ), V.set_real_inputs(example_inputs_):
            inputs_ = example_inputs_
            if isinstance(model_, torch.fx.GraphModule):
                fake_inputs = [
                    node.meta.get("val")
                    for node in model_.graph.nodes
                    if node.op == "placeholder"
                ]
                if all(v is not None for v in fake_inputs):
                    # Validate devices before switching to fake tensors.
                    for idx, fi, i in zip(count(), fake_inputs, inputs_):
                        if fi.device != i.device:
                            raise ValueError(
                                f"Device mismatch between fake input and example input at position #{idx}: "
                                f"{fi.device} vs {i.device}. If the model was exported via torch.export(), "
                                "make sure torch.export() and torch.aot_compile() run on the same device."
                            )
                    inputs_ = fake_inputs
            return compile_fx(
                model_,
                inputs_,
                inner_compile=functools.partial(inner_compile, cpp_wrapper=True),
                decompositions=decompositions,
            )

    recursive_compile_fx = functools.partial(
        compile_fx,
        inner_compile=inner_compile,
        decompositions=decompositions,
    )

    if not graph_returns_tuple(model_):
        return make_graph_return_tuple(
            model_,
            example_inputs_,
            recursive_compile_fx,
        )

    if isinstance(model_, torch.fx.GraphModule):
        if isinstance(model_.graph._codegen, _PyTreeCodeGen):
            # this graph is the result of dynamo.export()
            return handle_dynamo_export_graph(
                model_,
                example_inputs_,
                recursive_compile_fx,
            )

        model_ = _recursive_pre_grad_passes(model_, example_inputs_)

    if any(isinstance(x, (list, tuple, dict)) for x in example_inputs_):
        return flatten_graph_inputs(
            model_,
            example_inputs_,
            recursive_compile_fx,
        )

    assert not config._raise_error_for_testing
    num_example_inputs = len(example_inputs_)
    cudagraphs = BoxedBool(config.triton.cudagraphs)
    forward_device = BoxedDeviceIndex(None)

    graph_id = next(_graph_counter)

    decompositions = (
        decompositions if decompositions is not None else select_decomp_table()
    )

    @dynamo_utils.dynamo_timed
    def fw_compiler_base(
        model: torch.fx.GraphModule,
        example_inputs: List[torch.Tensor],
        is_inference: bool,
    ):
        if is_inference:
            # partition_fn won't be called
            _recursive_joint_graph_passes(model)

        fixed = torch._inductor.utils.num_fw_fixed_arguments(
            num_example_inputs, len(example_inputs)
        )
        user_visible_outputs = set()

        if config.keep_output_stride:
            *_, model_outputs_node = model.graph.nodes
            assert model_outputs_node.op == "output"
            model_outputs = pytree.arg_tree_leaves(*model_outputs_node.args)
            num_model_outputs = len(model_outputs)

            context = torch._guards.TracingContext.try_get()
            # See Note [User Outputs in the inductor graph]
            if context is not None and context.fw_metadata and not is_inference:
                original_output_start_index = (
                    context.fw_metadata.num_mutated_inp_runtime_indices
                )
            else:
                original_output_start_index = 0

            if isinstance(model_, torch.fx.GraphModule):
                *_, orig_model_outputs_node = model_.graph.nodes
                assert orig_model_outputs_node.op == "output"
                orig_model_outputs, _ = pytree.tree_flatten(
                    orig_model_outputs_node.args
                )
                num_orig_model_outputs = len(orig_model_outputs)
            else:
                num_orig_model_outputs = num_model_outputs

            assert num_orig_model_outputs <= num_model_outputs

            # Note [User Outputs in the inductor graph]
            # We makes the following assumption
            # For inference
            #   len(orig_model_outputs) == len(model_outputs)
            # For training
            #   len(orig_model_outputs) <= len(model_outputs)
            # During training, most of the time the model_outputs starts with
            # original module's outputs followed by saved activations.
            # But this can be not true if the model have inplace updated tensors.
            # AOTAutograd will make those tensors being returned before the original
            # module's output.
            # To make things safe, we'll use original_output_start_index field
            # set by AOTAutograd to decide where the original module outputs start.
            orig_output_end_idx = original_output_start_index + num_orig_model_outputs
            # Sanity chec: we are about to splice out the "user" outputs from the full set
            # of "graph" outputs. Make sure we're within bounds.
            assert orig_output_end_idx <= num_model_outputs

            user_visible_outputs = {
                n.name
                for n in model_outputs[original_output_start_index:orig_output_end_idx]
                if isinstance(n, torch.fx.Node)
            }

        return inner_compile(
            model,
            example_inputs,
            num_fixed=fixed,
            cudagraphs=cudagraphs,
            graph_id=graph_id,
            is_inference=is_inference,
            boxed_forward_device_index=forward_device,
            user_visible_outputs=user_visible_outputs,
        )

    fw_compiler = functools.partial(fw_compiler_base, is_inference=False)

    if config.freezing and not torch.is_grad_enabled():
        inference_compiler = functools.partial(
            fw_compiler_freezing,
            dynamo_model=model_,
            num_example_inputs=num_example_inputs,
            inner_compile=inner_compile,
            cudagraphs=cudagraphs,
            graph_id=graph_id,
            forward_device=forward_device,
        )
    else:
        inference_compiler = functools.partial(fw_compiler_base, is_inference=True)

    def partition_fn(graph, joint_inputs, **kwargs):
        _recursive_joint_graph_passes(graph)
        return min_cut_rematerialization_partition(
            graph, joint_inputs, **kwargs, compiler="inductor"
        )

    @compiletime_sl_profile_meta(phase_name="bw_compiler")
    @dynamo_utils.dynamo_timed
    @dynamo_utils.maybe_cprofile
    def bw_compiler(model: torch.fx.GraphModule, example_inputs: List[torch.Tensor]):
        fixed = count_tangents(model)
        return inner_compile(
            model,
            example_inputs,
            num_fixed=fixed,
            cudagraphs=cudagraphs,
            is_backward=True,
            graph_id=graph_id,
            boxed_forward_device_index=forward_device,
        )

    # TODO: can add logging before/after the call to create_aot_dispatcher_function
    # in torch._functorch/aot_autograd.py::aot_module_simplified::aot_function_simplified::new_func
    # once torchdynamo is merged into pytorch

    fake_mode = detect_fake_mode(example_inputs_) or torch._subclasses.FakeTensorMode(
        allow_non_fake_inputs=True
    )
    tracing_context = (
        torch._guards.TracingContext.try_get()
        or torch._guards.TracingContext(fake_mode)
    )

    if V.aot_compilation is True:
        gm, graph_signature = aot_export_module(
            model_, example_inputs_, trace_joint=False, decompositions=decompositions
        )
        unlifted_gm = _unlift_graph(model_, gm, graph_signature)
        if "dynamo_flat_name_to_original_fqn" in model_.meta:
            unlifted_gm.meta["dynamo_flat_name_to_original_fqn"] = model_.meta[
                "dynamo_flat_name_to_original_fqn"
            ]
        with V.set_fake_mode(fake_mode), compiled_autograd.disable():
            return inference_compiler(unlifted_gm, example_inputs_)

    with V.set_fake_mode(fake_mode), torch._guards.tracing(
        tracing_context
    ), compiled_autograd.disable():
        return aot_autograd(
            fw_compiler=fw_compiler,
            bw_compiler=bw_compiler,
            inference_compiler=inference_compiler,
            decompositions=decompositions,
            partition_fn=partition_fn,
            keep_inference_input_mutations=True,
        )(model_, example_inputs_)


def _shape_env_from_inputs(inputs: List[torch.Tensor]):
    shape_env = None
    fake_mode = detect_fake_mode(inputs)

    # TODO(voz): It would be nice to enable this assert, but there are lots of tests that
    # pass in real inputs for now.
    # if len(inputs) > 0:
    # assert fake_mode is not None, breakpoint()

    if fake_mode is not None:
        return fake_mode.shape_env

    # When there are no tensor inputs, get shape_env from the first SymInt.
    for input in inputs:
        if isinstance(input, torch.SymInt):
            return input.node.shape_env

    # TODO(voz): Should we always have one anyway?
    return None


def graph_returns_tuple(gm: torch.fx.GraphModule):
    """True if a FX graph returns a tuple"""
    if not isinstance(gm, torch.fx.GraphModule):
        return True  # can't check this, assume true
    (rv,) = output_node(gm).args
    if isinstance(rv, (list, tuple)):
        return True
    if (
        isinstance(rv, torch.fx.node.Node)
        and hasattr(rv.target, "_schema")
        and len(rv.target._schema.returns) > 1
        and all(str(ret.type) == "Tensor" for ret in rv.target._schema.returns)
    ):
        # for graphs whose result is one node with multiple outputs
        return True
    return False


def make_graph_return_tuple(
    gm: torch.fx.GraphModule,
    inputs: List[torch.Tensor],
    compile_gm: Callable[..., Any],
):
    """
    Mutate gm so it returns a tuple.  This is only needed for graphs
    not created by torchdynamo that return non-tuples.
    """
    node = output_node(gm)
    (rv,) = node.args
    rv, spec = pytree.tree_flatten(rv)
    with gm.graph.inserting_before(node):
        gm.graph.output(rv)
    gm.graph.erase_node(node)
    assert graph_returns_tuple(gm)

    compiled_fn = compile_gm(gm, inputs)

    @functools.wraps(compiled_fn)
    def wrapper(*args, **kwargs):
        return pytree.tree_unflatten(compiled_fn(*args, **kwargs), spec)

    return wrapper


def handle_dynamo_export_graph(
    gm: torch.fx.GraphModule,
    inputs: List[torch.Tensor],
    compile_gm: Callable[..., Any],
):
    """
    `torch._dynamo.export` embeds pytrees in the FX graph codegen object,
    convert that to a normal FX graph so inductor can compile it.
    """
    codegen = gm.graph._codegen
    gm.graph._codegen = torch.fx.graph.CodeGen()
    gm.recompile()

    compiled_fn = compile_gm(gm, codegen.process_inputs(*inputs))

    @functools.wraps(compiled_fn)
    def wrapper(*args):
        return codegen.process_outputs(compiled_fn(*codegen.process_inputs(*args)))

    return wrapper<|MERGE_RESOLUTION|>--- conflicted
+++ resolved
@@ -34,10 +34,7 @@
 from torch._dynamo.utils import (
     counters,
     detect_fake_mode,
-<<<<<<< HEAD
-=======
     flatten_graph_inputs,
->>>>>>> b279034e
     lazy_format_graph_code,
     optimus_scuba_log,
 )
@@ -50,11 +47,7 @@
 from torch._logging import trace_structured
 from torch._ops import OpOverload
 from torch._subclasses.fake_tensor import FakeTensor
-<<<<<<< HEAD
-from torch._utils_internal import signpost_event
-=======
 from torch._utils_internal import compiletime_sl_profile_meta, signpost_event
->>>>>>> b279034e
 from torch.fx.experimental.symbolic_shapes import free_unbacked_symbols
 from torch.fx.passes.fake_tensor_prop import FakeTensorProp
 
@@ -91,18 +84,6 @@
 ALIGNMENT = 16
 
 
-<<<<<<< HEAD
-@dataclasses.dataclass
-class BoxedDeviceIndex:
-    value: Optional[int]
-
-    def set(self, device_idx):
-        assert device_idx is None or isinstance(device_idx, int)
-        self.value = device_idx
-
-
-=======
->>>>>>> b279034e
 # copy_ fails when trying to write to tensors with memory overlap,
 # for expanded dimensions (a dimension which used to have size 1 -> ?)
 # we can select one element from that dimension and write to it
@@ -223,9 +204,6 @@
 
 
 def _get_subgraph_names(gm):
-<<<<<<< HEAD
-    for node in gm.graph.nodes:
-=======
     for node in sorted(
         itertools.chain(
             gm.graph.find_nodes(op="call_function", target=torch.ops.higher_order.cond),
@@ -234,7 +212,6 @@
             ),
         )
     ):
->>>>>>> b279034e
         if node.target == torch.ops.higher_order.cond:
             true_subgraph_name = node.args[1].name
             false_subgraph_name = node.args[2].name
@@ -698,15 +675,6 @@
         trace_structured(
             "inductor_post_grad_graph",
             payload_fn=lambda: gm.print_readable(print_output=False),
-<<<<<<< HEAD
-        )
-        optimus_scuba_log["inductor"] = counters["inductor"]
-        signpost_event(
-            "optimus",
-            "compile_fx.post_grad_passes",
-            optimus_scuba_log,
-=======
->>>>>>> b279034e
         )
         optimus_scuba_log["inductor"] = counters["inductor"]
         signpost_event(
