import contextlib
import dataclasses
import functools
import itertools
import logging
import math
import re
import sys
from copy import copy, deepcopy
from enum import Enum
from typing import Any, Dict, List, Optional, Set, Tuple, Union

import sympy

import torch
import torch.fx
from torch._inductor import dependencies
from torch._prims_common import is_float_dtype
from torch.utils import _pytree as pytree
from torch.utils._sympy.functions import FloorDiv, ModularIndexing
from torch.utils._sympy.value_ranges import bound_sympy, ValueRanges

from .. import codecache, config, ir, metrics
from ..codegen.wrapper import WrapperCodeGen
from ..optimize_indexing import range_expressable_in_32_bits
from ..scheduler import (
<<<<<<< HEAD
    BaseScheduling,
    ForeachKernelSchedulerNode,
    FusedSchedulerNode,
=======
    BaseSchedulerNode,
    BaseScheduling,
    ForeachKernelSchedulerNode,
    FusedSchedulerNode,
    Scheduler,
>>>>>>> b279034e
    SchedulerNode,
)
from ..utils import (
    cache_on_self,
    free_symbol_startswith,
    get_fused_kernel_name,
    is_welford_reduction,
    parallel_num_threads,
    sympy_index_symbol,
    sympy_product,
    sympy_subs,
)

from ..virtualized import ops, OpsValue, V
from .common import (
    BracesBuffer,
    CppWrapperKernelArgs,
    CSE,
    CSEVariable,
    DataTypePropagation,
    DeferredLine,
    DTYPE_TO_COMPUTATION_DTYPE,
    ExprPrinter,
    IndentedBuffer,
    Kernel,
    KernelArgs,
    OpOverrides,
    OptimizationContext,
)

schedule_log = torch._logging.getArtifactLogger(__name__, "schedule")

DTYPE_TO_CPP = {
    torch.float32: "float",
    torch.float64: "double",
    torch.float16: "half",
    torch.int64: "int64_t",
    torch.int32: "int",
    torch.int16: "short",
    torch.int8: "signed char",
    torch.uint64: "uint64_t",
    torch.uint32: "unsigned int",
    torch.uint16: "unsigned short",
    torch.uint8: "unsigned char",
    torch.bool: "bool",
    torch.bfloat16: "bfloat16",
    torch.complex64: "complex64",
    torch.float8_e4m3fn: "float8_e4m3fn",
    torch.float8_e5m2: "float8_e5m2",
}

DTYPE_TO_ATEN = {
    torch.float32: "at::kFloat",
    torch.float64: "at::kDouble",
    torch.float16: "at::kHalf",
    torch.int64: "at::kLong",
    torch.int32: "at::kInt",
    torch.int16: "at::kShort",
    torch.int8: "at::kChar",
    torch.uint64: "at::kUInt64",
    torch.uint32: "at::kUInt32",
    torch.uint16: "at::kUInt16",
    torch.uint8: "at::kByte",
    torch.uint32: "at::kUInt32",
    torch.uint64: "at::kUInt64",
    torch.bool: "at::kBool",
    torch.bfloat16: "at::kBFloat16",
    torch.complex32: "at::kComplexHalf",
    torch.complex64: "at::kComplexFloat",
    torch.complex128: "at::kComplexDouble",
    torch.float8_e4m3fn: "at::kFloat8_e4m3fn",
    torch.float8_e5m2: "at::kFloat8_e5m2",
    torch.float8_e4m3fnuz: "at::kFloat8_e4m3fnuz",
    torch.float8_e5m2fnuz: "at::kFloat8_e5m2fnuz",
}

DEVICE_TO_ATEN = {
    "cpu": "at::kCPU",
    "cuda": "at::kCUDA",
}

INDEX_TYPE = "long"

NATIVE_OMP_RTYPES = {"+", "*", "^", "||", "min", "max"}
RTYPE_TO_CPP = {
    "sum": "+",
    "prod": "*",
    "xor_sum": "^",
    "min": "min",
    "max": "max",
    "argmin": "argmin",
    "argmax": "argmax",
    "any": "||",
    "welford_reduce": "welford",
    "welford_combine": "welford",
}
VECTORIZABLE_RTYPES = {
    "max",
    "min",
    "sum",
    "prod",
    "xor_sum",
    "welford_reduce",
    "welford_combine",
}

PYTHON_TO_CPP = {
    "Tensor": "at::Tensor",
    "int": "long",
    "float": "double",
    "bool": "bool",
    "str": "std::string",
    "ScalarType": "c10::ScalarType",
    "MemoryFormat": "at::MemoryFormat",
    "Layout": "at::Layout",
    "Device": "at::Device",
    "number": "at::Scalar",
}

CONTAINER_PYTHON_TO_CPP = {
    "List": "std::vector",
    "Optional": "c10::optional",
}

DTYPE_LOWP_FP = [
    torch.bfloat16,
    torch.float16,
]


BIN_CMP_OPS = ["eq", "ne", "le", "ge", "lt", "gt"]


def value_to_cpp(value, cpp_type):
    if value == float("-inf"):
        return f"-std::numeric_limits<{cpp_type}>::infinity()"
    elif value == float("inf"):
        return f"std::numeric_limits<{cpp_type}>::infinity()"
    elif isinstance(value, bool):
        return f"static_cast<{cpp_type}>({str(value).lower()})"
    elif math.isnan(value):
        return f"std::numeric_limits<{cpp_type}>::quiet_NaN()"
    else:
        return f"static_cast<{cpp_type}>({repr(value)})"


def reduction_init(reduction_type, dtype):
    if dtype in DTYPE_LOWP_FP:
        # Since load promotes all half-precision inputs to float, the initial
        # constant for reduction must be promoted as well
        dtype = torch.float32
    if reduction_type in ("xor_sum", "sum", "any"):
        return 0
    if reduction_type == "prod":
        return 1
    if reduction_type in {"max", "argmax"}:
        return (
            f"-std::numeric_limits<{DTYPE_TO_CPP[dtype]}>::infinity()"
            if is_float_dtype(dtype)
            else f"std::numeric_limits<{DTYPE_TO_CPP[dtype]}>::min()"
        )
    if reduction_type in {"min", "argmin"}:
        return (
            f"std::numeric_limits<{DTYPE_TO_CPP[dtype]}>::infinity()"
            if is_float_dtype(dtype)
            else f"std::numeric_limits<{DTYPE_TO_CPP[dtype]}>::max()"
        )
    if is_welford_reduction(reduction_type):
        return f"Welford<{DTYPE_TO_CPP[dtype]}>()"
    raise AssertionError(reduction_type)


def reduction_acc_type(reduction_type, dtype):
    assert reduction_type not in {"argmin", "argmax"}
    scalar_type = DTYPE_TO_CPP[DTYPE_TO_COMPUTATION_DTYPE[dtype]]
    if is_welford_reduction(reduction_type):
        return f"Welford<{scalar_type}>"

    return scalar_type


def reduction_combine(reduction_type, var, next_value):
    if reduction_type == "sum":
        return f"{var} + {next_value}"
    if reduction_type == "prod":
        return f"{var} * {next_value}"
    if reduction_type == "xor_sum":
        return f"{var} ^ {next_value}"
    if reduction_type == "any":
        return f"{var} || {next_value}"
    if reduction_type in ("min", "max"):
        return f"{reduction_type}_propagate_nan({var}, {next_value})"
    if reduction_type == "welford_reduce":
        return f"welford_combine({var}, {next_value})"
    if reduction_type == "welford_combine":
        if isinstance(next_value, tuple):
            mean, m2, weight = next_value
        else:
            mean, m2, weight = reduction_project(reduction_type, next_value)
        return f"welford_combine({var}, {{{mean}, {m2}, {weight}}})"
    raise AssertionError(reduction_type)


def reduction_project(reduction_type, acc):
    if is_welford_reduction(reduction_type):
        return f"{acc}.mean", f"{acc}.m2", f"{acc}.weight"
    elif reduction_type in {"argmin", "argmax"}:
        return f"{acc}.index"
    return acc


def is_to_lowp_dtype(expr):
    to_exprs = ["convert<half>", "convert<bfloat16>"]
    return any(to_expr in expr for to_expr in to_exprs)


def get_lowp_to_fp32_expr(lowp_var, kernel):
    if isinstance(kernel, CppVecKernel):
        return f"at::vec::convert<float>({lowp_var})"
    else:
        assert isinstance(kernel, CppKernel)
        return f"c10::convert<float>({lowp_var})"


index_value_name_counter = 1


def argmax_argmin_prefix(reduction_type, src_dtype, tmpvar):
    global index_value_name_counter
    num_threads = (
        "max_threads" if config.cpp.dynamic_threads else parallel_num_threads()
    )
    struct_name = f"IndexValue_{index_value_name_counter}"
    index_value_name_counter += 1

    # A small annoyance, due to it being a little cumbersome to just throw {} into strings
    prefix = [
        f"struct {struct_name} {{size_t index; {DTYPE_TO_CPP[src_dtype]} value;}};",
        f"{struct_name} {tmpvar}{{0, {reduction_init(reduction_type, src_dtype)}}};",
    ]
    local_init = [
        f"{struct_name} {tmpvar}_local{{0, {reduction_init(reduction_type, src_dtype)}}};",
    ]
    tmpvar_per_thd = f"{tmpvar}_arr[{num_threads}]"
    parallel_prefix = [
        f"{struct_name} {tmpvar_per_thd};",
    ]
    return prefix, parallel_prefix, local_init


@functools.lru_cache
def stride_at(index: sympy.Expr, var: sympy.Symbol):
    replacement = {var: var + 1}
    new_index = sympy_subs(index, replacement)  # type: ignore[arg-type]
    return sympy.simplify(new_index - index)


@functools.lru_cache
def simplify_index_in_vec_range(index: sympy.Expr, var: sympy.Expr, vec_length: int):
    """
    Simplifies the index expression within the range of a vectorized loop.
    Given a vectorized loop variable `var` in the range of a loop with `vec_length`,
    this function transforms the `index` into an equivalent form. It handles
    simplifications for cases where `var` can be expressed as `vec_length * a + b`,
    where `b` ranges from 0 to `vec_length - 1`. The function reduces occurrences
    of `FloorDiv` and `ModularIndexing` in the `index` with best-effort optimizations.

    NOTE:
    The simplified index expression is intended for analysis purposes only, not
    for code generation. It replaces `FloorDiv` and `ModularIndexing` with free variables
    which are not dependent on the loop variable `var` in the vectorized range. Check
    https://github.com/pytorch/pytorch/pull/117221#discussion_r1449746217 for more details.

    Examples:
    1. If `var` is `x3` and `vec_length` is 16, and `x3 = 16*a + b`, then
       `FloorDiv(x3, div)` or `ModularIndexing(x3, div, mod)` becomes a free variable
       when `div` is divisible by 16.
    2. `ModularIndexing(x3, 1, mod)` can be simplified to `x3 + c` where `c` is a free
       variable when `mod` is divisible by 16.
    """

    div_freevar_id = 0
    mod_freevar_id = 0

    def visit_indexing_div(divisor):
        nonlocal div_freevar_id
        result = FloorDiv(var, divisor)
        if sympy.gcd(divisor, vec_length) == vec_length:
            result = sympy.Symbol(f"{var}_div_c{div_freevar_id}")
            div_freevar_id += 1
        return result

    def visit_modular_indexing(divisor, modulus):
        nonlocal mod_freevar_id
        result = ModularIndexing(var, divisor, modulus)
        if sympy.gcd(divisor, vec_length) == vec_length:
            result = sympy.Symbol(f"{var}_mod_c{mod_freevar_id}")
            mod_freevar_id += 1
        elif divisor == 1 and sympy.gcd(modulus, vec_length) == vec_length:
            result = var + sympy.Symbol(f"{var}_mod_c{mod_freevar_id}")
            mod_freevar_id += 1
        return result

    original_index = index

    div = sympy.Wild("divisor")
    if index.has(FloorDiv):
        index = index.replace(FloorDiv(var, div), visit_indexing_div)

    mod = sympy.Wild("modulus")
    if index.has(ModularIndexing):
        index = index.replace(ModularIndexing(var, div, mod), visit_modular_indexing)

    index = sympy.simplify(index)
    if index != original_index:
        return simplify_index_in_vec_range(index, var, vec_length)

    return index


@functools.lru_cache
def stride_at_vec_range(index: sympy.Expr, var: sympy.Symbol, vec_length: int):
    index_vec_simplified = simplify_index_in_vec_range(index, var, vec_length)
    return stride_at(index_vec_simplified, var)


class OuterLoopFusedSchedulerNode(FusedSchedulerNode):
    @classmethod
    def fuse(  # type: ignore[override]
        cls, node1: BaseSchedulerNode, node2: BaseSchedulerNode, outer_loop_fusion_depth
    ):
        assert node1.scheduler is node2.scheduler
        assert all(
            type(node)
            in (
                OuterLoopFusedSchedulerNode,
                SchedulerNode,
                FusedSchedulerNode,
            )
            for node in (node1, node2)
        )
        if any(type(node) is OuterLoopFusedSchedulerNode for node in (node1, node2)):
            return cls(
                node1.scheduler,
                (
                    list(node1.get_outer_nodes())
                    if type(node1) is OuterLoopFusedSchedulerNode
                    else [
                        node1,
                    ]
                )
                + (
                    list(node2.get_outer_nodes())
                    if type(node2) is OuterLoopFusedSchedulerNode
                    else [
                        node2,
                    ]
                ),
                outer_loop_fusion_depth,
            )
        else:
            return cls(node1.scheduler, [node1, node2], outer_loop_fusion_depth)  # type: ignore[list-item]

    def __init__(
        self,
        scheduler: "Scheduler",
        outer_fused_nodes: List[Union[FusedSchedulerNode, SchedulerNode]],
        outer_loop_fusion_depth,
    ):
        self.outer_fused_nodes: List[
            Union[FusedSchedulerNode, SchedulerNode]
        ] = outer_fused_nodes
        self.outer_loop_fusion_depth = outer_loop_fusion_depth
        flatten_snodes = []
        for _node in self.outer_fused_nodes:
            assert isinstance(_node, (SchedulerNode, FusedSchedulerNode))
            flatten_snodes.extend(list(_node.get_nodes()))
        super().__init__(scheduler, flatten_snodes)  # type: ignore[arg-type]

    def get_outer_nodes(self):
        return self.outer_fused_nodes

    def check_outer_fusion_loop_level_attr(
        self, cpp_kernel_proxy_list, outer_loop_fusion_depth
    ):
        # This function ensures that the same tiling split is applied at each loop level within the outer loop fusion depth.
        # In the fusion stage, we only examine nodes with same vars and reduce.
        # However, for nodes with same vars and reduce, the loops may still have different tile splits.
        # For example (test_expr_vec_non_contiguous in test_cpu_repro.py):
        #   * buf0 tiling along the 2nd loop level, buf1 tiling along the 3rd loop level.
        # If the check failed, we should fall back to standard loop codegen.
        def _inner(
            left_loop_level: LoopLevel,
            right_loop_level: LoopLevel,
            loop_fusion_depth: int,
        ) -> bool:
            # Check if same loop level attr
            outer_loops_attr_compare_list = [
                "var",
                "size",
                "offset",
                "steps",
            ]
            if not (
                all(
                    getattr(left_loop_level, attr_compare)
                    == getattr(right_loop_level, attr_compare)
                    for attr_compare in outer_loops_attr_compare_list
                )
            ):
                return False

            assert loop_fusion_depth >= 1
            if (loop_fusion_depth := loop_fusion_depth - 1) > 0:
                # If the next loop level is expected to undergo outer loop fusion,
                # there should be no kernel present at the current loop level.
                assert (
                    left_loop_level.kernel is None and right_loop_level.kernel is None
                )
                # Check next loop level attr
                if any(
                    # Assume no main/tail loop split at any outer loop fusion depth
                    # Given no clear performance benefit for this complex case
                    len(loop_level.inner) != 1
                    for loop_level in [left_loop_level, right_loop_level]
                ) or not _inner(
                    left_loop_level.inner[0],
                    right_loop_level.inner[0],
                    loop_fusion_depth,
                ):
                    return False

            return True

        for idx in range(len(cpp_kernel_proxy_list) - 1):
            left_loop_nest = cpp_kernel_proxy_list[idx].loop_nest
            right_loop_nest = cpp_kernel_proxy_list[idx + 1].loop_nest
            if any(
                # Assume no main/tail loop split at any outer loop fusion depth
                len(loop_nest.root) != 1
                for loop_nest in [left_loop_nest, right_loop_nest]
            ) or not _inner(
                left_loop_nest.root[0], right_loop_nest.root[0], outer_loop_fusion_depth
            ):
                return False

        return True

    def merge_outer_fusion_kernels(
        self,
        cpp_kernel_proxy_list,
    ):
        loop_nest_list: List[LoopNestWithSplit] = [
            kernel.loop_nest for kernel in cpp_kernel_proxy_list
        ]
        metrics.cpp_outer_loop_fused_inner_counts.append(len(loop_nest_list))

        kernel_group = cpp_kernel_proxy_list[0].kernel_group

        def _merge_outer_fusion_loop_levels(
            loop_level_nested_list: List[List["LoopLevel"]],
            outer_loop_fusion_depth,
        ):
            assert outer_loop_fusion_depth >= 1
            # Assume no main/tail loop split at any outer loop fusion depth
            assert all(
                len(loop_level_list) == 1 for loop_level_list in loop_level_nested_list
            )
            if (outer_loop_fusion_depth := outer_loop_fusion_depth - 1) >= 1:
                # Further merge the next loop level
                next_loop_level_nested_list = [
                    loop_level_list[0].inner
                    for loop_level_list in loop_level_nested_list
                ]
                _merge_outer_fusion_loop_levels(
                    next_loop_level_nested_list,
                    outer_loop_fusion_depth,
                )
            else:
                outer_loop_fused_kernel = OuterLoopFusedKernel(kernel_group)
                loop_level_of_first_kernel = loop_level_nested_list[0][0]
                for kernel_idx in range(len(loop_level_nested_list)):
                    outer_loop_fused_kernel.inner.append(
                        deepcopy(loop_level_nested_list[kernel_idx][0]),
                    )
                loop_level_of_first_kernel.inner = []
                loop_level_of_first_kernel.kernel = outer_loop_fused_kernel

        # Merge the List[LoopNestWithSplit] from cpp_kernel_proxy_list
        # into cpp_kernel_proxy_list[0].loop_nest
        _merge_outer_fusion_loop_levels(
            [_loop_nest.root for _loop_nest in loop_nest_list],  # type: ignore[misc]
            self.outer_loop_fusion_depth,
        )
        return cpp_kernel_proxy_list[0]


class CppPrinter(ExprPrinter):
    def _print_Integer(self, expr):
        return f"{int(expr)}L"

    def _print_Where(self, expr):
        c = self.paren(self.doprint(expr.args[0]))
        p = self.paren(self.doprint(expr.args[1]))
        q = self.paren(self.doprint(expr.args[2]))
        return f"{c} ? {p} : {q}"

    def _print_ModularIndexing(self, expr):
        x, div, mod = expr.args
        x = self.paren(self.doprint(x))
        if div != 1:
            div = self.paren(self.doprint(div))
            if expr.is_integer:
                x = f"c10::div_floor_integer({x}, {div})"
            else:
                x = f"c10::div_floor_floating(static_cast<double>({x}), static_cast<double>({div}))"
        mod = self.paren(self.doprint(mod))
        return f"static_cast<{INDEX_TYPE}>({x}) % static_cast<{INDEX_TYPE}>({mod})"

    def _print_FloorDiv(self, expr):
        x, div = expr.args
        x = self.paren(self.doprint(x))
        div = self.paren(self.doprint(div))
        if expr.is_integer:
            return f"c10::div_floor_integer({x}, {div})"
        return f"c10::div_floor_floating(static_cast<double>({x}), static_cast<double>({div}))"

    def _print_floor(self, expr):
        assert len(expr.args) == 1
        r = f"std::floor({self._print(expr.args[0])})"
        return f"static_cast<{INDEX_TYPE}>({r})" if expr.is_integer else r

    def _print_Pow(self, expr):
        # Uses float constants to perform FP div
        base, exp = expr.args
        base = self._print(base)

        if exp == 0.5 or exp == -0.5:
            return f"std::sqrt({base})" if exp == 0.5 else f"1.0/std::sqrt({base})"
        assert exp.is_integer
        exp = int(exp)
        if exp > 0:
            r = "*".join([self.paren(base)] * exp)
        elif exp < 0:
            r = "1.0/" + self.paren("*".join([self.paren(base)] * abs(exp)))
        else:  # exp == 0
            r = "1.0"

        return f"static_cast<{INDEX_TYPE}>({r})" if expr.is_integer else r

    def _print_Rational(self, expr):
        # Uses float constants to perform FP div
        if expr.q == 1:
            r = f"{expr.p}"
        else:
            r = f"{expr.p}.0/{expr.q}.0"
        return f"static_cast<{INDEX_TYPE}>({r})" if expr.is_integer else r

    def _print_ceiling(self, expr):
        assert len(expr.args) == 1
        r = f"std::ceil({self._print(expr.args[0])})"
        return f"static_cast<{INDEX_TYPE}>({r})" if expr.is_integer else r

    def _print_Min(self, expr):
        args = [self._print(a) for a in expr.args]
        if len(args) == 2:
            return f"std::min({args[0]}, {args[1]})"
        else:
            # Initializer list overload
            il = "{" + ", ".join(args) + "}"
            return f"std::min({il})"

    def _print_Max(self, expr):
        args = [self._print(a) for a in expr.args]
        if len(args) == 2:
            return f"std::max({args[0]}, {args[1]})"
        else:
            # Initializer list overload
            il = "{" + ", ".join(args) + "}"
            return f"std::max({il})"

    def _print_Abs(self, expr):
        assert len(expr.args) == 1
        return f"std::abs({self._print(expr.args[0])})"

    def _print_OpaqueUnaryFn_cos(self, expr):
        assert len(expr.args) == 1
        return f"std::cos({self._print(expr.args[0])})"

    def _print_OpaqueUnaryFn_cosh(self, expr):
        assert len(expr.args) == 1
        return f"std::cosh({self._print(expr.args[0])})"

    def _print_OpaqueUnaryFn_acos(self, expr):
        assert len(expr.args) == 1
        return f"std::acos({self._print(expr.args[0])})"

    def _print_OpaqueUnaryFn_sin(self, expr):
        assert len(expr.args) == 1
        return f"std::sin({self._print(expr.args[0])})"

    def _print_OpaqueUnaryFn_sinh(self, expr):
        assert len(expr.args) == 1
        return f"std::sinh({self._print(expr.args[0])})"

    def _print_OpaqueUnaryFn_asin(self, expr):
        assert len(expr.args) == 1
        return f"std::asin({self._print(expr.args[0])})"

    def _print_OpaqueUnaryFn_tan(self, expr):
        assert len(expr.args) == 1
        return f"std::tan({self._print(expr.args[0])})"

    def _print_OpaqueUnaryFn_tanh(self, expr):
        assert len(expr.args) == 1
        return f"std::tanh({self._print(expr.args[0])})"

    def _print_OpaqueUnaryFn_atan(self, expr):
        assert len(expr.args) == 1
        return f"std::atan({self._print(expr.args[0])})"

    def _print_OpaqueUnaryFn_sqrt(self, expr):
        return f"std::sqrt({self._print(expr.args[0])})"

    def _print_Round(self, expr):
        assert len(expr.args) == 1
        return f"std::lrint({self._print(expr.args[0])})"

    def _print_RoundDecimal(self, expr):
        assert len(expr.args) == 2
        number, ndigits = expr.args
        if number.is_integer:
            # ndigits < 0 should have been filtered by the sympy function
            assert ndigits < 0
            raise ValueError(
                f"For integer inputs, only non-negative ndigits are currently supported, but got {ndigits}."
            )
        return f"static_cast<double>(std::nearbyint(1e{ndigits} * {self.paren(self._print(number))}) * 1e{-ndigits})"

    def _print_BooleanTrue(self, expr):
        return "true"

    def _print_BooleanFalse(self, expr):
        return "false"


# A function to print, useful for printing sympy symbols.
cexpr = CppPrinter().doprint


def cexpr_index(index):
    return f"static_cast<{INDEX_TYPE}>({cexpr(index)})"


class RecordOptimizationContext:
    def __init__(self, func_name: str = ""):
        self.func_name = func_name
        self.current_node: Optional[torch.fx.Node] = None
        self.opt_ctx: Optional[OptimizationContext] = None

    def __enter__(self):
        assert V.interpreter
        assert V.interpreter.current_node

        self.current_node = V.interpreter.current_node
        assert self.current_node is not None
        if OptimizationContext.key in self.current_node.meta:
            self.opt_ctx = self.current_node.meta[OptimizationContext.key]
        else:
            self.opt_ctx = OptimizationContext()
        assert self.opt_ctx is not None
        self.opt_ctx.ops_name = self.func_name
        return self

    def __exit__(self, exc_type, exc_val, exc_tb):
        assert self.current_node
        assert self.opt_ctx
        self.current_node.meta[OptimizationContext.key] = self.opt_ctx

    def get_opt_ctx(self):
        return self.opt_ctx

    def get_fx_node(self):
        assert self.current_node
        return self.current_node


def get_opt_ctx(node: torch.fx.Node) -> OptimizationContext:
    return node.meta.get(OptimizationContext.key, None)


def get_current_node_opt_ctx() -> OptimizationContext:
    assert V.interpreter.current_node
    return get_opt_ctx(V.interpreter.current_node)


class CppCSEVariable(CSEVariable):
    def __init__(self, name, bounds: ValueRanges[Any]):
        super().__init__(name, bounds)
        self.is_vec = False
        self.dtype: Optional[torch.dtype] = None
        self.dependent_itervars: Set[sympy.Symbol] = set()

    def __repr__(self):
        return (
            f"CppCSEVariable(name: {self.name}, bounds: {self.bounds}, is_vec: {self.is_vec}, dtype: {self.dtype}, "
            f"dependent_itervars: {self.dependent_itervars})"
        )

    def update_on_args(self, name, args, kwargs):
        if name == "load":
            # args[1] is index
            self._set_dependent_itervars(args[1])
        else:
            # propagate relevant itervars and is_vec from args
            self.dependent_itervars.update(
                *[
                    arg.dependent_itervars
                    for arg in args
                    if isinstance(arg, CppCSEVariable)
                ]
            )
            if name == "index_expr":
                self._set_dependent_itervars(args[0])
            if any(arg.is_vec for arg in args if isinstance(arg, CppCSEVariable)):
                self.is_vec = True
        # NOTE [dtype of CppCSEVariable]
        # Deciding dtype according to the current optimization context is not
        # always accurate since the dtypes are initialized during dtype propagation
        # at the beginning of the codegen. It is possible that some ops are invoked
        # during the codegen of the current op and take different dtypes from the
        # current op.
        # TODO(jgong5): A more accurate way of deciding the dtype of the variables is to
        # propagate the dtypes here inside `update_on_args`.
        if (
            hasattr(V.interpreter, "current_node")
            and get_current_node_opt_ctx() is not None
        ):
            self.dtype = get_current_node_opt_ctx().dtype

        if name in BIN_CMP_OPS:
            self.dtype = torch.bool

    def _set_dependent_itervars(self, index: sympy.Expr):
        """
        Set the relevant itervars for this variable based on the `index` expression.
        This includes the itervars directly used in the `index` as well as relevant itervars
        of other cse variables used in the `index`.
        """
        for s in index.free_symbols:
            if s in V.kernel.itervars:
                self.dependent_itervars.add(s)  # type: ignore[arg-type]
            elif s.name in V.kernel.cse.varname_map:  # type: ignore[attr-defined]
                self.dependent_itervars.update(
                    V.kernel.cse.varname_map[s.name].dependent_itervars  # type: ignore[attr-defined]
                )

    def depends_on(self, itervar: sympy.Symbol):
        return itervar in self.dependent_itervars


class CppOverrides(OpOverrides):
    """Map element-wise ops to C++"""

    @staticmethod
    def add(a, b):
        return f"decltype({a})({a} + {b})"

    @staticmethod
    def sub(a, b):
        return f"decltype({a})({a} - {b})"

    @staticmethod
    def mul(a, b):
        return f"decltype({a})({a} * {b})"

    @staticmethod
    def to_dtype(x, dtype, src_dtype=None):
        assert dtype in DTYPE_TO_CPP, f"{dtype} missing from {__name__}.DTYPE_TO_CPP"
        return f"c10::convert<{DTYPE_TO_CPP[dtype]}>({x})"

    @staticmethod
    def to_dtype_bitcast(x, dtype, src_dtype):
        assert dtype in DTYPE_TO_CPP, f"{dtype} missing from {__name__}.DTYPE_TO_CPP"
        if src_dtype in (torch.float16, torch.bfloat16):
            # c10::bit_cast requires the source and target have the bitwidth.
            # Because the input tensor's dtype could be promoted, e.g. from float16 to
            # float, we have to cast the tensor to its original source dtype before
            # invoking bit_cast. We also need to convert the bit-casted tensor
            # back to float to make sure we keep using higher precision values
            # for the rest of the computation.
            cast_x = f"c10::convert<{DTYPE_TO_CPP[src_dtype]}>({x})"
            cast_x = f"c10::bit_cast<{DTYPE_TO_CPP[dtype]}>({cast_x})"
            return f"c10::convert<{DTYPE_TO_CPP[torch.float32]}>({cast_x})"
        else:
            return f"c10::bit_cast<{DTYPE_TO_CPP[dtype]}>({x})"

    @staticmethod
    def abs(x):
        return f"std::abs({x})"

    @staticmethod
    def sin(x):
        return f"std::sin({x})"

    @staticmethod
    def cos(x):
        return f"std::cos({x})"

    @staticmethod
    def neg(x):
        return f"decltype({x})(-{x})"

    @staticmethod
    def exp(x):
        # return f"Sleef_expf_u10({x})"
        return f"std::exp({x})"

    @staticmethod
    def exp2(x):
        return f"std::exp2({x})"

    @staticmethod
    def expm1(x):
        return f"std::expm1({x})"

    @staticmethod
    def erf(x):
        return f"std::erf({x})"

    @staticmethod
    def erfc(x):
        return f"std::erfc({x})"

    @staticmethod
    def erfinv(x):
        return f"calc_erfinv({x})"

    @staticmethod
    def sqrt(x):
        return f"std::sqrt({x})"

    @staticmethod
    def rsqrt(x):
        return f"1 / std::sqrt({x})"

    @staticmethod
    def log1p(x):
        bug = config.cpp.inject_log1p_bug_TESTING_ONLY
        if bug == "accuracy":
            return f"{x} + decltype({x})(1)"
        elif bug is None:
            return f"std::log1p({x})"
        else:
            raise AssertionError(
                f"unrecognized config cpp.inject_log1p_bug_TESTING_ONLY = {bug!r}"
            )

    @staticmethod
    def tan(x):
        return f"std::tan({x})"

    @staticmethod
    def tanh(x):
        return f"std::tanh({x})"

    @staticmethod
    def signbit(x):
        return f"std::signbit({x})"

    @staticmethod
    def pow(a, b):
        return f"std::pow({a}, {b})"

    @staticmethod
    def log(x):
        return f"std::log({x})"

    @staticmethod
    def round(x):
        return f"std::nearbyint({x})"

    @staticmethod
    def floor(x):
        return f"std::floor({x})"

    @staticmethod
    def floordiv(a, b):
        # a and b are integer type
        quot = f"{a} / {b}"
        rem = f"{a} % {b}"
        return f"(({a} < 0) != ({b} < 0) ? ({rem} != 0 ? {quot} - 1 : {quot}) : {quot})"

    @staticmethod
    def ceil(x):
        return f"std::ceil({x})"

    @staticmethod
    def trunc(x):
        return f"std::trunc({x})"

    @staticmethod
    def truncdiv(a, b):
        # a and b are integer type
        return f"{a} / {b}"

    @staticmethod
    def fmod(a, b):
        return f"std::fmod({a}, {b})"

    @staticmethod
    def isinf(x):
        return f"std::isinf({x})"

    @staticmethod
    def isnan(x):
        return f"std::isnan({x})"

    @staticmethod
    def lgamma(x):
        return f"std::lgamma({x})"

    @staticmethod
    def acos(x):
        return f"std::acos({x})"

    @staticmethod
    def acosh(x):
        return f"std::acosh({x})"

    @staticmethod
    def cosh(x):
        return f"std::cosh({x})"

    @staticmethod
    def sinh(x):
        return f"std::sinh({x})"

    @staticmethod
    def asin(x):
        return f"std::asin({x})"

    @staticmethod
    def asinh(x):
        return f"std::asinh({x})"

    @staticmethod
    def atan2(x, y):
        return f"std::atan2({x}, {y})"

    @staticmethod
    def atan(x):
        return f"std::atan({x})"

    @staticmethod
    def atanh(x):
        return f"std::atanh({x})"

    @staticmethod
    def copysign(x, y):
        return f"std::copysign({x}, {y})"

    @staticmethod
    def frexp(x):
        cache_keys = f"frexp({x})[0]", f"frexp({x})[1]"
        if all(cache_key in V.kernel.cse.cache for cache_key in cache_keys):
            return tuple(V.kernel.cse.cache[cache_key] for cache_key in cache_keys)

        code = BracesBuffer()
        exponent = V.kernel.cse.newvar()
        mantissa = V.kernel.cse.newvar()
        code.writeline(f"int32_t {exponent};")
        code.writeline(f"auto {mantissa} = std::frexp({x}, &{exponent});")
        V.kernel.compute.splice(code)
        cse_vars = (mantissa, exponent)
        for cache_key, cse_var in zip(cache_keys, cse_vars):
            V.kernel.cse.cache[cache_key] = cse_var
        return mantissa, exponent

    @staticmethod
    def hypot(x, y):
        return f"std::hypot({x}, {y})"

    @staticmethod
    def log10(x):
        return f"std::log10({x})"

    @staticmethod
    def log2(x):
        return f"std::log2({x})"

    @staticmethod
    def nextafter(x, y):
        return f"std::nextafter({x}, {y})"

    @staticmethod
    def relu(x):
        bug = config.cpp.inject_relu_bug_TESTING_ONLY
        if bug == "compile_error":
            return "compile error!"
        elif bug == "runtime_error":
            return f"{x}; throw 1"
        elif bug == "accuracy":
            return f"{x} + decltype({x})(1)"
        elif bug is None:
            return f"std::max({x}, decltype({x})(0))"
        else:
            raise AssertionError(
                f"unrecognized config cpp.inject_relu_bug_TESTING_ONLY = {bug!r}"
            )

    @staticmethod
    def minimum(a, b):
        return f"min_propagate_nan({a}, {b})"

    @staticmethod
    def maximum(a, b):
        return f"max_propagate_nan({a}, {b})"

    @staticmethod
    def where(a, b, c):
        return f"{a} ? {b} : {c}"

    @staticmethod
    def mod(a, b):
        return f"mod({a}, {b})"

    @staticmethod
    def constant(val, dtype):
        opt_ctx: OptimizationContext = get_current_node_opt_ctx()
        assert opt_ctx and opt_ctx.dtype is not None
        dtype = opt_ctx.dtype
        if dtype in DTYPE_LOWP_FP:
            # Since load promotes all half-precision inputs to float, constants
            # must be promoted as well
            dtype = torch.float32
        return value_to_cpp(val, DTYPE_TO_CPP[dtype])

    @staticmethod
    def index_expr(expr, dtype):
        opt_ctx: OptimizationContext = get_current_node_opt_ctx()
        assert opt_ctx and opt_ctx.dtype is not None
        dtype = opt_ctx.dtype
        return ops.to_dtype(cexpr(V.kernel.rename_indexing(expr)), dtype)

    @staticmethod
    def masked(mask, body, other):
        code = BracesBuffer()

        # Write masked operation into a lambda
        body_var = V.kernel.cse.newvar()
        code.writeline(f"auto {body_var} = [&]")
        with V.kernel.swap_buffers(code), code.indent():
            result = body()
            code.writeline(f"return {result};")
        code.writeline(";")
        V.kernel.compute.splice(code)

        # Use the lambda's return type as the type of other
        other_code = value_to_cpp(other, f"decltype({body_var}())")
        return f"{mask} ? {body_var}() : {other_code}"

    @staticmethod
    def logical_and(a, b):
        return f"{a} && {b}"

    @staticmethod
    def logical_not(a):
        return f"!{a}"

    @staticmethod
    def logical_or(a, b):
        return f"{a} || {b}"

    @staticmethod
    def logical_xor(a, b):
        return f"{a} != {b}"

    @staticmethod
    def bitwise_and(a, b):
        return f"decltype({a})({a} & {b})"

    @staticmethod
    def bitwise_not(a):
        return f"decltype({a})(~{a})"

    @staticmethod
    def bitwise_or(a, b):
        return f"decltype({a})({a} | {b})"

    @staticmethod
    def bitwise_xor(a, b):
        return f"decltype({a})({a} ^ {b})"

    @staticmethod
    def bitwise_left_shift(a, b):
        return f"decltype({a})({a} << {b})"

    @staticmethod
    def bitwise_right_shift(a, b):
        return f"decltype({a})({a} >> {b})"

    @staticmethod
    def rand(seed: sympy.Expr, offset: sympy.Expr):
        return f"normalized_rand_cpu({seed}, {offset})"

    @staticmethod
    def randn(seed: sympy.Expr, offset: sympy.Expr):
        return f"randn_cpu({seed}, {offset})"

    @staticmethod
    def randint64(seed: sympy.Expr, offset: sympy.Expr, low, high):
        return f"randint64_cpu({seed}, {offset}, {low}, {high})"

    @staticmethod
    def sigmoid(x):
        return f"decltype({x})(1) / (decltype({x})(1) + std::exp(-{x}))"

    @staticmethod
    def sign(x):
        code = BracesBuffer()
        scalar_zero = f"decltype({x})(0)"
        scalar_one = f"decltype({x})(1)"
        code.writeline("[&]()")
        with code.indent():
            code.writeline(f"auto left = {x} > 0 ? {scalar_one} : {scalar_zero};")
            code.writeline(f"auto right = {x} < 0 ? {scalar_one} : {scalar_zero};")
            code.writeline("return left - right;")
        code.writeline("()")
        return code


CppOverrides._initialize_pointwise_overrides("cpp")


class CppVecOverrides(CppOverrides):
    """Map element-wise ops to aten vectorization C++"""

    def __new__(cls, *args, **kargs):
        self = super().__new__(cls)

        def wrap(func):
            # `CppVecKernel` generates both scalar ops and vector ops according to
            # whether the inputs are scalars or vectors while all ops in `CppVecOverrides`
            # (except for some ops explained below) assume the inputs are vectors. We wrap the ops in
            # `CppVecOverrides` to broadcast scalar inputs to vectors if needed or fallback to
            # `CppOverrides` when all inputs are scalars.
            #
            # Notes on ops handled separately in their own functions:
            # `ops.masked`:
            #     needs recursive handling of masked body.
            # `ops.index_expr`:
            #     needs to further analyze the dependency of the index expression on
            #     the tiling itervar.
            def wrapper(*args, **kwargs):
                scalars = [
                    arg
                    for arg in args
                    if isinstance(arg, (int, sympy.Expr))
                    or (isinstance(arg, CppCSEVariable) and not arg.is_vec)
                ]
                vectors = [
                    arg
                    for arg in args
                    if isinstance(arg, CppCSEVariable) and arg.is_vec
                ]
                new_args = list(args)
                if scalars and vectors:
                    # broadcast scalar args to vector if needed
                    new_args = []
                    vec_dtype = vectors[0].dtype
                    for arg in args:
                        if isinstance(arg, (int, sympy.Expr)):
                            arg_dtype = torch.int64
                            opt_ctx: OptimizationContext = get_current_node_opt_ctx()
                            assert opt_ctx
                            if opt_ctx.dtype is not None:
                                arg_dtype = opt_ctx.dtype
                            if isinstance(arg, sympy.Expr) and not arg.is_number:
                                arg = ops.index_expr(arg, arg_dtype)
                            else:
                                arg = ops.constant(arg, arg_dtype)
                            arg = arg.value if isinstance(arg, OpsValue) else arg
                        if isinstance(arg, CppCSEVariable) and not arg.is_vec:
                            assert isinstance(V.kernel, CppVecKernel)
                            # align scalar data type to the vector for binary ops
                            if len(args) == 2 and arg.dtype != vec_dtype:
                                arg = ops.to_dtype(arg, vec_dtype)
                                arg = arg.value if isinstance(arg, OpsValue) else arg
                                # See NOTE [dtype of CppCSEVariable]: we have to fix arg.dtype since
                                # the dtype from optimization context could be wrong.
                                assert isinstance(arg, CppCSEVariable)
                                arg.dtype = vec_dtype
                            new_arg = V.kernel.broadcast(arg)
                            new_args.append(new_arg)
                        else:
                            new_args.append(arg)
                if vectors:
                    return func(*new_args, **kwargs)
                else:
                    # fallback to scalar ops
                    scalar_ops = super(CppVecOverrides, self)
                    scalar_func = getattr(
                        scalar_ops, func.__name__, scalar_ops.__getattr__(func.__name__)  # type: ignore[attr-defined]
                    )
                    assert scalar_func is not None
                    return scalar_func(*args, **kwargs)

            return wrapper

        for name, method in vars(CppVecOverrides).items():
            if getattr(method, "__class__", None) == staticmethod and name not in [
                "masked",
                "index_expr",
            ]:
                setattr(self, name, wrap(method.__func__))
        return self

    @staticmethod
    def add(a, b):
        return f"{a} + {b}"

    @staticmethod
    def sub(a, b):
        return f"{a} - {b}"

    @staticmethod
    def mul(a, b):
        return f"{a} * {b}"

    @staticmethod
    def truediv(a, b):
        return f"{a} / {b}"

    @staticmethod
    def abs(x):
        return f"{x}.abs()"

    @staticmethod
    def sin(x):
        return f"{x}.sin()"

    @staticmethod
    def cos(x):
        return f"{x}.cos()"

    @staticmethod
    def exp(x):
        return f"{x}.exp()"

    @staticmethod
    def exp2(x):
        return f"{x}.exp2()"

    @staticmethod
    def expm1(x):
        # decompose for a better performance
        vec_one = f"decltype({x})(1)"
        return f"{x}.exp() - {vec_one}"

    @staticmethod
    def erf(x):
        return f"{x}.erf()"

    @staticmethod
    def erfc(x):
        return f"{x}.erfc()"

    @staticmethod
    def erfinv(x):
        return f"{x}.erfinv()"

    @staticmethod
    def sqrt(x):
        return f"{x}.sqrt()"

    @staticmethod
    def eq(x, y):
        assert isinstance(V.kernel, CppVecKernel)
        assert isinstance(x, CppCSEVariable)
        assert x.dtype is not None
        return f"{V.kernel._get_mask_type(x.dtype)}({x} == {y})"

    @staticmethod
    def ne(x, y):
        assert isinstance(V.kernel, CppVecKernel)
        assert isinstance(x, CppCSEVariable)
        assert x.dtype is not None
        return f"{V.kernel._get_mask_type(x.dtype)}({x} != {y})"

    @staticmethod
    def lt(x, y):
        assert isinstance(V.kernel, CppVecKernel)
        assert isinstance(x, CppCSEVariable)
        assert x.dtype is not None
        return f"{V.kernel._get_mask_type(x.dtype)}({x} < {y})"

    @staticmethod
    def gt(x, y):
        assert isinstance(V.kernel, CppVecKernel)
        assert isinstance(x, CppCSEVariable)
        assert x.dtype is not None
        return f"{V.kernel._get_mask_type(x.dtype)}({x} > {y})"

    @staticmethod
    def le(x, y):
        assert isinstance(V.kernel, CppVecKernel)
        assert isinstance(x, CppCSEVariable)
        assert x.dtype is not None
        return f"{V.kernel._get_mask_type(x.dtype)}({x} <= {y})"

    @staticmethod
    def ge(x, y):
        assert isinstance(V.kernel, CppVecKernel)
        assert isinstance(x, CppCSEVariable)
        assert x.dtype is not None
        return f"{V.kernel._get_mask_type(x.dtype)}({x} >= {y})"

    @staticmethod
    def and_(x, y):
        return f"{x} & {y}"

    @staticmethod
    def rsqrt(x):
        return f"{x}.rsqrt()"

    @staticmethod
    def pow(a, b):
        return f"{a}.pow({b})"

    @staticmethod
    def log(x):
        return f"{x}.log()"

    @staticmethod
    def round(x):
        return f"{x}.round()"

    @staticmethod
    def floor(x):
        return f"{x}.floor()"

    @staticmethod
    def ceil(x):
        return f"{x}.ceil()"

    @staticmethod
    def trunc(x):
        return f"{x}.trunc()"

    @staticmethod
    def fmod(a, b):
        return f"{a}.fmod({b})"

    @staticmethod
    def lgamma(x):
        return f"{x}.lgamma()"

    @staticmethod
    def logical_and(a, b):
        return f"{a} & {b}"

    @staticmethod
    def logical_not(a):
        return f"~{a}"

    @staticmethod
    def logical_or(a, b):
        return f"{a} | {b}"

    @staticmethod
    def logical_xor(a, b):
        return f"{a} ^ {b}"

    @staticmethod
    def tan(a):
        return f"{a}.tan()"

    @staticmethod
    def tanh(a):
        vec_one = f"decltype({a})(1)"
        vec_two = f"decltype({a})(2)"
        vec_minus_two = f"decltype({a})(-2)"
        return f"{vec_two} / ({vec_one} + ({vec_minus_two} * {a}).exp()) - {vec_one}"

    @staticmethod
    def reciprocal(a):
        return f"{a}.reciprocal()"

    @staticmethod
    def atan(x):
        return f"{x}.atan()"

    @staticmethod
    def acos(x):
        return f"{x}.acos()"

    @staticmethod
    def asin(x):
        return f"{x}.asin()"

    @staticmethod
    def cosh(x):
        return f"{x}.cosh()"

    @staticmethod
    def sinh(x):
        return f"{x}.sinh()"

    @staticmethod
    def log10(x):
        return f"{x}.log10()"

    @staticmethod
    def log2(x):
        return f"{x}.log2()"

    @staticmethod
    def nextafter(x):
        return f"{x}.nextafter()"

    @staticmethod
    def copysign(a, b):
        return f"{a}.copysign({b})"

    @staticmethod
    def atan2(a, b):
        return f"{a}.atan2({b})"

    @staticmethod
    def hypot(a, b):
        return f"{a}.hypot({b})"

    @staticmethod
    def atanh(x):
        # For real x, atanh(x) = 1/2 * log((1+x)/(1-x))
        vec_one = f"decltype({x})(1)"
        vec_one_half = f"decltype({x})(0.5)"
        return f"{vec_one_half} * (({vec_one} + {x})/({vec_one} - {x})).log()"

    @staticmethod
    def asinh(x):
        # For real x, asinh(x) = log(x + sqrt(1 + x**2))
        vec_one = f"decltype({x})(1)"
        return f"({x} + ({vec_one} + {x}*{x}).sqrt()).log()"

    @staticmethod
    def acosh(x):
        return f"{x}.acosh()"

    @staticmethod
    def relu(x):
        bug = config.cpp.inject_relu_bug_TESTING_ONLY
        if bug == "compile_error":
            return "compile error!"
        elif bug == "runtime_error":
            return f"{x}; throw 1"
        elif bug == "accuracy":
            return f"{x} + decltype({x})(1)"
        elif bug is None:
            return f"at::vec::clamp_min({x}, decltype({x})(0))"
        else:
            raise AssertionError(
                f"unrecognized config cpp.inject_relu_bug_TESTING_ONLY = {bug!r}"
            )

    # TODO: this seems to be dead
    @staticmethod
    def sigmoid(x):
        return f"decltype({x})(1)/(decltype({x})(1) + {x}.neg().exp())"

    @staticmethod
    def neg(x):
        return f"{x}.neg()"

    @staticmethod
    def floordiv(a, b):
        # a and b are integer type
        _t = f"decltype({a})"
        quot = f"{a} / {b}"
        has_rem = f"({a} % {b} != {_t}(0))"
        is_neg = f"(({a} < {_t}(0)) != ({b} < {_t}(0)))"
        return f"{_t}::blendv({quot}, {quot} - {_t}(1), {has_rem} & {is_neg})"

    @staticmethod
    def truncdiv(a, b):
        # a and b are integer type
        return f"{a} / {b}"

    @staticmethod
    def minimum(a, b):
        return f"at::vec::minimum({a}, {b})"

    @staticmethod
    def maximum(a, b):
        return f"at::vec::maximum({a}, {b})"

    @staticmethod
    def square(a):
        return f"{a} * {a}"

    @staticmethod
    def where(a, b, c):
        assert isinstance(V.kernel, CppVecKernel)
        return f"decltype({b})::blendv({c}, {b}, {V.kernel._get_mask_cast(a, b.dtype)})"

    @staticmethod
    def sign(x):
        code = BracesBuffer()
        vec_zero = f"decltype({x})(0)"
        vec_one = f"decltype({x})(1)"
        blendv_l = f"decltype({x})::blendv({vec_zero}, {vec_one}, {vec_zero} < {x})"
        blendv_r = f"decltype({x})::blendv({vec_zero}, {vec_one}, {x} < {vec_zero})"
        code.writeline("[&]()")
        with code.indent():
            code.writeline(f"auto left = {blendv_l};")
            code.writeline(f"auto right = {blendv_r};")
            code.writeline("return left - right;")
        code.writeline("()")
        return code

    @staticmethod
    def to_dtype(x, dtype, src_dtype=None):
        assert dtype in [
            torch.bool,
            torch.float,
            torch.bfloat16,
            torch.float16,
            torch.uint8,
            torch.int8,
            torch.int32,
            torch.int64,
        ], f"{__name__} does not support {dtype}"
        node: torch.fx.Node = V.interpreter.current_node
        assert node and isinstance(node, torch.fx.Node)
        opt_ctx_x = get_opt_ctx(node.args[1])
        assert opt_ctx_x
        assert opt_ctx_x.dtype is not None
        assert isinstance(V.kernel, CppVecKernel)
        src_dtype = opt_ctx_x.dtype
        src_cpp_type = DTYPE_TO_CPP[src_dtype]
        src_num_vectors = V.kernel._get_num_vectors(src_dtype)
        dst_cpp_type = DTYPE_TO_CPP[dtype]
        dst_num_vectors = V.kernel._get_num_vectors(dtype)
        if src_dtype != torch.bool and dtype == torch.bool:
            return f"{V.kernel._get_mask_type(src_dtype)}::from<{src_cpp_type},{src_num_vectors}>({x})"
        if opt_ctx_x.dtype == torch.bool and dtype != torch.bool:
            return f"{x}.to<{dst_cpp_type},{dst_num_vectors}>()"
        if src_dtype != dtype:
            if src_num_vectors == dst_num_vectors == 1:
                return f"at::vec::convert<{dst_cpp_type}>({x})"
            else:
                return f"at::vec::convert<{dst_cpp_type},{dst_num_vectors},{src_cpp_type},{src_num_vectors}>({x})"
        return f"({x})"

    @staticmethod
    def log1p(x):
        bug = config.cpp.inject_log1p_bug_TESTING_ONLY
        if bug == "accuracy":
            return f"{x} + decltype({x})(1)"
        elif bug is None:
            return f"{x}.log1p()"
        else:
            raise AssertionError(
                f"unrecognized config cpp.inject_log1p_bug_TESTING_ONLY = {bug!r}"
            )

    @staticmethod
    def masked(mask, body, other):
        assert isinstance(V.kernel, CppVecKernel)
        code = BracesBuffer()
        var = V.kernel.cse.newvar()
        with V.kernel.masked(mask) as new_mask:
            code.writeline(f"auto {var} = [&]")
            with V.kernel.swap_buffers(code), code.indent():
                result = body()
                code.writeline(f"return {result};")
        code.writeline(";")
        V.kernel.compute.splice(code)

        dtype = result.dtype
        body_code = f"{var}()"
        body_code_vec = (
            body_code
            if result.is_vec
            else f"{V.kernel._get_vec_type(dtype)}({body_code})"
        )
        other_code = value_to_cpp(other, DTYPE_TO_CPP[dtype])
        other_code_vec = f"{V.kernel._get_vec_type(dtype)}({other_code})"
        assert isinstance(new_mask, CppCSEVariable), new_mask
        if new_mask.is_vec:
            type = f"decltype({body_code_vec})"
            code = BracesBuffer()
            code.writeline("[&]")
            with V.kernel.swap_buffers(code), code.indent():
                code.writeline(f"if ({new_mask}.all_zero())")
                with code.indent():
                    code.writeline(f"return {other_code_vec};")
                code.writeline("else")
                with code.indent():
                    code.writeline(
                        f"return {type}::blendv({other_code_vec}, {body_code_vec}, {V.kernel._get_mask_cast(new_mask, dtype)});"
                    )
            code.writeline("()")
            csevar = V.kernel.cse.generate(
                V.kernel.compute,
                code,
            )
        elif result.is_vec:
            csevar = V.kernel.cse.generate(
                V.kernel.compute, f"{mask} ? {body_code_vec} : {other_code_vec}"
            )
        else:
            csevar = V.kernel.cse.generate(
                V.kernel.compute, f"{mask} ? {body_code} : {other_code}"
            )
        # `result` is explicitly added to the args for correct propagation
        # of relevant itervars and vectorization status.
        csevar.update_on_args("masked", (mask, body, other, result), {})
        return csevar

    @staticmethod
    def index_expr(expr, dtype):
        opt_ctx: OptimizationContext = get_current_node_opt_ctx()
        assert opt_ctx and opt_ctx.dtype is not None
        dtype = opt_ctx.dtype
        assert isinstance(V.kernel, CppVecKernel)
        index = V.kernel.rename_indexing(expr)
        tiling_var = V.kernel.itervars[V.kernel.tiling_idx]
        stride = V.kernel._try_get_const_stride(index, tiling_var)
        if stride == 0:
            return CppOverrides.index_expr(expr, dtype)
        elif stride is not None:
            value = ops.to_dtype(cexpr(index), dtype)
            if isinstance(value, OpsValue):
                value = value.value
            csevar = V.kernel.arange(value, stride)
        else:
            csevar = V.kernel._load_or_store_non_contiguous(  # type: ignore[assignment]
                None, index, dtype, V.kernel.compute
            )
        csevar.update_on_args("index_expr", (expr, dtype), {})
        return csevar


CppVecOverrides._initialize_pointwise_overrides("cppvec")


class CppTile2DOverrides(CppVecOverrides):
    @staticmethod
    def index_expr(expr, dtype):
        assert isinstance(V.kernel, CppTile2DKernel)
        expr = V.kernel.transform_indexing(expr)
        return CppVecOverrides.index_expr(expr, dtype)


class CppKernel(Kernel):
    overrides = CppOverrides  # type: ignore[assignment]
    sexpr = cexpr
    newvar_prefix = "auto "
    suffix = ";"

    def __init__(self, args, num_threads):
        super().__init__(args)
        self.call_ranges: Optional[Tuple[sympy.Expr, ...]] = None
        self.ranges: List[sympy.Expr] = []
        self.itervars: List[sympy.Symbol] = []
        self.reduction_depth = None
        self.reduction_prefix = IndentedBuffer()
        self.reduction_suffix = IndentedBuffer()
        self.parallel_reduction_prefix = IndentedBuffer()
        self.parallel_reduction_suffix = IndentedBuffer()
        self.local_reduction_init = IndentedBuffer()
        self.local_reduction_stores = IndentedBuffer()
        self.is_reduction = False
        self.reduction_cse = CSE(self.newvar_prefix, self.suffix, name_prefix="tmp_acc")
        self.preloads = IndentedBuffer()
        self.poststores = IndentedBuffer()
        self.num_threads = num_threads  # num_threads the kernel specialized for
        self.reduction_omp_dec: Dict[Tuple[str, str], str] = {}

    def _gen_parallel_reduction_buffers(
        self,
        acc,
        acc_type,
        reduction_type,
        dtype,
        reduction_combine_fn=reduction_combine,
        reduction_init_fn=reduction_init,
    ):
        if config.cpp.dynamic_threads and not self.parallel_reduction_prefix:
            self.parallel_reduction_prefix.writeline(
                "int max_threads = omp_get_max_threads();"
            )
        acc_local = f"{acc}_local"
        num_threads = (
            "max_threads" if config.cpp.dynamic_threads else parallel_num_threads()
        )
        acc_per_thread = f"{acc}_arr[{num_threads}]"
        acc_local_in_array = acc_per_thread.replace(f"[{num_threads}]", "[tid]")
        self.local_reduction_init.writeline(
            f"{acc_type} {acc_local} = {reduction_init_fn(reduction_type, dtype)};"
        )
        self.parallel_reduction_prefix.writeline(f"{acc_type} {acc_per_thread};")
        self.parallel_reduction_prefix.writelines(
            [
                f"for (int tid = 0; tid < {num_threads}; tid++)",
                "{",
                f"    {acc_local_in_array} = {reduction_init_fn(reduction_type, dtype)};",
                "}",
            ],
        )
        self.local_reduction_stores.writelines(
            [
                f"{acc_local_in_array} = {acc_local};",
            ]
        )
        self.parallel_reduction_suffix.writelines(
            [
                f"for (int tid = 0; tid < {num_threads}; tid++)",
                "{",
                f"    {acc} = {reduction_combine_fn(reduction_type, acc, acc_local_in_array)};",
                "}",
            ],
        )

    def get_reduction_var_pattern(self, line: str):
        return re.search("tmp_acc[0-9]+", line)

    def update_stores_with_parallel_reduction(self):
        for i, line in enumerate(self.stores._lines):
            if isinstance(line, str):
                m = self.get_reduction_var_pattern(line)
                if m:
                    var_name = m.group(0)
                    self.stores._lines[i] = line.replace(var_name, f"{var_name}_local")

    @contextlib.contextmanager
    def masked(self, mask):
        """Context manager to add an additional mask to loads and stores."""
        prior = self._load_mask
        if prior:
            mask = ops.and_(mask, prior)
            if isinstance(mask, OpsValue):
                mask = mask.value
                assert isinstance(mask, CppCSEVariable)
                # see NOTE [dtype of CppCSEVariable]
                # mask's dtype should be bool
                mask.dtype = torch.bool

        self._load_mask = mask
        try:
            yield mask
        finally:
            self._load_mask = prior

    def cache_fp32_cse_var_before_lowp_store(self, var_to_store):
        """
        https://github.com/pytorch/pytorch/issues/115260
        For FusedSchedulerNode[node1, node2], the node2 loads what node1 stores and the buffer is
        in low-precision floating point data type. When the output of node1 also serves as the output of the
        kernel, the result of nodes would be different from the case when output of node1 is not the output
        of the kernel (where we don't need to insert `to_dtype` for legalization). To address the problem, on
        storing the lowp node1 output, we also add the inverse dtype conversion to high precision data type
        to the cse cache.

        Example (pseudo code):
            node1_output = ...
            node1_output_lowp = to_dtype(node1_output, dtype=torch.bfloat16)
            store(buf, node1_output_lowp)
            node2_input_lowp = load(buf)
            node2_input = to_dtype(node2_input_lowp, dtype=torch.float)

        Without cse cache trick:
            node1_output = ...
            node1_output_lowp = to_dtype(node1_output, dtype=torch.bfloat16)
            store(buf, node1_output_lowp)
            node2_input_lowp = node_output_lowp # hit store cache
            node2_input = to_dtype(node2_input_lowp, dtype=torch.float)

        With cse cache trick:
            node1_output = ...
            node1_output_lowp = to_dtype(node1_output, dtype=torch.bfloat16)
            # also add `to_dtype(node1_input_lowp, dtype=torch.float)` -> `node1_output` to cse cache
            store(buf, node1_output_lowp)
            node2_input_lowp = node_output_lowp # hit store cache
            node2_input = node1_output # hit cse cache
        """

        if var_to_store.dtype not in DTYPE_LOWP_FP:
            # only need to cache fp32 cse var while var_to_store is lowp data
            return

        def find_fp32_var(var, cache):
            fp32_cse_var = None
            fp32_cse_var_name = None
            for expr, cse_var in cache.items():
                if cse_var == var:
                    if is_to_lowp_dtype(expr):
                        m = re.search(r"tmp\d+", expr)
                        assert m
                        fp32_cse_var_name = m.group()
            if fp32_cse_var_name:
                for cse_var in cache.values():
                    if cse_var.name == fp32_cse_var_name:
                        fp32_cse_var = cse_var
                        break
                assert fp32_cse_var is not None
            return fp32_cse_var

        fp32_var = find_fp32_var(var_to_store, self.cse.cache)
        if fp32_var:
            self.cse.cache[get_lowp_to_fp32_expr(var_to_store, self)] = fp32_var

    def scale_index_with_offset(
        self, index: sympy.Expr, scale=1, itervar_idx=-1, offset=0
    ):
        var = self.itervars[itervar_idx]
        replacement = {var: var * scale + offset}
        new_index = sympy_subs(index, replacement)
        return new_index

    def index_to_str(self, index: sympy.Expr) -> str:
        """
        Convert an index expr to a string that can be used in cpp code.
        e.g. a sympy expression "s2" may actually appear as "ks1" in the cpp kernel.
        """
        return cexpr(self.rename_indexing(index))

    def index_indirect_depends_on(self, index: sympy.Expr, itervar: sympy.Symbol):
        """
        Check if an index has free symbol CppCSEVariable that depends on `itervar`.
        """
        return any(
            self.cse.varname_map[s.name].depends_on(itervar)  # type: ignore[attr-defined]
            for s in index.free_symbols
            if s.name in self.cse.varname_map  # type: ignore[attr-defined]
            and isinstance(self.cse.varname_map[s.name], CppCSEVariable)  # type: ignore[attr-defined]
        )

    def index_depends_on(self, index: sympy.Expr, itervar: sympy.Symbol):
        return itervar in index.free_symbols or self.index_indirect_depends_on(
            index, itervar
        )

    def load(self, name: str, index: sympy.Expr):
        var = self.args.input(name)
        index = self.rename_indexing(index)
        line = f"{var}[{cexpr_index(index)}]"
        if V.graph.get_dtype(name) in [torch.float16]:
            line = f"static_cast<float>({line})"
        csevar = self.cse.generate(self.loads, line)
        csevar.update_on_args("load", (name, index), {})
        return csevar

    def store(self, name, index, value, mode=None):
        assert "buf" in name
        var = self.args.output(name)
        self.cache_fp32_cse_var_before_lowp_store(value)
        index = self.rename_indexing(index)
        if mode is None:
            line = f"{var}[{cexpr_index(index)}] = {value};"
        elif mode == "atomic_add":
            if not config.cpp.dynamic_threads and self.num_threads == 1:
                line = f"{var}[{cexpr_index(index)}] += {value};"
            else:
                dtype = V.graph.get_dtype(name)
                # mirroring static_cast<float>(...) in load:
                value = f"static_cast<{DTYPE_TO_CPP[dtype]}>({value})"
                line = f"atomic_add(&{var}[{cexpr_index(index)}], {value});"
        else:
            raise NotImplementedError(f"store mode={mode}")
        self.stores.writeline(DeferredLine(name, line))

    def reduction(self, dtype, src_dtype, reduction_type, value):
        argmax_or_argmin = reduction_type in {"argmax", "argmin"}

        reduction_key = src_dtype, reduction_type, value
        if reduction_key in self.reduction_cse.reduction_cache:
            return self.reduction_cse.reduction_cache[reduction_key]

        acc = self.reduction_cse.generate(
            self.loads, f"reduction {reduction_key}", write=False
        )
        self.is_reduction = True
        if argmax_or_argmin:
            prefix, parallel_prefix, local_init = argmax_argmin_prefix(
                reduction_type, src_dtype, acc
            )
            self.local_reduction_init.writelines(local_init)
            self.reduction_prefix.writelines(prefix)
            self.parallel_reduction_prefix.writelines(parallel_prefix)
            compare_op = (
                "greater_or_nan" if reduction_type == "argmax" else "less_or_nan"
            )
            assert self.reduction_depth is not None
            index = self.itervars[self.reduction_depth]
            for i in range(self.reduction_depth + 1, len(self.itervars)):
                index = index * self.ranges[i] + self.itervars[i]
            self.stores.writelines(
                [
                    f"if(!({compare_op}({acc}.value, {value}, {acc}.index, {cexpr_index(index)}))) {{",
                    f"    {acc}.index = {cexpr_index(index)}; {acc}.value = {value};",
                    "}",
                ]
            )
            acc_local = f"{acc}_local"
            num_threads = parallel_num_threads()
            acc_per_thread = f"{acc}_arr[{num_threads}]"
            acc_local_in_array = acc_per_thread.replace(f"[{num_threads}]", "[tid]")
            self.parallel_reduction_suffix.writelines(
                [
                    f"for (int tid = 0; tid < {num_threads}; tid++)",
                    "{",
                    f"    if(!({compare_op}({acc}.value, {acc_local_in_array}.value, {acc}.index, {acc_local_in_array}.index))) {{",
                    f"        {acc}.index = {acc_local_in_array}.index; {acc}.value = {acc_local_in_array}.value;",
                    "    }",
                    "}",
                ],
            )
            self.local_reduction_stores.writelines(
                [
                    f"{acc_local_in_array} = {acc_local};",
                ]
            )
        else:
            acc_type = reduction_acc_type(reduction_type, dtype)

            self.reduction_prefix.writeline(
                f"{acc_type} {acc} = {reduction_init(reduction_type, dtype)};"
            )
            self.stores.writeline(
                f"{acc} = {reduction_combine(reduction_type, acc, value)};"
            )
            self._gen_parallel_reduction_buffers(acc, acc_type, reduction_type, dtype)
        result = reduction_project(reduction_type, acc)
        self.reduction_cse.reduction_cache[reduction_key] = result
        return result

    def store_reduction(self, name, index, value):
        index = self.rename_indexing(index)
        var = self.args.output(name)
        self.reduction_suffix.writeline(
            DeferredLine(name, f"{var}[{cexpr_index(index)}] = {value};")
        )

    def set_ranges(self, lengths, reduction_lengths):
        if self.call_ranges:
            assert self.call_ranges == tuple(lengths) + tuple(
                reduction_lengths
            ), f"{self.call_ranges} == {tuple(lengths)} + {tuple(reduction_lengths)}"
            assert self.reduction_depth == len(lengths)
        else:
            self.call_ranges = tuple(lengths) + tuple(reduction_lengths)
            self.ranges = [self.rename_indexing(x) for x in self.call_ranges]
            self.itervars = [
                sympy_index_symbol(f"x{n}") for n in range(len(self.ranges))
            ]
            self.reduction_depth = len(lengths)
        return (
            self.itervars[: self.reduction_depth],
            self.itervars[self.reduction_depth :],
        )

    def size_hint(self):
        return V.graph.sizevars.size_hint(
            sympy_product(self.call_ranges), fallback=8192
        )

    def codegen_loops_impl(self, loop_nest, code, worksharing):
        threads = parallel_num_threads()
        assert self.call_ranges is not None
        par_depth = self.decide_parallel_depth(
            self.call_ranges[: loop_nest.max_parallel_depth()], threads
        )
        with contextlib.ExitStack() as stack:
            if par_depth:
                if loop_nest.is_reduction_only():
                    # need to close the worksharing scope to define reduction vars outside it
                    worksharing.close()
                else:
                    worksharing.parallel(threads)
                loop_nest.mark_parallel(par_depth)
            elif threads > 1:
                if worksharing.single():
                    stack.enter_context(code.indent())

            def gen_loop_kernel(loop: LoopLevel):
                def is_parallel_reduction(loop):
                    root = loop.get_root()
                    return root.is_reduction and root.parallel

                kernels = loop.get_kernels()
                assert len(kernels) == 1
                if not isinstance(
                    kernels[0], OuterLoopFusedKernel
                ) and is_parallel_reduction(loop):
                    kernels[0].update_stores_with_parallel_reduction()
                gen_kernel(kernels[0])

            def gen_kernel(kernel):
                if isinstance(kernel, OuterLoopFusedKernel):
                    for loop in kernel.inner:
                        if loop.inner:
                            gen_loops(loop.inner, loop.is_reduction)
                        else:
                            with contextlib.ExitStack() as stack:
                                # If there is any kernel existing at the final outer loop fusion level,
                                # the kernel code should be placed within its respective indent to prevent
                                # the duplication of variable definitions.
                                stack.enter_context(code.indent())
                                gen_loop_kernel(loop)
                else:
                    with contextlib.ExitStack() as stack:
                        assert kernel
                        if hasattr(kernel, "codegen_inner_loops"):
                            code.splice(kernel.preloads)
                            kernel.codegen_inner_loops(code)
                            stack.enter_context(code.indent())
                        code.splice(kernel.loads)
                        code.splice(kernel.compute)
                        code.splice(kernel.stores)
                    if hasattr(kernel, "codegen_inner_loops"):
<<<<<<< HEAD
                        code.splice(kernel.preloads)
                        kernel.codegen_inner_loops(code)
                        stack.enter_context(code.indent())
                    code.splice(kernel.loads)
                    code.splice(kernel.compute)
                    code.splice(kernel.stores)
                if hasattr(kernel, "codegen_inner_loops"):
                    code.splice(kernel.poststores)
=======
                        code.splice(kernel.poststores)
>>>>>>> b279034e

            def get_reduction_code_buffer(loops, buffer="prefix"):
                assert buffer in ("prefix", "suffix", "local")
                for loop in loops:
                    for kernel in loop.get_kernels():
                        if buffer == "local":
                            return (
                                kernel.local_reduction_init,
                                kernel.local_reduction_stores,
                            )
                        elif buffer == "suffix":
                            suffix = kernel.reduction_suffix
                            if loop.parallel:
                                suffix = kernel.parallel_reduction_suffix + suffix
                            return suffix
                        else:
                            prefix = kernel.reduction_prefix
                            if loop.parallel:
                                prefix = prefix + kernel.parallel_reduction_prefix
                            return prefix

            def gen_loops(loops: List[LoopLevel], in_reduction=False):
                with contextlib.ExitStack() as stack_outer:
                    local_reduction_init = local_reduction_stores = None
                    if loops:
                        loop = loops[0]
                        if loop.is_reduction and not in_reduction:
                            reduction_prefix = get_reduction_code_buffer(loops)
                            if reduction_prefix:
                                stack_outer.enter_context(code.indent())
                            code.splice(reduction_prefix)
                        if loop_nest.is_reduction_only() and loop.parallel:
                            (
                                local_reduction_init,
                                local_reduction_stores,
                            ) = get_reduction_code_buffer(loops, "local")
                            worksharing.parallel(threads)
                            if local_reduction_init:
                                assert local_reduction_stores
                                code.splice(local_reduction_init)

                    for loop in loops:
                        gen_loop(loop)

                    if loops:
                        loop = loops[0]
                        if loop_nest.is_reduction_only() and loop.parallel:
                            if local_reduction_stores:
                                code.splice(local_reduction_stores)
                            worksharing.close()
                        if loop.is_reduction and not in_reduction:
                            code.splice(get_reduction_code_buffer(loops, "suffix"))
<<<<<<< HEAD

            def gen_loop(loop: LoopLevel):
                def is_parallel_reduction(loop):
                    root = loop.get_root()
                    return root.is_reduction and root.parallel

=======

            def gen_loop(loop: LoopLevel):
>>>>>>> b279034e
                with contextlib.ExitStack() as stack:
                    loop_lines = loop.lines()
                    if loop_lines is None:
                        return
                    code.writelines(loop_lines)
                    stack.enter_context(code.indent())
                    # generate inner loops or loop body
                    if loop.inner:
                        gen_loops(loop.inner, loop.is_reduction)
                    else:
<<<<<<< HEAD
                        kernels = loop.get_kernels()
                        assert len(kernels) == 1
                        if is_parallel_reduction(loop):
                            kernels[0].update_stores_with_parallel_reduction()
                        gen_kernel(kernels[0])
=======
                        gen_loop_kernel(loop)
>>>>>>> b279034e

            stack.enter_context(code.indent())
            if loop_nest.root:
                gen_loops(loop_nest.root)
            else:
                gen_kernel(loop_nest.kernel)

    def codegen_loops(self, code, worksharing):
        loop_nest = LoopNestWithSplit.build(self)
        self.codegen_loops_impl(loop_nest, code, worksharing)

    @property
    def assert_function(self) -> str:
        if V.graph.aot_mode:
            return "AOTI_TORCH_CHECK"
        else:
            return "TORCH_CHECK"

    def decide_parallel_depth(self, ranges, threads):
        seq = self.size_hint()
        par = 1
        depth = 0
        for expr in ranges:
            hint = V.graph.sizevars.size_hint(expr, fallback=8192)
            if par >= 2 * threads or par == threads:
                break
            if seq // threads < config.cpp.min_chunk_size:
                # not enough work
                break
            depth += 1
            par *= hint
            seq /= hint
        # if we assume thread number is dynamic, make sure we
        # have at least one parallel scope and let OMP runtime
        # to manage the serial vs. parallel.
        if config.cpp.dynamic_threads and depth == 0 and len(ranges) > 0:
            depth = 1
        return depth

    @contextlib.contextmanager
    def write_to_suffix(self):
        prior = (self.loads, self.compute, self.stores, self.cse)
        self.loads = IndentedBuffer()
        self.compute = IndentedBuffer()
        self.stores = IndentedBuffer()
        self.cse = self.cse.clone()
        yield
        self.reduction_suffix.splice(self.loads)
        self.reduction_suffix.splice(self.compute)
        self.reduction_suffix.splice(self.stores)
        (self.loads, self.compute, self.stores, self.cse) = prior

    def create_cse_var(self, *args, **kwargs):
        return CppCSEVariable(*args, **kwargs)


class CppVecKernel(CppKernel):
    overrides = CppVecOverrides  # type: ignore[assignment]

    def __init__(
        self,
        args,
        num_threads,
        tiling_factor=0,
        tiling_idx=-1,
        tiling_dtype=torch.float,
    ):
        super().__init__(args, num_threads)
        self.vec_isa = codecache.pick_vec_isa()
        assert self.vec_isa
        if tiling_factor == 0:
            tiling_factor = self.vec_isa.nelements(dtype=tiling_dtype)
        self.tiling_factor = tiling_factor
        self.tiling_idx = tiling_idx

    def _try_get_const_stride(self, index: sympy.Expr, itervar: sympy.Symbol):
        if self.index_indirect_depends_on(index, itervar):
            return None
        for indirect_var in (
            self.cse.varname_map[s.name]  # type: ignore[attr-defined]
            for s in index.free_symbols
            if s.name.startswith("tmp")  # type: ignore[attr-defined]
        ):
            assert isinstance(indirect_var, CppCSEVariable)
            if indirect_var.is_vec:
                return None
        stride = stride_at_vec_range(index, itervar, self.tiling_factor)
        return stride if stride.is_number else None

    def _get_num_vectors(self, dtype: torch.dtype) -> int:
        num_vectors = math.ceil(
            self.tiling_factor * dtype.itemsize * 8 / self.vec_isa.bit_width()
        )
        assert num_vectors >= 1
        return num_vectors

    def _get_vec_type(self, dtype: torch.dtype) -> str:
        num_vectors = self._get_num_vectors(dtype)
        if num_vectors == 1:
            return f"at::vec::Vectorized<{DTYPE_TO_CPP[dtype]}>"
        else:
            return f"at::vec::VectorizedN<{DTYPE_TO_CPP[dtype]},{num_vectors}>"

    def _get_mask_type(self, dtype: torch.dtype = torch.float) -> str:
        if dtype == torch.bool:
            return ""
        num_vectors = self._get_num_vectors(dtype)
        return f"at::vec::VecMask<{DTYPE_TO_CPP[dtype]},{num_vectors}>"

    def _get_mask_cast(self, mask: CppCSEVariable, dtype: torch.dtype) -> str:
        assert mask.dtype == torch.bool, repr(mask)
        num_vectors = self._get_num_vectors(dtype)
        return f"{mask}.template cast<{DTYPE_TO_CPP[dtype]},{num_vectors}>()"

    def get_reduction_var_pattern(self, line: str):
        return re.search("tmp_acc[0-9]+_vec", line)

    def _get_vec_load_line(
        self,
        var: str,
        index: sympy.Expr,
        dtype: torch.dtype,
        load_mask: Optional[CppCSEVariable] = None,
    ):
        """
        Get a load line str that loads a vector from `var` at `index` of type `dtype`.
        If `load_mask` is not None, we do a masked load accordingly.
        Notes on the `dtype`:
        1. We always load `self.tiling_factor` number of elements regardless of the `dtype`.
           It means we load half of the vector lanes for 16-bit data types and quarter of the
           vector lanes for 8-bit data types.
        2. `torch.bool` and `torch.uint8` could mean masks and we load them as float mask vectors.
        """
        opt_ctx: OptimizationContext = get_current_node_opt_ctx()
        assert opt_ctx is not None
        cpp_type = DTYPE_TO_CPP[dtype]
        num_vectors = self._get_num_vectors(dtype)
        load_mask_str = None
        if load_mask:
            if not load_mask.is_vec:
                # TODO: avoid hard-code torch.float
                load_mask_str = f"{self._get_mask_type(torch.float)}::from({load_mask})"
            else:
                load_mask_str = f"{self._get_mask_cast(load_mask, torch.float)}"
        loadbuf = f"{var} + {cexpr_index(index)}" if index != 0 else var
        if dtype == torch.bool:
            # TODO: should we consider load mask here?
            line = f"{self._get_mask_type()}::from({loadbuf})"
        else:
            line = (
                f"{load_mask_str}.template loadu<{cpp_type},{num_vectors}>({loadbuf})"
                if load_mask_str
                else f"{self._get_vec_type(dtype)}::loadu({loadbuf}, {self.tiling_factor})"
            )
        return line

    def _load_or_store_non_contiguous(
        self,
        var: Optional[str],
        index: sympy.Expr,
        dtype: torch.dtype,
        buffer: Optional[IndentedBuffer] = None,
        store_value: Optional[Union[str, CppCSEVariable]] = None,
    ) -> Optional[CppCSEVariable]:
        """
        Load or store a vector in a non-contiguous way. The vector is initialized from an array that is
        filled in an inner loop over the tiling factor.
        :param var: buffer to load from or store to, i.e. `var[transformed(index)]`. If None, we load the index
                    as index expression, i.e. `transformed(index)`.
        :param index: index into the `var` or the index expression by its own if `var` is None.
                      The `index` could contain indirect indexing or the tiling itervar. When used in
                      the inner loop, the index is transformed as follows:
                      1. the index is linearized along the tiling dim.
                      2. the indirect indexing vector variables are transformed into arrays over the tiling dim.
        :param dtype: data type of `var` or `index` if `var` is None.
        :param buffer: the code buffer to write the generated code to. If None, we write to `self.loads`.
        :param store_value: the value to store. If None, we load the vector.
        :return: a CppCSEVariable that represents the loaded vector or None if it is a store.
        """
        assert not store_value or var is not None, "store var must be provided"

        if buffer is None:
            buffer = self.loads

        def get_result_size(dtype: torch.dtype) -> int:
            if dtype.itemsize < 4:
                return self.tiling_factor * (4 // dtype.itemsize)
            else:
                return self.tiling_factor

        def vec_to_array(vec_var: CppCSEVariable) -> CppCSEVariable:
            assert vec_var.is_vec
            code = BracesBuffer()
            code.writeline("[&]")
            with self.swap_buffers(code), code.indent():
                vec_dtype = vec_var.dtype
                assert vec_dtype is not None
                if vec_dtype == torch.bool:
                    vec_dtype = torch.float
                result_size = get_result_size(vec_dtype)
                code.writeline(
                    f"__at_align__ std::array<{DTYPE_TO_CPP[vec_dtype]}, {result_size}> tmpbuf;"
                )
                line = f"{vec_var}.store(tmpbuf.data());"
                code.writeline(line)
                code.writeline("return tmpbuf;")
            code.writeline("()")
            csevar = self.cse.generate(buffer, code)
            assert isinstance(csevar, CppCSEVariable)
            return csevar

        opt_ctx: OptimizationContext = get_current_node_opt_ctx()
        assert opt_ctx is not None
        code = BracesBuffer()
        code.writeline("[&]")
        with self.swap_buffers(code), code.indent():
            result_size = get_result_size(dtype)
            result_declare = (
                f"__at_align__ std::array<{DTYPE_TO_CPP[dtype]}, {result_size}> tmpbuf;"
            )
            code.writeline(result_declare)
            if store_value:
                code.writeline(f"{store_value}.store(tmpbuf.data());")
            itervar_inner = sympy_index_symbol(
                f"{self.itervars[self.tiling_idx]}_inner"
            )
            replacements = {}
            for indirect_var in (
                self.cse.varname_map[s.name]  # type: ignore[attr-defined]
                for s in index.free_symbols
                if s.name.startswith("tmp")  # type: ignore[attr-defined]
            ):
                assert isinstance(indirect_var, CppCSEVariable)
                if indirect_var.is_vec:
                    array_var = vec_to_array(indirect_var)
                    replacements[indirect_var] = f"{array_var}[{itervar_inner}]"
            index = self.scale_index_with_offset(
                index, itervar_idx=self.tiling_idx, offset=itervar_inner
            )
            load_mask = None
            if self._load_mask is not None:
                assert not store_value, "unexpected store with load mask"
                assert isinstance(self._load_mask, CppCSEVariable), self._load_mask
                if self._load_mask.is_vec:
                    load_mask = f"{self._load_mask}.is_masked({itervar_inner})"
                else:
                    load_mask = f"{self._load_mask} != 0"
            if codecache.is_gcc():
                code.writeline(f"#pragma GCC unroll {self.tiling_factor}")
            else:
                code.writeline(f"#pragma unroll {self.tiling_factor}")
            code.writeline(
                f"for (long {itervar_inner} = 0; {itervar_inner} < {self.tiling_factor}; {itervar_inner}++)"
            )
            with code.indent(), contextlib.ExitStack() as stack:
                index_c = cexpr_index(index)
                for indirect_var in replacements:
                    index_c = re.sub(
                        r"\b" + f"{indirect_var}" + r"\b",
                        replacements[indirect_var],
                        index_c,
                    )
                rhs = f"{var}[{index_c}]" if var is not None else f"{index_c}"
                if load_mask:
                    code.writeline(f"if ({load_mask})")
                    stack.enter_context(code.indent())
                if store_value:
                    code.writeline(f"{rhs} = tmpbuf[{itervar_inner}];")
                else:
                    code.writeline(f"tmpbuf[{itervar_inner}] = {rhs};")
            if not store_value:
                load_line = self._get_vec_load_line("tmpbuf.data()", 0, dtype)  # type: ignore[arg-type]
                code.writeline(f"return {load_line};")
        code.writeline("()")
        if store_value:
            code.writeline(";")
            buffer.splice(code)
            return None
        else:
            csevar = self.cse.generate(buffer, code)
            assert isinstance(csevar, CppCSEVariable)
            csevar.is_vec = True
            return csevar

    def load(self, name: str, index: sympy.Expr):
        opt_ctx: OptimizationContext = get_current_node_opt_ctx()
        var = self.args.input(name)
        index = self.rename_indexing(index)
        dtype = V.graph.get_dtype(name)
        tiling_var = self.itervars[self.tiling_idx]
        stride = self._try_get_const_stride(index, tiling_var)
        if stride == 0:
            # load scalar and lazily broadcast it on demand
            return super().load(name, index)
        elif stride == 1:
            # load contiguously
            line = self._get_vec_load_line(var, index, dtype, self._load_mask)
            csevar = self.cse.generate(self.loads, line)  # type: ignore[assignment]
        else:
            csevar = self._load_or_store_non_contiguous(var, index, dtype)  # type: ignore[assignment]
        assert isinstance(csevar, CppCSEVariable)
        csevar.update_on_args("load", (name, index), {})
        csevar.is_vec = True
        return csevar

    def _get_store_line(
        self,
        value: Union[str, CppCSEVariable],
        var: str,
        index: sympy.Expr,
        dtype: torch.dtype,
    ):
        """
        Get a store line buffer that stores `value` into `var` at `index` of `dtype`. It handles
        both contiguous and non-contiguous store cases.
        :param value: Vectorized type templaterized on `dtype`.
        :param var: buffer to store into.
        :index: index into the `var`.
        """
        # when value's type is str (e.g., welford reduction), caller should make sure
        # it is a vector
        assert isinstance(value, str) or (
            isinstance(value, CppCSEVariable) and value.is_vec
        ), value
        tiling_var = self.itervars[self.tiling_idx]
        var_expr = f"{var} + {cexpr_index(index)}"
        stride = self._try_get_const_stride(index, tiling_var)
        code = IndentedBuffer()
        if stride == 1:
            if dtype == torch.float:
                code.writeline(f"{value}.store({var_expr});")
            else:
                code.writeline(f"{value}.store({var_expr}, {self.tiling_factor});")
        else:
            self._load_or_store_non_contiguous(
                var, index, dtype, buffer=code, store_value=value
            )
        return code

    def store(self, name, index, value, mode=None):
        assert "buf" in name
        assert mode is None
        assert isinstance(value, CppCSEVariable), value
        if not value.is_vec:
            # this happens when we store a scalar into a vectorized buffer like "fill"
            value = self.broadcast(value)
        opt_ctx: OptimizationContext = get_current_node_opt_ctx()
        var = self.args.output(name)
        self.cache_fp32_cse_var_before_lowp_store(value)
        index = self.rename_indexing(index)
        code = self._get_store_line(value, var, index, V.graph.get_dtype(name))
        self.stores.splice(code.map(lambda x: DeferredLine(name, x)))

    def reduction(self, dtype, src_dtype, reduction_type, value):
        assert reduction_type in {
            "max",
            "min",
            "sum",
            "prod",
            "xor_sum",
            "welford_reduce",
            "welford_combine",
        }
        assert dtype == src_dtype
        assert dtype in [torch.float, torch.int64]
        assert isinstance(value, CppCSEVariable), value

        if not value.is_vec:
            value = self.broadcast(value)

        reduction_key = src_dtype, reduction_type, value
        if reduction_key in self.reduction_cse.reduction_cache:
            return self.reduction_cse.reduction_cache[reduction_key]

        vec_ns = "at::vec"
        vec = f"{vec_ns}::Vectorized<{DTYPE_TO_CPP[dtype]}>"
        acc_type = reduction_acc_type(reduction_type, dtype)
        acc_type_vec = self.reduction_acc_type_vec(reduction_type, dtype)

        acc = self.reduction_cse.generate(
            self.loads, f"reduction {reduction_key}", write=False
        )
        acc_vec = f"{acc}_vec"
        self.is_reduction = True
        self.reduction_prefix.writeline(
            f"{acc_type} {acc} = {reduction_init(reduction_type, dtype)};"
        )
        self.reduction_prefix.writeline(
            f"{acc_type_vec} {acc_vec} = {self.reduction_init_vec(reduction_type, dtype)};"
        )
        self.stores.writeline(
            f"{acc_vec} = {self.reduction_combine_vec(reduction_type, acc_vec, value)};"
        )
        self._gen_parallel_reduction_buffers(
            acc,
            acc_type,
            reduction_type,
            dtype,
        )
        self._gen_parallel_reduction_buffers(
            acc_vec,
            acc_type_vec,
            reduction_type,
            dtype,
            reduction_combine_fn=self.reduction_combine_vec,
            reduction_init_fn=self.reduction_init_vec,
        )
        tmpvar: Union[str, CSEVariable]
        if self.tiling_idx >= self.reduction_depth:
            # Horizontal reduction
            if is_welford_reduction(reduction_type):
                assert (
                    self._get_num_vectors(dtype) == 1
                ), "Welford reduction does not support VectorizedN (N>1)"
                next_value = f"welford_vec_reduce_all({acc_vec})"
            else:
                reduce_all_body = (
                    "{ return "
                    + self.reduction_combine_vec(reduction_type, "x", "y")
                    + "; }"
                )
                vec = f"at::vec::Vectorized<{DTYPE_TO_CPP[dtype]}>"
                vec_reduce_all_func = f"at::vec::vec_reduce_all<{DTYPE_TO_CPP[dtype]}>"
                next_value = f"{vec_reduce_all_func}([]({vec}& x, {vec}& y) {reduce_all_body}, {acc_vec})"

            self.reduction_suffix.writeline(
                f"{acc} = {reduction_combine(reduction_type, acc, next_value)};"
            )
            tmpvar = acc
        else:
            tmpvar = acc_vec

        result = reduction_project(reduction_type, tmpvar)
        self.reduction_cse.reduction_cache[reduction_key] = result
        return result

    def store_reduction(self, name, index, value):
        index = self.rename_indexing(index)
        var = self.args.output(name)
        out_dtype = V.graph.get_dtype(name)
        # Only float reductions are vectorized currently
        dtype = torch.float
        code = IndentedBuffer()
        if self.tiling_idx >= self.reduction_depth:
            # Horizontal reduction
            code.writeline(
                f"{var}[{cexpr_index(index)}] = static_cast<{DTYPE_TO_CPP[out_dtype]}>({value});"
            )
        else:
            # Vertical reduction
            if out_dtype != dtype:
                if out_dtype in DTYPE_LOWP_FP and dtype == torch.float:
                    _lowp_fp_tmpvar_vec = f"{DTYPE_TO_CPP[out_dtype]}_{value}"
                    code.writeline(
                        f"auto {_lowp_fp_tmpvar_vec} = at::vec::convert<{DTYPE_TO_CPP[out_dtype]}>({value});"
                    )
                    value = _lowp_fp_tmpvar_vec
                else:
                    raise AssertionError(
                        f"Unsupported reduction type from {dtype} to {out_dtype}"
                    )
            code.splice(self._get_store_line(value, var, index, out_dtype))
        self.reduction_suffix.splice(code.map(lambda x: DeferredLine(name, x)))

    def broadcast(self, scalar_var: CppCSEVariable) -> CppCSEVariable:
        assert not scalar_var.is_vec
        if scalar_var.dtype == torch.bool:
            vec_var = self.cse.generate(
                self.compute, f"{self._get_mask_type()}::from({scalar_var.name})"
            )
        else:
            assert scalar_var.dtype is not None
            vec_var = self.cse.generate(
                self.compute,
                f"{self._get_vec_type(scalar_var.dtype)}({scalar_var.name})",
            )
        assert isinstance(vec_var, CppCSEVariable)
        vec_var.dtype = scalar_var.dtype
        vec_var.dependent_itervars = scalar_var.dependent_itervars
        vec_var.is_vec = True
        return vec_var

    def arange(self, index: CppCSEVariable, stride: sympy.Symbol) -> CppCSEVariable:
        assert not index.is_vec
        assert index.dtype is not None
        csevar = self.cse.generate(
            self.compute,
            f"{self._get_vec_type(index.dtype)}::arange({index}, {stride})",
        )
        assert isinstance(csevar, CppCSEVariable)
        csevar.dtype = index.dtype
        csevar.is_vec = True
        return csevar

    def reduction_init_vec(self, reduction_type, dtype):
        scalar_type = DTYPE_TO_COMPUTATION_DTYPE[dtype]
        vec_type = self._get_vec_type(scalar_type)

        if is_welford_reduction(reduction_type):
            return f"Welford<{vec_type}>()"

        scalar_init = reduction_init(reduction_type, dtype)
        return f"{vec_type}({scalar_init})"

    def reduction_acc_type_vec(self, reduction_type, dtype):
        assert reduction_type not in {"argmin", "argmax"}
        scalar_type = DTYPE_TO_COMPUTATION_DTYPE[dtype]
        vec_type = self._get_vec_type(scalar_type)
        if is_welford_reduction(reduction_type):
            return f"Welford<{vec_type}>"

        return vec_type

    def reduction_combine_vec(self, reduction_type, var, next_value):
        if reduction_type == "max":
            return f"at::vec::maximum({var}, {next_value})"
        elif reduction_type == "min":
            return f"at::vec::minimum({var}, {next_value})"
        elif reduction_type == "sum":
            return f"{var} + {next_value}"
        elif reduction_type == "prod":
            return f"{var} * {next_value}"
        elif reduction_type == "xor_sum":
            return f"{var} ^ {next_value}"
        elif reduction_type == "welford_reduce":
            return f"welford_combine({var}, {next_value})"
        elif reduction_type == "welford_combine":
            if isinstance(next_value, tuple):
                # When reading a value from Inductor IR we have a tuple of variable names
                mean, m2, weight = next_value
            else:
                # When combining intermediate accumulators we have a Welford<T> struct
                mean, m2, weight = reduction_project(reduction_type, next_value)
            return f"welford_combine({var}, {{{mean}, {m2}, {weight}}})"
        else:
            raise NotImplementedError()

    def indirect_assert(self, var, lower, upper, mask=None):
        assert not mask, "do not support mask in indirect_indexing assertion"
        assert isinstance(var, CppCSEVariable)
        assert var.dtype is not None
        if not var.is_vec:
            return super().indirect_assert(var, lower, upper, mask)
        lower_scalar = lower
        upper_scalar = upper
        if lower:
            lower = f"{self._get_vec_type(var.dtype)}({lower})"
        if upper:
            upper = f"{self._get_vec_type(var.dtype)}({upper})"
        if lower and upper:
            cond = f"({lower} <= {var}) & ({var} < {upper})"
            cond_print = f"{lower_scalar} <= {var} < {upper_scalar}"
        elif lower:
            cond = f"{lower} <= {var}"
            cond_print = f"{lower_scalar} <= {var}"
        else:
            assert upper
            cond = f"{var} < {upper}"
            cond_print = f"{var} < {upper_scalar}"
        cond = f"({self._get_mask_type(var.dtype)}({cond})).all_masked()"
        return f'{self.assert_function}({cond}, "index out of bounds: {cond_print}")'


class CppTile2DKernel(CppVecKernel):
    """
    A vector kernel that handles the 2d tiles with the tile size defined in `tiling_factor` on
    the inner-most loop level and one of the outer loop level (`outer_tiling_idx`). When the data
    tile is accessed in a contiguous way from the outer loop axis, a transposition is applied on the
    tile to make the access contiguous from the inner-most loop axis. Then, the same vectorization
    logic from its parent `CppVecKernel` is leveraged for load/store/compute. The transposed tile load
    and store are generated into kernel.preloads and kernel.poststores buffers.

    The loop structure looks like below:
    for ...
      for i_outer ...
        for ...
          for inner_most ...
            // generated by CppTile2DKernel
            float tmp0[16*16]; at::vec::transpose_mxn<...>(tmp0, in_ptr0 + ..., ...); // into kernel.preloads
            float tmp1[16*16]; // into kernel.preloads
            for i_inner ... { // the kernel inner loop
              vectorized loads/compute/stores (e.g., load tmp0, store tmp1) // into kernel.loads/compute/stores
            }
            at::vec::transpose_mxn(out_ptr0 + ..., tmp1, ...) // into kernel.poststores
          for inner_most ... (tail)
            // generated by CppVecKernel
            ...
      for i_outer ... (tail)
        for ...
          for ...
            // generated by CppKernel
            ...
    """

    overrides = CppTile2DOverrides  # type: ignore[assignment]

    def __init__(self, args, num_threads, tiling_factor, tiling_indices, tiling_dtype):
        super().__init__(
            args, num_threads, tiling_factor, tiling_indices[1], tiling_dtype
        )
        self.tiling_indices = tiling_indices

    def inner_itervar(self):
        return sympy_index_symbol(f"{self.itervars[self.outer_idx]}_inner")

    def need_vec_transpose(self, index):
        outer_var = self.itervars[self.outer_idx]
        inner_var = self.itervars[self.tiling_idx]
        outer_stride = stride_at_vec_range(index, outer_var, self.tiling_factor)
        inner_stride = stride_at_vec_range(index, inner_var, self.tiling_factor)
        return (
            self._load_mask is None  # TODO: support transposition with mask
            and outer_stride == 1
            and index.has(inner_var)
            and not inner_stride.has(inner_var)
            and not inner_stride.has(outer_var)
        )

    def gen_transposed_tile_load_store(self, name, var, index, is_store):
        # transposed tile load/store outside the kernel inner loop
        dtype = V.graph.get_dtype(name)
        factor = self.tiling_factor
        src = f"{var} + {cexpr_index(index)}"
        dst = "__place_holder__"
        ld_src = f"{cexpr_index(stride_at_vec_range(index, self.itervars[self.tiling_idx], self.tiling_factor))}"
        ld_dst = f"{factor}"
        if is_store:
            src, dst = dst, src
            ld_src, ld_dst = ld_dst, ld_src

        need_define = True
        load_or_store = f"at::vec::transpose_mxn<{DTYPE_TO_CPP[dtype]},{factor},{factor}>({src}, {ld_src}, {dst}, {ld_dst});"
        if is_store:
            tile_var = self.cse.newvar()
        elif load_or_store not in self.cse.cache:
            tile_var = self.cse.generate(self.preloads, load_or_store, write=False)
        else:
            need_define = False
            tile_var = self.cse.cache[load_or_store]

        if need_define:
            define_line = f"{DTYPE_TO_CPP[dtype]} {tile_var}[{factor}*{factor}] __attribute__ ((aligned ({factor})));"
            self.preloads.writeline(define_line)

        load_or_store = load_or_store.replace("__place_holder__", str(tile_var))
        if is_store:
            self.poststores.writeline(DeferredLine(name, load_or_store))
        else:
            self.preloads.writeline(load_or_store)

        return tile_var

    def load(self, name: str, index: sympy.Expr):
        opt_ctx: OptimizationContext = get_current_node_opt_ctx()
        var = self.args.input(name)
        index = self.rename_indexing(index)

        inner = self.inner_itervar()
        if self.need_vec_transpose(index):
            tile_var = self.gen_transposed_tile_load_store(
                name, var, index, is_store=False
            )
            # vector load inside the kernel inner loop
            loadbuf = f"{tile_var} + {cexpr_index(inner * self.tiling_factor)}"
            dtype = V.graph.get_dtype(name)
            line = self._get_vec_load_line(loadbuf, 0, dtype)  # type: ignore[arg-type]
            csevar = self.cse.generate(self.loads, line)
            csevar.update_on_args("load", (name, index), {})
            assert isinstance(csevar, CppCSEVariable)
            csevar.is_vec = True
            return csevar
        else:
            new_index = self.transform_indexing(index)
            return super().load(name, new_index)

    def store(self, name, index, value, mode=None):
        assert "buf" in name
        opt_ctx: OptimizationContext = get_current_node_opt_ctx()
        var = self.args.output(name)

        inner = self.inner_itervar()
        index = self.rename_indexing(index)
        assert mode is None
        if self.need_vec_transpose(index):
            tile_var = self.gen_transposed_tile_load_store(
                name, var, index, is_store=True
            )
            # vector store inside the kernel inner loop
            storebuf = f"{tile_var} + {cexpr_index(inner * self.tiling_factor)}"
            if V.graph.get_dtype(name) in DTYPE_LOWP_FP:
                line = f"{value}.store({storebuf}, {self.tiling_factor});"
            elif V.graph.get_dtype(name) in (torch.uint8, torch.int8):
                line = f"{value}.store({storebuf}, {self.tiling_factor});"
            else:
                line = f"{value}.store({storebuf});"
            self.stores.writeline(DeferredLine(name, line))
        else:
            new_index = self.transform_indexing(index)
            super().store(name, new_index, value, mode)

    def codegen_inner_loops(self, code):
        inner = self.inner_itervar()
        code.writeline(
            f"for (long {inner} = 0; {inner} < {self.tiling_factor}; {inner}++)"
        )

    def set_ranges(self, group, reduction_group):
        vars = super().set_ranges(group, reduction_group)
        # do vertical reduction as the tail loop
        self.outer_idx, self.tiling_idx = (
            self.tiling_indices
            if self.tiling_indices[1] < self.reduction_depth
            else reversed(self.tiling_indices)
        )
        return vars

    def transform_indexing(self, index: sympy.Expr) -> sympy.Expr:
        return self.scale_index_with_offset(
            index,
            itervar_idx=self.outer_idx,
            offset=self.inner_itervar(),
        )


class CppVecKernelChecker(CppVecKernel):
    def __init__(self, args, num_threads, tiling_factor, tiling_idx=-1):
        super().__init__(args, num_threads, tiling_factor, tiling_idx)

        # Since this kernel is only for checker but does not generate any
        # code, so we need to decrease the kernel count.
        metrics.generated_kernel_count -= 1

        # Used to record the graph wrapper code as the wrapper_code status could be
        # changed during graph run.
        self._orig_wrapper_code = None

        self.simd_vec = True

        self.fast_vec_list = []
        for k, v in CppVecOverrides.__dict__.items():
            if isinstance(v, staticmethod):
                self.fast_vec_list.append(k)
        self.exit_stack = contextlib.ExitStack()

        # Cache all the load result
        self.load_supported_dtypes: List[torch.dtype] = [
            torch.float,
            torch.bfloat16,
            torch.float16,
            torch.bool,
            torch.uint8,
            torch.int8,
            torch.int32,
            torch.int64,
        ]
        self.store_supported_dtypes: List[torch.dtype] = [
            torch.float,
            torch.bfloat16,
            torch.float16,
            torch.uint8,
            torch.int8,
            torch.int32,
            torch.int64,
        ]

    def disable_vec(self, msg=None):
        if schedule_log.isEnabledFor(logging.DEBUG):
            schedule_log.debug("Disabled vectorization: %s", msg)
        self.simd_vec = False

    def load(self, name: str, index: sympy.Expr):
        with RecordOptimizationContext(__name__) as node_ctx:
            load_dtype = V.graph.get_dtype(name)
            opt_ctx: OptimizationContext = node_ctx.get_opt_ctx()
            assert opt_ctx

            opt_ctx.dtype = load_dtype
            var = self.cse.newvar()

            if len(self.itervars) == 0:
                self.disable_vec("not a loop")
                return var

            if load_dtype not in self.load_supported_dtypes and (
                index.has(self.itervars[self.tiling_idx])
                or free_symbol_startswith(index, "tmp")
            ):
                self.disable_vec(f"{load_dtype} not supported by load")
                return var

            return var

    def store(self, name, index, value, mode=None):
        with RecordOptimizationContext(__name__) as node_ctx:
            if len(self.itervars) == 0:
                self.disable_vec("not a loop")
                return self.simd_vec

            store_dtype = V.graph.get_dtype(name)

            opt_ctx: OptimizationContext = node_ctx.get_opt_ctx()
            assert opt_ctx
            opt_ctx.dtype = store_dtype

            if store_dtype not in self.store_supported_dtypes:
                self.disable_vec(f"{store_dtype} not supported by store")
                return self.simd_vec

            assert "buf" in name
            index = self.rename_indexing(index)

            if mode:
                self.disable_vec(f"store mode: {mode}")
                return self.simd_vec

            return self.simd_vec

    def reduction(self, dtype, src_dtype, reduction_type, value):
        if not (
            (dtype == torch.float and src_dtype == torch.float)
            or (dtype == torch.int64 and src_dtype == torch.int64)
            and reduction_type in VECTORIZABLE_RTYPES
        ):
            self.disable_vec(
                f"reduction: dtype {dtype}, src_dtype {src_dtype}, reduction_type {reduction_type}"
            )
        if is_welford_reduction(reduction_type):
            return tuple([self.simd_vec] * 3)
        return self.simd_vec

    def store_reduction(self, name, index, value):
        return self.simd_vec

    def __exit__(self, exc_type, exc_val, exc_tb):
        assert self._orig_wrapper_code is not None
        # Restore the wrapper_code
        V.graph.wrapper_code = self._orig_wrapper_code
        self.exit_stack.__exit__(exc_type, exc_val, exc_tb)

    def __enter__(self):
        # Record the graph wrapper code. The wrapper_code status could be
        # changed during graph run. Regarding this checker, we also need to
        # run the graph but we don't expect to change any status that would
        # impact the code generation. Hence, we record the graph wrapper code
        # and replace it with a dummy wrapper_code and then restore to the
        # original one as long as the checker is finished.
        self._orig_wrapper_code = V.graph.wrapper_code
        V.graph.wrapper_code = WrapperCodeGen()

        parent_handler = V.MockHandler()

        class VecCheckerProxy:
            @staticmethod
            def __getattr__(name):  # type: ignore[misc]
                def inner(*args, **kwargs):
                    if name not in self.fast_vec_list:
                        self.disable_vec(f"op: {name}")

                    parent_val = getattr(parent_handler, name)(*args, **kwargs)
                    return pytree.tree_map(lambda _: self.simd_vec, parent_val)

                return inner

            @staticmethod
            def load(name: str, index: sympy.Expr):
                return self.load(name, index)

            @staticmethod
            def store(name, index, value, mode=None):
                return self.store(name, index, value, mode=mode)

            @staticmethod
            def reduction(dtype, src_dtype, reduction_type, value):
                return self.reduction(dtype, src_dtype, reduction_type, value)

            @staticmethod
            def store_reduction(name, index, value):
                return self.store_reduction(name, index, value)

            @staticmethod
            def constant(val, dtype):
                with RecordOptimizationContext(__name__) as node_ctx:
                    opt_ctx: OptimizationContext = node_ctx.get_opt_ctx()
                    assert opt_ctx
                    # VecKernel override dtype for constant
                    # Vectorization only support int32/fp32 now
                    # So if dtype = int64/fp64, we will cast it to int32/fp32 if possible
                    i32_iinfo = torch.iinfo(torch.int32)
                    if (
                        dtype == torch.int64
                        and val <= i32_iinfo.max
                        and val >= i32_iinfo.min
                        and all(
                            user.target in BIN_CMP_OPS
                            for user in node_ctx.current_node.users
                        )
                    ):
                        opt_ctx.dtype = torch.int32

                    f32_iinfo = torch.finfo(torch.float32)
                    if dtype == torch.double:
                        if (
                            (val <= f32_iinfo.max and val >= f32_iinfo.min)
                            or (val == torch.inf)
                            or (val == -torch.inf)
                        ):
                            opt_ctx.dtype = torch.float32

                    supported_dtypes = [
                        torch.float,
                        torch.bfloat16,
                        torch.float16,
                        torch.bool,
                        torch.uint8,
                        torch.int8,
                        torch.int32,
                        torch.int64,
                    ]

                    if opt_ctx.dtype not in supported_dtypes:
                        self.disable_vec(f"constant dtype: {opt_ctx.dtype}")
                    return val

            @staticmethod
            def index_expr(expr, dtype):
                assert len(self.ranges) == len(self.itervars)

                def can_use_int32():
                    free_symbols = list(expr.free_symbols)
                    sizes = {
                        k: v
                        for k, v in zip(self.itervars, self.ranges)
                        if k in free_symbols
                    }
                    # Trivial case: Range empty
                    if any(v == 0 for v in sizes.values()):
                        return True

                    vars_ranges = {
                        k: ValueRanges(0, v - 1)
                        for k, v in sizes.items()
                        if not isinstance(v, sympy.Expr) or v.is_number
                    }
                    if not vars_ranges or len(vars_ranges) != len(free_symbols):
                        i32_iinfo = torch.iinfo(torch.int32)
                        return (
                            expr.is_number
                            and expr <= i32_iinfo.max
                            and expr >= i32_iinfo.min
                        )
                    expr_ranges = bound_sympy(expr, vars_ranges)
                    if math.isinf(expr_ranges.lower) or math.isinf(expr_ranges.upper):  # type: ignore[arg-type]
                        return False
                    # If something takes the values 0..7, we will compare in the loop
                    # x < 8. As such, for the loop not to overflow in the last iteration, we want
                    # to check that expr_ranges.upper + 1 is representable as well
                    return range_expressable_in_32_bits(
                        ValueRanges(
                            int(expr_ranges.lower), int(expr_ranges.upper) + 1  # type: ignore[arg-type]
                        )
                    )

                with RecordOptimizationContext(__name__) as node_ctx:
                    assert len(self.ranges) == len(self.itervars)
                    opt_ctx: OptimizationContext = node_ctx.get_opt_ctx()
                    assert opt_ctx
                    if (
                        dtype == torch.int64
                        and can_use_int32()
                        and all(
                            user.target in BIN_CMP_OPS
                            for user in node_ctx.current_node.users
                        )
                    ):
                        opt_ctx.dtype = torch.int32
                    else:
                        self.disable_vec(f"index_expr: {expr}, dtype {dtype}")

                    tmp_var = self.cse.newvar()
                    return tmp_var

            @staticmethod
            def indirect_indexing(index_var, size, check=True):
                return sympy_index_symbol(str(index_var))

            @staticmethod
            def masked(mask, body, other):
                body()
                return self.cse.newvar()

            @staticmethod
            def to_dtype(x, dtype, src_dtype=None):
                if dtype not in [
                    torch.float,
                    torch.bfloat16,
                    torch.float16,
                    torch.bool,
                    torch.uint8,
                    torch.int8,
                    torch.int32,
                    torch.int64,
                ]:
                    self.disable_vec(f"to_dtype: {dtype}")
                return x

        self.exit_stack.enter_context(V.set_ops_handler(VecCheckerProxy()))
        self.exit_stack.enter_context(V.set_kernel_handler(self))
        return self


class CppKernelProxy(CppKernel):
    def __init__(self, kernel_group):
        super().__init__(kernel_group.args, kernel_group.ws.num_threads)
        self.kernel_group = kernel_group
        self.loop_nest = None
        self.call_ranges = None
        self.picked_vec_isa: codecache.VecISA = codecache.pick_vec_isa()

    def data_type_propagation(self, nodes):
        for _node in nodes:
            assert isinstance(_node, SchedulerNode)
            DataTypePropagation.propagate_scheduler_node(_node)

    # Check if all the nodes of a given fx graph can support BF16/FP16
    def is_lowp_fp_scheduler(self, scheduler_node: SchedulerNode):
        if not isinstance(scheduler_node._body, ir.LoopBody):
            return True

        _lowp_fp_type: Optional[torch.dtype] = None

        # Propagate the dtype to check if all the fx node is bf16/fp16
        DataTypePropagation.propagate_scheduler_node(scheduler_node)

        sub_blocks = [scheduler_node._body.root_block] + list(
            scheduler_node._body.subblocks.values()
        )
        for sub_block in sub_blocks:
            for _node in sub_block.graph.nodes:
                # TODO(Eikan): Regarding get_index and index_expr, we should conclude the
                # the data type as well.
                if _node.op == "placeholder" or _node.target in (
                    "get_index",
                    "index_expr",
                ):
                    continue

                # Fast path if all operations can support bf16/fp16 without converting to fp32
                if _node.target not in [
                    "load",
                    "store",
                    "abs",
                    "neg",
                    "output",
                ]:
                    return False

                if hasattr(_node, "meta") and _node.meta:
                    assert OptimizationContext.key in _node.meta
                    opt_ctx: OptimizationContext = _node.meta[OptimizationContext.key]
                    if not opt_ctx.dtype or opt_ctx.dtype not in DTYPE_LOWP_FP:
                        return False
                    if _lowp_fp_type:
                        assert (
                            _lowp_fp_type == opt_ctx.dtype
                        ), "scheduler node do not support bf16/fp16 mix"
                    else:
                        _lowp_fp_type = opt_ctx.dtype
                else:
                    return False

        scheduler_node._lowp_fp_type = _lowp_fp_type  # type: ignore[attr-defined]
        return True

    def legalize_lowp_fp_dtype(self, nodes):
        def add_to_dtype(sub_graph: torch.fx.Graph):
            def is_lowp_fp_load(node: torch.fx.Node):
                if node.target not in ["load"]:
                    return False
                assert len(node.args) == 3
                load_dtype = V.graph.get_dtype(node.args[1])  # type: ignore[arg-type]
                return load_dtype in DTYPE_LOWP_FP

            def is_lowp_fp_store(node: torch.fx.Node):
                if node.target != "store":
                    return False
                _, store_var, _, _, _ = node.args
                store_dtype = V.graph.get_dtype(store_var)  # type: ignore[arg-type]
                return store_dtype in DTYPE_LOWP_FP

            sub_graph_nodes = list(sub_graph.nodes)
            to_lowp_fp_legalized_nodes = []
            for _node in sub_graph_nodes:
                if is_lowp_fp_load(_node):
                    # No need to promote to float if all users are direct stores
                    if all(user.target == "store" for user in _node.users):
                        continue
                    ops = _node.args[0]
                    with sub_graph.inserting_after(_node):
                        to_type_node = sub_graph.call_method(
                            "to_dtype", args=(ops, _node, torch.float)
                        )
                        to_type_node_args = to_type_node.args
                        _node.replace_all_uses_with(to_type_node)
                        to_type_node.args = to_type_node_args
                        metrics.cpp_to_dtype_count += 1
                elif is_lowp_fp_store(_node):
                    ops, name, _, value_var, _ = _node.args
                    # No need to promote to float if it is a user of a load which are all directly stored
                    if value_var.target == "load" and all(
                        user.target == "store" for user in value_var.users
                    ):
                        continue
                    dtype = V.graph.get_dtype(name)
                    with sub_graph.inserting_before(_node):
                        to_type_node = sub_graph.call_method(
                            "to_dtype", args=(ops, value_var, dtype)
                        )
                        _node.replace_input_with(value_var, to_type_node)
                        metrics.cpp_to_dtype_count += 1
                elif _node.target == "reduction":
                    (
                        ops,
                        dtype,
                        src_dtype,
                        reduction_type,
                        value,
                    ) = _node.args
                    if src_dtype in DTYPE_LOWP_FP:
                        # Since we always convert the load/store value to float if the tensor is bfloat16/float16.
                        # Therefore, the reduction should never work with bfloat16/float16 value. Hence, we update
                        # the bfloat16/float16 reduction by
                        #     1) updating the src_dtype to float
                        # and 2) updating the dtype to float if it is bfloat16/float16.
                        assert dtype in [
                            torch.float,
                            torch.bfloat16,
                            torch.float16,
                            torch.int64,
                        ]
                        _node.args = (
                            ops,
                            torch.float if dtype in DTYPE_LOWP_FP else dtype,
                            torch.float,
                            reduction_type,
                            value,
                        )
                elif _node.target == "to_dtype" and _node.args[-1] in DTYPE_LOWP_FP:
                    (ops, x, _) = _node.args
                    # The legalization always loads the BF16/FP16 tensor as FP32 for computation
                    # and converts back to BF16/FP16 after the computation.
                    # Hence, there should be no computation w/ BF16/FP16.
                    # Therefore, we update the to_dtype by replacing the bf16/fp16 dtype with fp32.
                    # Save the legalized to_dtype node for the elimination(eliminate_to_dtype step):
                    #  1) Eliminate the redundant to_dtype node if we have a pattern as follows:
                    #     graph():
                    #       %lowp_fp_legalized = call_method[target=to_dtype](args = (%ops, %input, torch.float))
                    #       %to_dtype2 = call_method[target=to_dtype](args = (%ops, %lowp_fp_legalized, torch.bfloat16/float16))
                    # Regarding the first to_dtype, it is redundant because
                    # the second to_type also converts to the torch.bfloat16/torch.float16.
                    # Hence, we remove the first to_type.
                    to_lowp_fp_legalized_nodes.append(_node)
                    _node.args = (ops, x, torch.float)
                else:
                    pass

            def eliminate_to_dtype(sub_graph: torch.fx.Graph):
                def _eliminate_duplicate_to_node(sub_graph: torch.fx.Graph):
                    # Eliminate the redundant to_dtype node. Let's consider a pattern as follows:
                    #   graph():
                    #     %to_dtype1 = call_method[target=to_dtype](args = (%ops, %input, torch.float), kwargs = {})
                    #     %to_dtype2 = call_method[target=to_dtype](args = (%ops, %to_dtype1, torch.float), kwargs = {})
                    # Regarding the first to_dtype, it is redundant because the second to_type also converts to the
                    # torch.float. Hence, we remove the first to_type
                    def _used_by_to(to_node: torch.fx.Node):
                        return all(usr.target == "to_dtype" for usr in to_node.users)

                    all_to_nodes = [
                        node for node in sub_graph.nodes if node.target == "to_dtype"
                    ]
                    all_to_nodes_and_users = [
                        {node: node.users} for node in all_to_nodes if _used_by_to(node)
                    ]
                    for node_users in all_to_nodes_and_users:
                        for node, users in node_users.items():
                            if node in sub_graph.nodes and (
                                all(usr.args[-1] == node.args[-1] for usr in users)
                                or (
                                    node in to_lowp_fp_legalized_nodes
                                    and all(
                                        usr.args[-1] in DTYPE_LOWP_FP for usr in users
                                    )
                                )
                            ):
                                val_node = node.all_input_nodes[-1]
                                node.replace_all_uses_with(val_node)
                                sub_graph.erase_node(node)

                    # For debug mode, the graph of LoopBody will attach a new GraphModule as
                    # owning_module for debugging while the release mode will not. The lint will
                    # check whether the graph has owning_module to decide if it needs to check
                    # call_module. LoopBody might contain get_index as a module call. But it
                    # is just a function. Hence, it cannot pass the lint check for debug mode.
                    # We bypass the check if the owning_module is None. Eventually, we should call
                    # get_index via call_function but not call_module.
                    if sub_graph.owning_module is None:
                        sub_graph.lint()

                _eliminate_duplicate_to_node(sub_graph)

            eliminate_to_dtype(sub_graph)

        def _legalize_lowp_fp(loop_body: ir.LoopBody):
            sub_blocks = [loop_body.root_block] + list(loop_body.subblocks.values())
            for sub_block in sub_blocks:
                add_to_dtype(sub_block.graph)

        if all(
            isinstance(_node, SchedulerNode) and self.is_lowp_fp_scheduler(_node)
            for _node in nodes
        ):
            # Mark the load node to load bf16/fp16
            for _node in nodes:
                sub_blocks = [_node._body.root_block] + list(
                    _node._body.subblocks.values()
                )
                for sub_block in sub_blocks:
                    for fx_node in sub_block.graph.nodes:
                        if fx_node.target in ["load", "store"]:
                            assert fx_node.meta
                            assert OptimizationContext.key in fx_node.meta
                            opt_ctx: OptimizationContext = fx_node.meta[
                                OptimizationContext.key
                            ]
                            assert opt_ctx.dtype in DTYPE_LOWP_FP

            # Bypass the legalization as the kernel can run with bf16/fp16 directly
            return

        for _node in nodes:
            assert isinstance(_node, SchedulerNode)
            assert isinstance(_node._body, ir.LoopBody)
            node: SchedulerNode = _node

            def is_memory_copy_scheduler_node(node: SchedulerNode):
                op_counts = node.read_writes.op_counts
                return (
                    len(op_counts) == 2 and "load" in op_counts and "store" in op_counts
                )

            should_legalize = not is_memory_copy_scheduler_node(node)
            if should_legalize:
                body: ir.LoopBody = node._body
                _legalize_lowp_fp(body)

    def codegen_nodes(self, nodes: List[SchedulerNode]):
        # Legalize BF16 node by adding to_dtype explicitly
        self.legalize_lowp_fp_dtype(nodes)
        self.data_type_propagation(nodes)

        assert len(nodes) >= 1
        first_node = nodes[0]
        vec_dtype = (
            first_node._lowp_fp_type  # type: ignore[attr-defined]
            if all(
                hasattr(_node, "_lowp_fp_type")
                and _node._lowp_fp_type == first_node._lowp_fp_type  # type: ignore[attr-defined]
                for _node in nodes
            )
            else torch.float
        )

        kernel_group = self.kernel_group
        _, (group, reduction_group) = max(
            nodes, key=lambda x: int(x.is_reduction())
        ).group

        self.set_ranges(group, reduction_group)

        def codegen_kernel(cls, *args):
            with kernel_group.new_kernel(cls, *args) as kernel:
                # Ugly hack to maintain the metrics kernel count since
                # we only count in CppKernelProxy, not those contained in it
                metrics.generated_kernel_count -= 1

                run(kernel)
                return kernel

        def run(kernel):
            vars, reduction_vars = kernel.set_ranges(group, reduction_group)
            in_suffix = False
            for node in nodes:
                if node.group[1] in [
                    (group, reduction_group),
                    (group + reduction_group, ()),
                ]:
                    assert not in_suffix
                    node.run(vars, reduction_vars)
                else:
                    in_suffix = True
                    assert node.group[1] == (
                        group,
                        (),
                    ), f"unexpected group: {node.group[1]} != {group}, {reduction_group}"
                    # we can fuse in some extra pointwise into the suffix
                    with kernel.write_to_suffix():
                        node.run(vars, ())

        scalar_kernel = codegen_kernel(CppKernel)
        V.graph.removed_buffers |= scalar_kernel.removed_buffers
        V.graph.inplaced_to_remove |= scalar_kernel.inplaced_to_remove
        self.loop_nest = LoopNestWithSplit.build(scalar_kernel)

        if not self.picked_vec_isa:
            return

        def select_tiling_indices(tiling_factor):
            all_index = []
            for node in nodes:
                rw = dependencies.extract_read_writes(node._body, *node._sizes)
                all_index += [dep.index for dep in itertools.chain(rw.reads, rw.writes)]
            contig_vars = set()
            contig_vars_list = []
            non_contig_stride_const = set()
            non_contig_stride_other = set()
            for index in all_index:
                for var in index.free_symbols:
                    if not re.search(r"^d\d+$", var.name):
                        continue
                    stride = stride_at_vec_range(index, var, tiling_factor)
                    if stride == 0:
                        continue
                    elif stride == 1:
                        contig_vars.add(int(var.name[1:]))
                        contig_vars_list.append(int(var.name[1:]))
                    elif all(s.name.startswith("s") for s in stride.free_symbols):
                        non_contig_stride_const.add(int(var.name[1:]))
                    else:
                        non_contig_stride_other.add(int(var.name[1:]))
            contig_only = (
                contig_vars - non_contig_stride_const - non_contig_stride_other
            )
            if len(contig_vars) == 0:
                # no contiguous vars
                return [len(self.itervars) - 1]
            if contig_only:
                return sorted(contig_only)[-1:]
            contig_and_const_stride = (
                contig_vars & non_contig_stride_const
            ) - non_contig_stride_other
            contig_vars_sorted = sorted(contig_vars)
            if (
                len(contig_vars_sorted) == 2
                and contig_vars_sorted[-1] in contig_and_const_stride
                and contig_vars_sorted[-1] == len(self.itervars) - 1
            ):
                return contig_vars_sorted
            return sorted(contig_vars_sorted, key=contig_vars_list.count)[-1:]

        def select_tiling(dtype: torch.dtype = torch.float):
            # TODO(jgong5): support alternative tiling factors and data types
            tiling_factor = self.picked_vec_isa.nelements(dtype=dtype)
            tiling_indices = select_tiling_indices(tiling_factor)
            if tiling_indices:
                could_vec = True
                for tiling_indice in tiling_indices:
                    with CppVecKernelChecker(
                        deepcopy(self.kernel_group.args),
                        parallel_num_threads(),
                        tiling_factor,
                        tiling_indice,
                    ) as vec_checker:
                        run(vec_checker)
                        could_vec = could_vec and vec_checker.simd_vec
                        if not could_vec:
                            break
                if could_vec:
                    if len(tiling_indices) == 1:
                        return [tiling_factor], tiling_indices
                    if len(tiling_indices) == 2:
                        return [tiling_factor, tiling_factor], tiling_indices
            return [], []

        # Kernels share the same global contexts like V.graph.wrapper_code, V.kernel.args.
        # But the generated scalar kernel has updated these global contexts. Hence, the other kernels
        # should not do this again to avoid context conflict. By now, we only control the
        # config.inplace_buffers. In the future, we could maintain more contexts.
        with torch._inductor.config.patch(inplace_buffers=False):
            tiling_factors, tiling_indices = select_tiling(vec_dtype)
            assert len(tiling_factors) == len(tiling_indices)
            if len(tiling_indices) == 1:
                vec_kernel = codegen_kernel(
                    CppVecKernel, tiling_factors[0], tiling_indices[0], vec_dtype
                )
                metrics.generated_cpp_vec_kernel_count += 1
                main_loop, tail_loop = self.loop_nest.split_with_tiling(
                    tiling_indices[0], factor=tiling_factors[0]
                )
                main_loop.set_kernel(vec_kernel)
                tail_loop.set_kernel(scalar_kernel)
                main_loop.simd_vec = True
                tail_loop.simd_omp = True
                # We chop the loop into two cubes by the nelements - main loop and tail loop.
                # Regarding the main loop, it is straightforward that it could be vectorized with
                # nelements. But for the tail loop, it still could be vectorized. For example,
                # if the nelements is 8(256bits), then the tail loop still could be vectorized
                # as 4(128bits).
                tail_loop.simd_nelements = tiling_factors[0] // 2
            elif len(tiling_indices) == 2:
                assert (
                    tiling_indices[1] == len(self.itervars) - 1
                    and tiling_factors[0] == tiling_factors[1]
                )
                tile2d_kernel = codegen_kernel(
                    CppTile2DKernel, tiling_factors[0], tiling_indices, vec_dtype
                )
                vec_kernel = codegen_kernel(
                    CppVecKernel, tiling_factors[0], tiling_indices[0], vec_dtype
                )
                metrics.generated_cpp_vec_kernel_count += 2
                outer_main_loop, outer_tail_loop = self.loop_nest.split_with_tiling(
                    tiling_indices[0], factor=tiling_factors[0]
                )
                outer_tail_loop.set_kernel(scalar_kernel)
                (
                    inner_main_loop,
                    inner_tail_loop,
                ) = outer_main_loop.split_with_tiling(
                    tiling_indices[1] - tiling_indices[0], factor=tiling_factors[0]
                )
                inner_main_loop.set_kernel(tile2d_kernel)
                inner_tail_loop.set_kernel(vec_kernel)

    def codegen_loops(self, code, worksharing):
        self.codegen_loops_impl(self.loop_nest, code, worksharing)


<<<<<<< HEAD
=======
class OuterLoopFusedKernel(CppKernel):
    def __init__(self, kernel_group):
        super().__init__(kernel_group.args, kernel_group.ws.num_threads)
        self.inner: List["LoopLevel"] = []


>>>>>>> b279034e
class ReasonFusedNodes(Enum):
    SAME_VARS_REDUCE = "same_vars_reduce"
    COMPATIBLE_REDUCTION = "compatible_reduction"
    COMPATIBLE_RANGES_NO_REDUCTION = "compatible_ranges_no_reduction"


class CppScheduling(BaseScheduling):
    # ctypes limits the number of args to 1024, refer to:
    # https://github.com/python/cpython/commit/a285af7e626d1b81cf09f8b2bf7656f100bc1237
    # We set a conservative threshold here.
    MAX_FUSED_KERNEL_ARGS_NUM = 500

    def __init__(self, scheduler):
        self.scheduler = scheduler
        self.get_kernel_group()
        self._ready_to_flush = False

    def _set_flush_status(self, status: bool):
        self._ready_to_flush = status

    def group_fn(self, sizes):
        return tuple(tuple(map(V.graph.sizevars.simplify, s)) for s in sizes)

    def get_kernel_group(self):
        from .cpp_wrapper_cpu import CppWrapperCpu

        self.kernel_group: Union[CppWrapperKernelGroup, KernelGroup]
        if isinstance(V.graph.wrapper_code, CppWrapperCpu):
            self.kernel_group = CppWrapperKernelGroup()
        else:
            self.kernel_group = KernelGroup()

    def fuse(self, node1, node2):
        if node1.is_foreach() or node2.is_foreach():
            return ForeachKernelSchedulerNode.fuse(node1, node2)
        else:
            if (
                self._why_fuse_nodes(node1, node2)
                == ReasonFusedNodes.COMPATIBLE_RANGES_NO_REDUCTION
            ):
                assert isinstance(node1, (SchedulerNode, FusedSchedulerNode))
                assert isinstance(node2, (SchedulerNode, FusedSchedulerNode))

                _, (vars1, reduce1) = node1.group
                _, (vars2, reduce2) = node2.group
                assert reduce1 == () and reduce2 == (), (reduce1, reduce2)

                def get_indexing_ranges_exprs(node):
                    if isinstance(node, FusedSchedulerNode):
                        assert len(node.snodes) > 0, node.snodes
                        var_ranges = None
                        indexing_exprs = set()
                        for snode in node.snodes:
                            v, exprs = get_indexing_ranges_exprs(snode)
                            if var_ranges is None:
                                var_ranges = v
                            assert var_ranges == v, (var_ranges, v, node.snodes)
                            for expr in exprs:
                                indexing_exprs.add(expr)
                        return var_ranges, list(indexing_exprs)
                    else:
                        assert isinstance(node, SchedulerNode)
                        comp_buffer = node.node
                        assert isinstance(comp_buffer, ir.ComputedBuffer)
                        _, body, _ = comp_buffer.get_default_sizes_body()
                        return body.var_ranges, list(body.indexing_exprs.values())

                node_to_recomp = node1 if len(vars1) < len(vars2) else node2
                assert isinstance(node_to_recomp, SchedulerNode)

                ref_node = node2 if len(vars1) < len(vars2) else node1

                extra_indexing_constraints = get_indexing_ranges_exprs(ref_node)

                node_to_recomp.recompute_size_and_body(
                    extra_indexing_constraints=extra_indexing_constraints
                )

                _, (vars1, _) = node1.group
                _, (vars2, _) = node2.group
                assert vars1 == vars2, (vars1, vars2)
<<<<<<< HEAD

            return FusedSchedulerNode.fuse(node1, node2)
=======
                return FusedSchedulerNode.fuse(node1, node2)
            elif self.can_fuse_vertical_outer_loop(node1, node2):
                return OuterLoopFusedSchedulerNode.fuse(
                    node1, node2, self._get_outer_loop_fusion_depth(node1, node2)
                )
            else:
                return FusedSchedulerNode.fuse(node1, node2)
>>>>>>> b279034e

    def _why_fuse_nodes(self, node1, node2) -> Optional[ReasonFusedNodes]:
        _, (vars1, reduce1) = node1.group
        _, (vars2, reduce2) = node2.group

        if vars1 == vars2 and reduce1 == reduce2:
            return ReasonFusedNodes.SAME_VARS_REDUCE
        if reduce1 == () and vars1 == vars2 + reduce2:
            return ReasonFusedNodes.COMPATIBLE_REDUCTION
        if self._can_fuse_nodes_with_compatible_ranges(node1, node2):
            return ReasonFusedNodes.COMPATIBLE_RANGES_NO_REDUCTION
        # TODO(jansel): allow fusion pointwise (vars1, ()) suffix?
        return None

    def _can_fuse_nodes_with_compatible_ranges(self, node1, node2):
        # Here we try to fuse SchedulerNode/FusedSchedulerNode with compatible ranges
        # e.g. (s0, s1, s2) and (s0 * s1 * s2)
        _, (vars1, reduce1) = node1.group
        _, (vars2, reduce2) = node2.group

        c1 = reduce1 == () and reduce2 == ()
        c2 = math.prod(vars1) == math.prod(vars2)
        c3 = len(vars1) == 1 or len(vars2) == 1
        if not (c1 and c2 and c3):
            return False

        node_to_recomp = node1 if len(vars1) < len(vars2) else node2
        ref_node = node2 if len(vars1) < len(vars2) else node1

        # We can not recompute sizes and body for nodes other than SchedulerNode
        # TODO: we can extend fusion support with compatible ranges for FusedSchedulerNode
        if isinstance(node_to_recomp, FusedSchedulerNode):
            return False

        # It may happen that node1 and node2 compatible number of elements
        # but different original ranges, for example:
        # {d0: s0, d1: s1, d2: s2} vs {d0: s0*s1*s2}
        # See https://github.com/pytorch/pytorch/pull/120077/files#r1500427848 for more details
        # TODO: we can fix if it allows us to CSE at least one of the variables

        assert isinstance(node_to_recomp, SchedulerNode)
        if isinstance(node_to_recomp.node, ir.TemplateBuffer):
            return False
        assert isinstance(node_to_recomp.node, ir.ComputedBuffer)
        # node.data.get_size() is a cheaper version of node.get_read_writes().var_ranges
        # but without variable name
        ranges2 = node_to_recomp.node.data.get_size()
        ranges1 = None
        if isinstance(ref_node, FusedSchedulerNode):
            ranges_set = set()
            for snode in ref_node.snodes:
                if isinstance(snode.node, ir.TemplateBuffer):
                    break
                assert isinstance(snode.node, ir.ComputedBuffer)
                ranges_set.add(tuple(snode.node.data.get_size()))

            if len(ranges_set) != 1:
                return False

            ranges1 = list(next(iter(ranges_set)))
        else:
            assert isinstance(ref_node, SchedulerNode)
            assert isinstance(ref_node.node, ir.ComputedBuffer)
            ranges1 = ref_node.node.data.get_size()

        if ranges1 != ranges2:
            return False

        return True

    def _can_fuse_horizontal_impl(self, node1, node2):
        assert isinstance(node1, (FusedSchedulerNode, SchedulerNode))
        assert isinstance(node2, (FusedSchedulerNode, SchedulerNode))
<<<<<<< HEAD
=======
        if any(
            isinstance(node, OuterLoopFusedSchedulerNode) for node in (node1, node2)
        ):
            return False
>>>>>>> b279034e
        return self._why_fuse_nodes(node1, node2) is not None

    def can_fuse_horizontal(self, node1, node2):
        if (
            len(node1.get_nodes()) + len(node2.get_nodes())
            > config.cpp.max_horizontal_fusion_size
        ):
            return False

        return self._can_fuse_horizontal_impl(node1, node2)

    def _get_outer_loop_fusion_depth(self, node1, node2):
        DISABLE_OUTER_LOOP_FUSION = 0
        if not all(
            type(node)
            in (OuterLoopFusedSchedulerNode, FusedSchedulerNode, SchedulerNode)
            for node in (node1, node2)
        ):
            return DISABLE_OUTER_LOOP_FUSION

        _node1 = (
            node1.get_outer_nodes()[-1]
            if isinstance(node1, OuterLoopFusedSchedulerNode)
            else node1
        )
        assert isinstance(_node1, (FusedSchedulerNode, SchedulerNode))
        _node2 = (
            node2.get_outer_nodes()[0]
            if isinstance(node2, OuterLoopFusedSchedulerNode)
            else node2
        )
        assert isinstance(_node2, (FusedSchedulerNode, SchedulerNode))

        _, (vars1, reduce1) = _node1.group
        _, (vars2, reduce2) = _node2.group
        if vars1 == () and vars2 == () and reduce1 != () and reduce2 != ():
            # Reduction only
            return DISABLE_OUTER_LOOP_FUSION
        if all(type(node) is OuterLoopFusedSchedulerNode for node in (node1, node2)):
            return (
                node1.outer_loop_fusion_depth
                if node1.outer_loop_fusion_depth == node2.outer_loop_fusion_depth
                else DISABLE_OUTER_LOOP_FUSION
            )
        outer_loop_fusion_depth = min(len(vars1), len(vars2))
        if (
            outer_loop_fusion_depth >= 1
            and vars1[:outer_loop_fusion_depth] == vars2[:outer_loop_fusion_depth]
        ):
            if any(
                type(node) is OuterLoopFusedSchedulerNode for node in (node1, node2)
            ):
                _compare_node = (
                    node1 if type(node1) is OuterLoopFusedSchedulerNode else node2
                )
                if _compare_node.outer_loop_fusion_depth == outer_loop_fusion_depth:
                    # Same outer loop fusion depth as prev nodes in OuterLoopFusedSchedulerNode
                    return outer_loop_fusion_depth
                else:
                    return DISABLE_OUTER_LOOP_FUSION
            else:
                # First 2 nodes to generate OuterLoopFusedSchedulerNode
                return outer_loop_fusion_depth
        return DISABLE_OUTER_LOOP_FUSION

    def can_fuse_vertical_outer_loop(self, node1, node2):
        return (
            node1.get_names() & node2.ancestors
            and not (
                self._can_fuse_horizontal_impl(node1, node2)
                and not node1.is_reduction()
            )
            and self._get_outer_loop_fusion_depth(node1, node2) >= 1
        )

    def get_fusion_pair_priority(self, node1, node2):
        if self.can_fuse_vertical_outer_loop(node1, node2):
            # Outer loop fusion with lower priority
            return 1
        else:
            return 0

    def can_fuse_vertical(self, node1, node2):
        return (
            self._can_fuse_horizontal_impl(node1, node2) and not node1.is_reduction()
        ) or self.can_fuse_vertical_outer_loop(node1, node2)

    def codegen_node(
        self,
        node: Union[OuterLoopFusedSchedulerNode, FusedSchedulerNode, SchedulerNode],
    ):
        """
        Turn an set of pre-fused nodes into a C++ kernel.
        """
        kernel_group = self.kernel_group

        if isinstance(node, OuterLoopFusedSchedulerNode):
            cpp_kernel_proxy_list: List[CppKernelProxy] = []
            nodes_list: List[List[SchedulerNode]] = []

            for _node in node.get_outer_nodes():
                assert isinstance(_node, (FusedSchedulerNode, SchedulerNode))
                _nodes: List[SchedulerNode] = _node.get_nodes()  # type: ignore[assignment]
                cpp_kernel_proxy = CppKernelProxy(kernel_group)
                cpp_kernel_proxy.codegen_nodes(_nodes)

                cpp_kernel_proxy_list.append(cpp_kernel_proxy)
                nodes_list.append(_nodes)

            # Note that, in the future, when every kernel can be vectorized,
            # the function select_tiling will be much easier, and we'll be able to lift
            # check_outer_fusion_loop_level_attr to the fusion phase,
            # avoiding grouping kernels at fusion time that "look like we'll be able to fuse them"
            # but then we actually won't.
            if node.check_outer_fusion_loop_level_attr(
                cpp_kernel_proxy_list, node.outer_loop_fusion_depth
            ):
                # Merge the cpp_kernel_proxy_list into cpp_kernel_proxy
                outer_fusion_cpp_kernel_proxy = node.merge_outer_fusion_kernels(
                    cpp_kernel_proxy_list,
                )
                kernel_group.finalize_kernel(
                    outer_fusion_cpp_kernel_proxy,
                    [_node for _nodes in nodes_list for _node in _nodes],
                )
            else:
                # Fall back to standard loop codegen
                for _kernel_proxy, _nodes in zip(cpp_kernel_proxy_list, nodes_list):
                    kernel_group.finalize_kernel(_kernel_proxy, _nodes)
        else:
            nodes: List[SchedulerNode] = node.get_nodes()  # type: ignore[assignment]
            cpp_kernel_proxy = CppKernelProxy(kernel_group)
            cpp_kernel_proxy.codegen_nodes(nodes)
            kernel_group.finalize_kernel(cpp_kernel_proxy, nodes)

        args_num = self._get_scheduled_num_args()
        if args_num > CppScheduling.MAX_FUSED_KERNEL_ARGS_NUM:
            self._set_flush_status(True)

    def _get_scheduled_num_args(self):
        return self.kernel_group.get_num_args()

    def ready_to_flush(self):
        return self._ready_to_flush

    def codegen_sync(self):
        pass

    def flush(self):
        self.kernel_group.codegen_define_and_call(V.graph.wrapper_code)
        self.get_kernel_group()
        self._set_flush_status(False)


class KernelGroup:
    def __init__(self):
        super().__init__()
        self.args = KernelArgs()
        self.loops_code = BracesBuffer()
        self.ws = WorkSharing(self.loops_code)
        self.stack = contextlib.ExitStack()
        self.stack.enter_context(self.ws)
        self.scheduled_nodes = []

    def new_kernel(self, cls, *args):
        return cls(self.args, parallel_num_threads(), *args)

    def finalize_kernel(self, new_kernel, nodes):
        self.scheduled_nodes += nodes
        code = self.loops_code
        ws = self.ws
        new_kernel.codegen_loops(code, ws)

    def get_num_args(self):
        arg_defs, call_args, arg_types = self.args.cpp_argdefs()
        args_num = len(arg_defs)
        return args_num

    def codegen_define_and_call(self, wrapper):
        self.stack.close()
        if not self.scheduled_nodes:
            return

        fused_name = (
            get_fused_kernel_name(self.scheduled_nodes, config.cpp.descriptive_names)
            if config.cpp.descriptive_names
            else ""
        )
        kernel_name = "_".join(["cpp", fused_name, wrapper.next_kernel_suffix()])
        arg_defs, call_args, arg_types = self.args.cpp_argdefs()
        arg_defs = ",\n".ljust(25).join(arg_defs)
        code = BracesBuffer()
        # TODO: support kernel profile on other platforms
        enable_kernel_profile = (
            config.cpp.enable_kernel_profile and sys.platform == "linux"
        )
        if enable_kernel_profile:
            code.writelines(["#include <ATen/record_function.h>"])
        kernel_decl_name = kernel_name if V.graph.cpp_wrapper else "kernel"
        code.writeline(codecache.cpp_prefix())

        code.writeline(f'extern "C" void {kernel_decl_name}({arg_defs})')
        with code.indent():
            if enable_kernel_profile:
                graph_id = V.graph.graph_id
                prefix = "graph_" + str(graph_id) + "_" if graph_id is not None else ""
                code.writelines(
                    [
                        f'RECORD_FUNCTION("{prefix + kernel_name}", c10::ArrayRef<c10::IValue>({{}}));'
                    ]
                )
            for old, new in self.args.aliases():
                code.writeline(f"auto {old} = {new};")
            code.splice(self.loops_code)

        codecache_def = IndentedBuffer()
        if not V.graph.cpp_wrapper:
            codecache_def.writeline(f"async_compile.cpp_pybinding({arg_types!r}, '''")
        codecache_def.splice(code)
        if not V.graph.cpp_wrapper:
            codecache_def.writeline("''')")

        codecache_str = codecache_def.getvalue()
        # TODO(voz): Ostensibly, we should not need this. But there are cases where C++ codegen does
        # not use BracesBuffer, so we have no good indicator of a C++ buffer atm.
        codecache_str = codecache_str.replace("#pragma CMT", "//")
        wrapper.define_kernel(kernel_name, codecache_str, cuda=False)
        # generate the code to call this
        wrapper.generate_kernel_call(
            kernel_name, call_args, cuda=False, arg_types=arg_types
        )


class CppWrapperKernelGroup(KernelGroup):
    def __init__(self):
        super().__init__()
        self.args = CppWrapperKernelArgs()


class WorkSharing:
    def __init__(self, code):
        self.code = code
        self.in_parallel = False
        self.num_threads = None
        self.stack = contextlib.ExitStack()

    def parallel(self, threads):
        if self.in_parallel and threads != self.num_threads:
            # wrong number of threads
            self.close()
        if not self.in_parallel:
            self.num_threads = threads
            self.in_parallel = True
            if config.cpp.dynamic_threads:
                self.code.writeline("#pragma omp parallel")
            else:
                self.code.writeline(f"#pragma omp parallel num_threads({threads})")
            self.stack.enter_context(self.code.indent())
            self.code.writeline(
                "int tid = omp_get_thread_num();",
            )

    def single(self):
        if self.in_parallel:
            self.code.writeline("#pragma omp single")
        return self.in_parallel

    def close(self):
        self.stack.close()
        self.in_parallel = False

    def __enter__(self):
        self.stack.__enter__()
        return self

    def __exit__(self, exc_type, exc_val, exc_tb):
        self.stack.__exit__(exc_type, exc_val, exc_tb)


@dataclasses.dataclass
class LoopLevel:
    var: Optional[sympy.Expr] = None
    size: Optional[sympy.Expr] = None
    offset: sympy.Expr = sympy.Integer(0)
    steps: sympy.Expr = sympy.Integer(1)
    parallel: int = 0
    simd_omp: bool = False
    simd_vec: bool = False
    collapsed: bool = False
    is_reduction: bool = False
    parent: Optional["LoopLevel"] = None
    # the next inner level of the loop, empty if it is inner-most
    # contains >1 LoopLevel if the inner level of loop is split
    inner: List["LoopLevel"] = dataclasses.field(default_factory=list)
    # kernel assigned to this loop level, only valid when it is a leaf
    kernel: Optional[CppKernel] = None

    def __post_init__(self):
        # Regarding the C++/OpenMP backend, `codecache.pick_vec_isa()` to check
        # vectorization ISA is a time-consuming and one-shot operation. It leads
        # to taking a longer time to import `codegen.cpp` package because the
        # `LoopLevel` of the package is decorated by `@dataclasses.dataclass` while
        # the decorator will invoke `codecache.pick_vec_isa()` to initialize the
        # `simd_nelements` of the `LoopLevel`. It might introduce additional compilation
        # overhead to the Triton backend. Therefore, we moved the `simd_nelements` to
        # `__post_init__`
        picked_vec_isa: codecache.VecISA = codecache.pick_vec_isa()
        self.simd_nelements: int = picked_vec_isa.nelements() if picked_vec_isa else 0

    def get_kernels(self) -> List[CppKernel]:
        """Get all kernel objects under this loop level"""
        if self.kernel:
            return [self.kernel]
        kernels = []
        for loop in self.inner:
            kernels += loop.get_kernels()
        return kernels

    def get_root(self):
        """Get all kernel objects under this loop level"""
        root = self
        while root.parent:
            root = root.parent
        return root

    def set_kernel(self, kernel: CppKernel):
        """
        Set the kernel under this loop level. No split is allowed under
        this loop level.
        """
        if not self.inner:
            self.kernel = kernel
            loop: Optional[LoopLevel] = self
            assert loop is not None
            return
        assert len(self.inner) == 1
        self.inner[0].set_kernel(kernel)

    def get_loops_at(self, depth) -> List["LoopLevel"]:
        if depth == 0:
            return [self]
        else:
            loops = []
            for loop in self.inner:
                loops += loop.get_loops_at(depth - 1)
            return loops

    def split_with_tiling(self, depth, factor):
        def clone_inner():
            inner = []
            if self.inner:
                for loop in self.inner:
                    inner.append(loop.clone())
            return inner

        def do_split_with_tiling():
            sympy_factor = sympy.Integer(factor)

            offset = FloorDiv(self.size, sympy_factor) * sympy_factor
            main_loop = LoopLevel(self.var, offset)
            main_loop.steps = sympy_factor
            main_loop.parallel = self.parallel
            main_loop.collapsed = False
            main_loop.is_reduction = self.is_reduction
            main_loop.inner = clone_inner()
            if main_loop.inner:
                for loop in main_loop.inner:
                    loop.parent = main_loop

            tail_loop = LoopLevel(self.var, self.size)
            tail_loop.offset = offset
            tail_loop.parallel = self.parallel
            tail_loop.collapsed = False
            tail_loop.is_reduction = self.is_reduction
            tail_loop.inner = clone_inner()
            if tail_loop.inner:
                for loop in tail_loop.inner:
                    loop.parent = tail_loop

            return main_loop, tail_loop

        if depth == 0:
            main_loop, tail_loop = do_split_with_tiling()
            parent = self.parent
            if parent:
                parent.inner = [main_loop, tail_loop]
                main_loop.parent = parent
                tail_loop.parent = parent
            return main_loop, tail_loop
        else:
            assert len(self.inner) == 1
            return self.inner[0].split_with_tiling(depth - 1, factor)

    def clone(self):
        loop = copy(self)
        loop.inner = []
        if self.inner:
            for inner_loop in self.inner:
                inner_loop_clone = inner_loop.clone()
                inner_loop_clone.parent = loop
                loop.inner.append(inner_loop_clone)
        loop.kernel = deepcopy(self.kernel)
        return loop

    def lines(self):
        offset_expr = cexpr_index(self.offset)
        size_expr = cexpr_index(self.size)
        if config.cpp.no_redundant_loops and offset_expr == size_expr:
            return None
        simd = (
            f"simd simdlen({self.simd_nelements}) "
            if self.simd_omp and self.simd_nelements > 1
            else ""
        )
        if self.parallel:
            # TODO(jansel): look into chunk size and other schedules
            line1 = "#pragma omp for"
            if self.parallel > 1:
                line1 += f" collapse({self.parallel})"
            if self.simd_omp:
                line1 = line1.replace(" for ", f" for {simd}")
        elif self.simd_vec:
            line1 = ""
        elif self.simd_omp:
            line1 = f"#pragma omp {simd}"
        elif not self.is_reduction and codecache.is_gcc():
            line1 = "#pragma GCC ivdep"
        else:
            line1 = ""
        offset_str = f"{INDEX_TYPE} {self.var}={offset_expr}"
        size_str = f"{self.var}<{size_expr}"
        steps_str = f"{self.var}+={cexpr_index(self.steps)}"
        line2 = f"for({offset_str}; {size_str}; {steps_str})"
        if self.collapsed or not line1:
            return [line2]
        return [line1, line2]


@dataclasses.dataclass
class LoopNestWithSplit:
    """
    A loop-nest like structure but with some loop level split along
    the loop range into the main tiling loop and the tail. It is built
    with the `build` method as a loop nest and then split with
    `split_with_tiling` at some depth.

    A typical case is for vectorization where we typically split at the inner-most
    loop level. A more complicated case is 2D tiling where we split at
    both inner-most and outer levels.
    """

    root: Optional[List[LoopLevel]] = None
    kernel: Optional[CppKernel] = None

    @staticmethod
    def build(kernel: CppKernel):
        """Build a LoopNest with the given `kernel` as the leaf"""
        itervars = kernel.itervars
        ranges = kernel.ranges
        reduction_depth = kernel.reduction_depth
        assert reduction_depth is not None

        root: List[LoopLevel] = []
        levels: List[LoopLevel] = root
        loop: Optional[LoopLevel] = None
        for loop_idx, (var, size) in enumerate(zip(itervars, ranges)):
            loop = LoopLevel(var, size, parent=loop)
            if loop_idx >= reduction_depth:
                loop.is_reduction = kernel.is_reduction
            levels.append(loop)
            levels = loop.inner
        loop_nest = LoopNestWithSplit(root)
        if loop:
            loop.kernel = kernel
        else:
            loop_nest.kernel = kernel
        return loop_nest

    def __bool__(self):
        return bool(self.root)

    def get_loops_at(self, depth) -> List[LoopLevel]:
        """Get all the loop levels at the given `depth` (most outer loop has depth 0)"""
        loops: List[LoopLevel] = []
        assert self.root is not None
        for loop in self.root:
            loops += loop.get_loops_at(depth)
        return loops

    @cache_on_self
    def max_parallel_depth(self):
        """
        Maximal allowed depth for parallelism:
        1) Levels without splitting and
        2) All reduction or non-reduction levels
        When the loop is split at the top level, the max depth is 1.
        """
        max_depth = 0
        assert self.root is not None
        loops = self.root
        if len(loops) > 1:
            return 1
        is_reduction = loops[0].is_reduction if loops else False
        while len(loops) == 1 and loops[0].is_reduction == is_reduction:
            max_depth += 1
            loops = loops[0].inner
        return max_depth

    def is_reduction_only(self):
        """
        Whether all the loops are for reduction. Reduction loops
        are always the inner most ones.
        """
        return (
            self.root is not None and len(self.root) > 0 and self.root[0].is_reduction
        )

    def mark_parallel(self, par_depth):
        assert (
            par_depth <= self.max_parallel_depth()
        ), "Parallel depth cannot exceed the maximal allowed parallel depth"
        assert self.root is not None
        loops = self.root
        for loop in loops:
            loop.parallel = par_depth
        for i in range(1, par_depth):
            loops = loops[0].inner
            loops[0].collapsed = True

    def split_with_tiling(self, depth, factor):
        """
        Split the loop into main and tail loops at given `depth` so that the range
        of the main loop has range `floor_div(range, factor) * factor` and
        the tail loop handles the remainder. The main loop is tiled
        according to the `factor`.
        """
        loops = self.get_loops_at(depth)
        assert len(loops) == 1
        split_loops = loops[0].split_with_tiling(0, factor)
        if depth == 0:
            self.root = split_loops
        return split_loops<|MERGE_RESOLUTION|>--- conflicted
+++ resolved
@@ -24,17 +24,11 @@
 from ..codegen.wrapper import WrapperCodeGen
 from ..optimize_indexing import range_expressable_in_32_bits
 from ..scheduler import (
-<<<<<<< HEAD
-    BaseScheduling,
-    ForeachKernelSchedulerNode,
-    FusedSchedulerNode,
-=======
     BaseSchedulerNode,
     BaseScheduling,
     ForeachKernelSchedulerNode,
     FusedSchedulerNode,
     Scheduler,
->>>>>>> b279034e
     SchedulerNode,
 )
 from ..utils import (
@@ -2058,18 +2052,7 @@
                         code.splice(kernel.compute)
                         code.splice(kernel.stores)
                     if hasattr(kernel, "codegen_inner_loops"):
-<<<<<<< HEAD
-                        code.splice(kernel.preloads)
-                        kernel.codegen_inner_loops(code)
-                        stack.enter_context(code.indent())
-                    code.splice(kernel.loads)
-                    code.splice(kernel.compute)
-                    code.splice(kernel.stores)
-                if hasattr(kernel, "codegen_inner_loops"):
-                    code.splice(kernel.poststores)
-=======
                         code.splice(kernel.poststores)
->>>>>>> b279034e
 
             def get_reduction_code_buffer(loops, buffer="prefix"):
                 assert buffer in ("prefix", "suffix", "local")
@@ -2122,17 +2105,8 @@
                             worksharing.close()
                         if loop.is_reduction and not in_reduction:
                             code.splice(get_reduction_code_buffer(loops, "suffix"))
-<<<<<<< HEAD
 
             def gen_loop(loop: LoopLevel):
-                def is_parallel_reduction(loop):
-                    root = loop.get_root()
-                    return root.is_reduction and root.parallel
-
-=======
-
-            def gen_loop(loop: LoopLevel):
->>>>>>> b279034e
                 with contextlib.ExitStack() as stack:
                     loop_lines = loop.lines()
                     if loop_lines is None:
@@ -2143,15 +2117,7 @@
                     if loop.inner:
                         gen_loops(loop.inner, loop.is_reduction)
                     else:
-<<<<<<< HEAD
-                        kernels = loop.get_kernels()
-                        assert len(kernels) == 1
-                        if is_parallel_reduction(loop):
-                            kernels[0].update_stores_with_parallel_reduction()
-                        gen_kernel(kernels[0])
-=======
                         gen_loop_kernel(loop)
->>>>>>> b279034e
 
             stack.enter_context(code.indent())
             if loop_nest.root:
@@ -3588,15 +3554,12 @@
         self.codegen_loops_impl(self.loop_nest, code, worksharing)
 
 
-<<<<<<< HEAD
-=======
 class OuterLoopFusedKernel(CppKernel):
     def __init__(self, kernel_group):
         super().__init__(kernel_group.args, kernel_group.ws.num_threads)
         self.inner: List["LoopLevel"] = []
 
 
->>>>>>> b279034e
 class ReasonFusedNodes(Enum):
     SAME_VARS_REDUCE = "same_vars_reduce"
     COMPATIBLE_REDUCTION = "compatible_reduction"
@@ -3678,10 +3641,6 @@
                 _, (vars1, _) = node1.group
                 _, (vars2, _) = node2.group
                 assert vars1 == vars2, (vars1, vars2)
-<<<<<<< HEAD
-
-            return FusedSchedulerNode.fuse(node1, node2)
-=======
                 return FusedSchedulerNode.fuse(node1, node2)
             elif self.can_fuse_vertical_outer_loop(node1, node2):
                 return OuterLoopFusedSchedulerNode.fuse(
@@ -3689,7 +3648,6 @@
                 )
             else:
                 return FusedSchedulerNode.fuse(node1, node2)
->>>>>>> b279034e
 
     def _why_fuse_nodes(self, node1, node2) -> Optional[ReasonFusedNodes]:
         _, (vars1, reduce1) = node1.group
@@ -3763,13 +3721,10 @@
     def _can_fuse_horizontal_impl(self, node1, node2):
         assert isinstance(node1, (FusedSchedulerNode, SchedulerNode))
         assert isinstance(node2, (FusedSchedulerNode, SchedulerNode))
-<<<<<<< HEAD
-=======
         if any(
             isinstance(node, OuterLoopFusedSchedulerNode) for node in (node1, node2)
         ):
             return False
->>>>>>> b279034e
         return self._why_fuse_nodes(node1, node2) is not None
 
     def can_fuse_horizontal(self, node1, node2):
