#pragma once

#include <algorithm>
#include <atomic>
#include <cmath>
#include <cstdlib>
#include <limits>
#include <omp.h>

#include <ATen/NumericUtils.h>
#include <ATen/core/PhiloxRNGEngine.h>
#include <ATen/native/Math.h>

#include <c10/util/Float8_e4m3fn.h>
#include <c10/util/Float8_e5m2.h>
#include <c10/util/BFloat16.h>
#include <c10/util/BFloat16-math.h>
#include <c10/util/generic_math.h>
#include <c10/util/Half.h>
#include <c10/util/TypeCast.h>

#if defined(CPU_CAPABILITY_AVX512) || defined(CPU_CAPABILITY_AVX2) || defined(CPU_CAPABILITY_ZVECTOR) || defined(CPU_CAPABILITY_NEON)
#define INDUCTOR_USE_VECTOR_TYPES() 1
#else
#define INDUCTOR_USE_VECTOR_TYPES() 0
#endif

#if INDUCTOR_USE_VECTOR_TYPES()
#include <ATen/cpu/vec/functional.h>
#include <ATen/cpu/vec/vec.h>
#endif

typedef at::Half half;
typedef at::BFloat16 bfloat16;

typedef at::Float8_e4m3fn float8_e4m3fn;
typedef at::Float8_e5m2 float8_e5m2;

template <typename T>
struct Welford {
  T mean = T(0);
  T m2 = T(0);
  T weight = T(0);
};


template <typename T>
struct IsVecType: std::false_type {};

#if INDUCTOR_USE_VECTOR_TYPES()
template <typename T>
struct IsVecType<at::vec::Vectorized<T>>: std::true_type {};
#endif

template <typename T>
Welford<T> welford_combine(const Welford<T> &a, const Welford<T> &b) {
  if constexpr (!IsVecType<T>::value) {
    if (a.weight == 0) {
      return b;
    }
    if (b.weight == 0) {
      return a;
    }
  }
  auto delta = b.mean - a.mean;
  auto new_weight = a.weight + b.weight;
  auto wb_over_w = b.weight / new_weight;
  if constexpr (IsVecType<T>::value) {
    // Guard against division by zero
    wb_over_w = T::blendv(wb_over_w, T(0), new_weight == T(0));
  }
  auto result = Welford<T>{
    a.mean + delta * wb_over_w,
    a.m2 + b.m2 + delta * delta * a.weight * wb_over_w,
    new_weight
  };
  return result;
}

template <typename T>
Welford<T> welford_combine(const Welford<T> &acc, T data) {
  // Add a single data point
  auto delta = data - acc.mean;
  auto new_weight = acc.weight + T(1);
  auto new_mean = acc.mean + delta / new_weight;
  auto new_delta = data - new_mean;
  auto result = Welford<T>{
    new_mean,
    acc.m2 + delta * new_delta,
    new_weight
  };
  return result;
}

// Refer to https://github.com/pytorch/pytorch/blob/b5b36cf0c4e1958f1ff25120f5d4beeef3288187/
// aten/src/ATen/native/SharedReduceOps.h#L419-L445
template <typename scalar_t>
inline bool greater_or_nan(scalar_t a, scalar_t b, int64_t idx_a, int64_t idx_b) {
  // If (a == b), then choose the one with lower idx, else max(a, b)
  if (at::_isnan(a)) {
    if (at::_isnan(b)) {
      return idx_a < idx_b;
    }
    return true;
  }
  return (a == b) ? idx_a < idx_b : (a > b);
}

template <typename scalar_t>
inline bool less_or_nan(scalar_t a, scalar_t b, int64_t idx_a, int64_t idx_b) {
  // If (a == b), then choose the one with lower idx, else min(a, b)
  if (at::_isnan(a)) {
    if (at::_isnan(b)) {
      return idx_a < idx_b;
    }
    return true;
  }
  return (a == b) ? idx_a < idx_b : (a < b);
}

#if INDUCTOR_USE_VECTOR_TYPES()
template <typename scalar_t>
inline at::vec::Vectorized<scalar_t> vec_shuffle_down(at::vec::Vectorized<scalar_t> x, size_t n) {
  using Vec = at::vec::Vectorized<scalar_t>;
  alignas(alignof(Vec)) scalar_t array[Vec::size()];
  x.store(array);
  for (size_t i = 0; i + n < Vec::size(); i += 2 * n) {
    array[i] = array[i + n];
  }
  return Vec::loadu(array);
}

#ifdef CPU_CAPABILITY_AVX2
inline at::vec::Vectorized<float> vec_shuffle_down(at::vec::Vectorized<float> x, size_t n) {
  using vec_t = at::vec::Vectorized<float>;
#define SHUFFLE_MASK(z, y, x, w) ((z << 6) | (y << 4) | (x << 2) | w)
  switch (n) {
  case 1:
    return vec_t(_mm256_permute_ps(x, SHUFFLE_MASK(1, 1, 3, 3)));
  case 2:
    return vec_t(_mm256_permute_ps(x, SHUFFLE_MASK(2, 2, 2, 2)));
  case 4:
    return vec_t(_mm256_permute2f128_ps(x, x, SHUFFLE_MASK(1, 1, 1, 1)));
  }
  TORCH_CHECK(false, "Unhandled vec_shuffle_down value ", n);
}
#endif

template <typename scalar_t>
Welford<scalar_t> welford_vec_reduce_all(Welford<at::vec::Vectorized<scalar_t>> acc) {
  using Vec = at::vec::Vectorized<scalar_t>;
  for (size_t n = 1; n < Vec::size(); n *= 2) {
    auto shuffled = Welford<Vec>{
      vec_shuffle_down(acc.mean, n),
      vec_shuffle_down(acc.m2, n),
      vec_shuffle_down(acc.weight, n)
    };
    acc = welford_combine(acc, shuffled);
  }

  Welford<scalar_t> result;
  alignas(alignof(Vec)) scalar_t array[Vec::size()];
  acc.mean.store(array);
  result.mean = array[0];

  acc.m2.store(array);
  result.m2 = array[0];

  acc.weight.store(array);
  result.weight = array[0];

  return result;
}
#endif


template <typename T, typename U> inline typename std::common_type<T, U>::type mod(T a, U b) { return a % b; }
template <> inline float mod(float a, float b) { return std::fmod(a, b); }
template <> inline double mod(double a, double b) { return std::fmod(a, b); }

template <typename scalar_t>
inline scalar_t max_propagate_nan(scalar_t a, scalar_t b) {
  if (at::_isnan(a)) {
    return a;
  }
  return a > b ? a : b;
}

template <typename scalar_t>
inline scalar_t min_propagate_nan(scalar_t a, scalar_t b) {
  if (at::_isnan(a)) {
    return a;
  }
  return a < b ? a : b;
}

constexpr float uint32_to_uniform_float(uint32_t value) {
  // maximum value such that `MAX_INT * scale < 1.0` (with float rounding)
  constexpr float scale = 4.6566127342e-10;
  return static_cast<float>(value & 0x7FFFFFFF) * scale;
}

float normalized_rand_cpu(uint32_t seed, uint32_t offset) {
  return uint32_to_uniform_float(at::Philox4_32(seed, 0, offset)());
}

float randn_cpu(uint32_t seed, uint32_t offset) {
  at::Philox4_32 engine(seed, 0, offset);
  return engine.randn(10);
}

int64_t randint64_cpu(uint32_t seed, uint32_t offset, int64_t low, int64_t high) {
  auto gen = at::Philox4_32(seed, 0, offset);
  uint64_t r0 = gen();
  uint64_t r1 = gen();
  uint64_t result = r0 | (r1 << 32);
  return static_cast<int64_t>(result % (high - low)) + low;
}

template <typename T> struct AsIntegerType { typedef T type; };
template <> struct AsIntegerType<float> { typedef uint32_t type; };
template <> struct AsIntegerType<double> { typedef uint64_t type; };
template <> struct AsIntegerType<bfloat16> { typedef uint16_t type; };

template <typename T>
typename std::enable_if_t<!std::is_reduced_floating_point_v<T>, T>
inline fetch_value(volatile T *addr) {
  return *addr;
}

template <typename T>
typename std::enable_if_t<std::is_reduced_floating_point_v<T>, T>
inline fetch_value(volatile T *addr) {
  return T(addr->x, T::from_bits());
}

template <typename T>
typename std::enable_if_t<!std::is_integral_v<T>>
atomic_add(volatile T *addr, T offset) {
  typedef typename AsIntegerType<T>::type alt_type;

  static_assert(sizeof(std::atomic<alt_type>) == sizeof(T),
                "std::atomic issue");

  alt_type expected;

  alt_type desired;

  std::atomic<alt_type> *atomic_addr = (std::atomic<alt_type> *)addr;
  do {
    T val = fetch_value(addr);
    reinterpret_cast<T *>(&expected)[0] = val;
    reinterpret_cast<T *>(&desired)[0] = val + offset;
  } while (!atomic_addr->compare_exchange_weak(expected, desired,
                                               std::memory_order_relaxed));
}

// Since C++20 float is supported by fetch_add, but the performance may not
// better than compare_exchange_weak, which can be checked by microbenchmark
// inductor_cpu_atomic.py
template <typename T>
typename std::enable_if_t<std::is_integral_v<T>>
atomic_add(volatile T *addr, T offset) {
  static_assert(sizeof(std::atomic<T>) == sizeof(T),
                "std::atomic issue");
  std::atomic<T> *atomic_addr = (std::atomic<T> *)addr;
  atomic_addr->fetch_add(offset, std::memory_order_relaxed);
<<<<<<< HEAD
}
=======
}

#if defined(CPU_CAPABILITY_AVX512) || defined(CPU_CAPABILITY_AVX2) || defined(CPU_CAPABILITY_ZVECTOR) || defined(CPU_CAPABILITY_NEON)

template <typename scalar_t>
inline at::vec::Vectorized<float> cvt_lowp_fp_to_fp32(
    at::vec::Vectorized<scalar_t> src) {
  at::vec::Vectorized<float> res_vec1(0);
  at::vec::Vectorized<float> res_vec2(0);
  std::tie(res_vec1, res_vec2) = at::vec::convert_to_float<scalar_t>(src);
  return res_vec1;
}

template <typename scalar_t>
inline at::vec::Vectorized<scalar_t> cvt_fp32_to_lowp_fp(
    at::vec::Vectorized<float> src) {
  return at::vec::convert_from_float<scalar_t>(src, src);
}

inline at::vec::Vectorized<float> cvt_int64_to_fp32(at::vec::VectorizedN<int64_t,2> src) {
# if defined(CPU_CAPABILITY_AVX512)
  auto low = _mm512_cvtepi64_ps(src[0]);
  auto high = _mm512_cvtepi64_ps(src[1]);
  return _mm512_insertf32x8(_mm512_castps256_ps512(low), high, 1);
# elif defined(CPU_CAPABILITY_AVX2)
  auto low_double = at::vec::convert_to_fp_of_same_size<double>(src[0]);
  auto low = _mm256_cvtpd_ps(low_double);
  auto high_double = at::vec::convert_to_fp_of_same_size<double>(src[1]);
  auto high = _mm256_cvtpd_ps(high_double);
  return _mm256_insertf128_ps(_mm256_castps128_ps256(low), high, 1);
# else
  constexpr int float_vec_size = at::vec::Vectorized<float>::size();
  constexpr int int64_vec_size = at::vec::Vectorized<int64_t>::size();
  __at_align__ float result[float_vec_size];
  __at_align__ int64_t src_buf[int64_vec_size];
  for (int i = 0; i < 2; i++) {
    src[i].store(src_buf);
    for (int j = 0; j < int64_vec_size; j++) {
      result[i * int64_vec_size + j] = static_cast<float>(src_buf[j]);
    }
  }
  return at::vec::Vectorized<float>::loadu(result);
# endif
}

inline at::vec::VectorizedN<int64_t,2> cvt_fp32_to_int64(at::vec::Vectorized<float> src) {
  at::vec::VectorizedN<int64_t,2> result;
# if defined(CPU_CAPABILITY_AVX512)
  result[0] = _mm512_cvt_roundps_epi64(_mm512_castps512_ps256(src), _MM_FROUND_TO_ZERO |_MM_FROUND_NO_EXC);
  result[1] = _mm512_cvt_roundps_epi64(_mm512_extractf32x8_ps(src, 1), _MM_FROUND_TO_ZERO |_MM_FROUND_NO_EXC);
# elif defined(CPU_CAPABILITY_AVX2)
  auto int32_vec = at::vec::convert_to_int_of_same_size(src);
  result[0] = _mm256_cvtepi32_epi64(_mm256_castsi256_si128(int32_vec));
  result[1] = _mm256_cvtepi32_epi64(_mm256_extracti128_si256(int32_vec, 1));
# else
  constexpr int float_vec_size = at::vec::Vectorized<float>::size();
# endif
}

inline at::vec::VectorizedN<int64_t,2> cvt_int32_to_int64(at::vec::Vectorized<int32_t> src) {
  at::vec::VectorizedN<int64_t,2> result;
# if defined(CPU_CAPABILITY_AVX512)
  result[0] = _mm512_cvtepi32_epi64(_mm512_castsi512_si256(src));
  result[1] = _mm512_cvtepi32_epi64(_mm512_extracti32x8_epi32(src, 1));
# elif defined(CPU_CAPABILITY_AVX2)
  result[0] = _mm256_cvtepi32_epi64(_mm256_castsi256_si128(src));
  result[1] = _mm256_cvtepi32_epi64(_mm256_extracti128_si256(src, 1));
#else
  constexpr int int32_vec_size = at::vec::Vectorized<int32_t>::size();
  constexpr int int64_vec_size = at::vec::Vectorized<int64_t>::size();
  __at_align__ int32_t src_buf[int32_vec_size];
  __at_align__ int64_t result_buf[int64_vec_size];
  src.store(src_buf);
  for (int i = 0; i < 2; i++) {
    for (int j = 0; j < int64_vec_size; j++) {
      result_buf[j] = static_cast<int64_t>(src_buf[i * int64_vec_size + j]);
    }
    result[i] = at::vec::Vectorized<int64_t>::loadu(result_buf);
  }
# endif
  return result;
}

template <typename T, std::enable_if_t<std::is_same_v<T, int8_t> || std::is_same_v<T, uint8_t>, int> = 0>
inline at::vec::Vectorized<int32_t> cvt_int8_to_int32(at::vec::Vectorized<T> src) {
# if defined(CPU_CAPABILITY_AVX512)
  auto src128 = _mm512_castsi512_si128(src);
  if constexpr (std::is_same_v<T, int8_t>) {
    return _mm512_cvtepi8_epi32(src128);
  } else {
    return _mm512_cvtepu8_epi32(src128);
  }
# elif defined(CPU_CAPABILITY_AVX2)
  auto src128 = _mm256_castsi256_si128(src);
  if constexpr (std::is_same_v<T, int8_t>) {
    return _mm256_cvtepi8_epi32(src128);
  } else {
    return _mm256_cvtepu8_epi32(src128);
  }
# else
  constexpr int int32_vec_size = at::vec::Vectorized<int32_t>::size();
  constexpr int int8_vec_size = at::vec::Vectorized<T>::size();
  __at_align__ int32_t result[int32_vec_size];
  __at_align__ T src_buf[int8_vec_size];
  src.store(src_buf);
  for (int i = 0; i < int32_vec_size; i++) {
    result[i] = static_cast<int32_t>(src_buf[i]);
  }
  return at::vec::Vectorized<int32_t>::loadu(result);
# endif
}

template <typename T, std::enable_if_t<std::is_same_v<T, int8_t> || std::is_same_v<T, uint8_t>, int> = 0>
inline at::vec::VectorizedN<int64_t, 2> cvt_int8_to_int64(at::vec::Vectorized<T> src) {
  return cvt_int32_to_int64(cvt_int8_to_int32(src));
}

#endif

#ifdef CPU_CAPABILITY_NEON
namespace at::vec {
template <typename T>
typename std::enable_if_t<std::is_same_v<T, uint8_t> || std::is_same_v<T, int8_t>, at::vec::Vectorized<float>>
inline convert_int8_to_float(at::vec::Vectorized<T> src) {
  // Note: this function only convert inputs number of elements equal to at::vec::Vectorized<float>.size()
  T data[at::vec::Vectorized<T>::size()];
  float rc[at::vec::Vectorized<float>::size()];
  src.store(data);
  for(auto i = 0; i < at::vec::Vectorized<float>::size(); ++i) {
          rc[i] = static_cast<float>(data[i]);
  }
  return at::vec::Vectorized<float>::loadu(rc);
}
}
#endif
>>>>>>> 34491928
<|MERGE_RESOLUTION|>--- conflicted
+++ resolved
@@ -265,142 +265,4 @@
                 "std::atomic issue");
   std::atomic<T> *atomic_addr = (std::atomic<T> *)addr;
   atomic_addr->fetch_add(offset, std::memory_order_relaxed);
-<<<<<<< HEAD
-}
-=======
-}
-
-#if defined(CPU_CAPABILITY_AVX512) || defined(CPU_CAPABILITY_AVX2) || defined(CPU_CAPABILITY_ZVECTOR) || defined(CPU_CAPABILITY_NEON)
-
-template <typename scalar_t>
-inline at::vec::Vectorized<float> cvt_lowp_fp_to_fp32(
-    at::vec::Vectorized<scalar_t> src) {
-  at::vec::Vectorized<float> res_vec1(0);
-  at::vec::Vectorized<float> res_vec2(0);
-  std::tie(res_vec1, res_vec2) = at::vec::convert_to_float<scalar_t>(src);
-  return res_vec1;
-}
-
-template <typename scalar_t>
-inline at::vec::Vectorized<scalar_t> cvt_fp32_to_lowp_fp(
-    at::vec::Vectorized<float> src) {
-  return at::vec::convert_from_float<scalar_t>(src, src);
-}
-
-inline at::vec::Vectorized<float> cvt_int64_to_fp32(at::vec::VectorizedN<int64_t,2> src) {
-# if defined(CPU_CAPABILITY_AVX512)
-  auto low = _mm512_cvtepi64_ps(src[0]);
-  auto high = _mm512_cvtepi64_ps(src[1]);
-  return _mm512_insertf32x8(_mm512_castps256_ps512(low), high, 1);
-# elif defined(CPU_CAPABILITY_AVX2)
-  auto low_double = at::vec::convert_to_fp_of_same_size<double>(src[0]);
-  auto low = _mm256_cvtpd_ps(low_double);
-  auto high_double = at::vec::convert_to_fp_of_same_size<double>(src[1]);
-  auto high = _mm256_cvtpd_ps(high_double);
-  return _mm256_insertf128_ps(_mm256_castps128_ps256(low), high, 1);
-# else
-  constexpr int float_vec_size = at::vec::Vectorized<float>::size();
-  constexpr int int64_vec_size = at::vec::Vectorized<int64_t>::size();
-  __at_align__ float result[float_vec_size];
-  __at_align__ int64_t src_buf[int64_vec_size];
-  for (int i = 0; i < 2; i++) {
-    src[i].store(src_buf);
-    for (int j = 0; j < int64_vec_size; j++) {
-      result[i * int64_vec_size + j] = static_cast<float>(src_buf[j]);
-    }
-  }
-  return at::vec::Vectorized<float>::loadu(result);
-# endif
-}
-
-inline at::vec::VectorizedN<int64_t,2> cvt_fp32_to_int64(at::vec::Vectorized<float> src) {
-  at::vec::VectorizedN<int64_t,2> result;
-# if defined(CPU_CAPABILITY_AVX512)
-  result[0] = _mm512_cvt_roundps_epi64(_mm512_castps512_ps256(src), _MM_FROUND_TO_ZERO |_MM_FROUND_NO_EXC);
-  result[1] = _mm512_cvt_roundps_epi64(_mm512_extractf32x8_ps(src, 1), _MM_FROUND_TO_ZERO |_MM_FROUND_NO_EXC);
-# elif defined(CPU_CAPABILITY_AVX2)
-  auto int32_vec = at::vec::convert_to_int_of_same_size(src);
-  result[0] = _mm256_cvtepi32_epi64(_mm256_castsi256_si128(int32_vec));
-  result[1] = _mm256_cvtepi32_epi64(_mm256_extracti128_si256(int32_vec, 1));
-# else
-  constexpr int float_vec_size = at::vec::Vectorized<float>::size();
-# endif
-}
-
-inline at::vec::VectorizedN<int64_t,2> cvt_int32_to_int64(at::vec::Vectorized<int32_t> src) {
-  at::vec::VectorizedN<int64_t,2> result;
-# if defined(CPU_CAPABILITY_AVX512)
-  result[0] = _mm512_cvtepi32_epi64(_mm512_castsi512_si256(src));
-  result[1] = _mm512_cvtepi32_epi64(_mm512_extracti32x8_epi32(src, 1));
-# elif defined(CPU_CAPABILITY_AVX2)
-  result[0] = _mm256_cvtepi32_epi64(_mm256_castsi256_si128(src));
-  result[1] = _mm256_cvtepi32_epi64(_mm256_extracti128_si256(src, 1));
-#else
-  constexpr int int32_vec_size = at::vec::Vectorized<int32_t>::size();
-  constexpr int int64_vec_size = at::vec::Vectorized<int64_t>::size();
-  __at_align__ int32_t src_buf[int32_vec_size];
-  __at_align__ int64_t result_buf[int64_vec_size];
-  src.store(src_buf);
-  for (int i = 0; i < 2; i++) {
-    for (int j = 0; j < int64_vec_size; j++) {
-      result_buf[j] = static_cast<int64_t>(src_buf[i * int64_vec_size + j]);
-    }
-    result[i] = at::vec::Vectorized<int64_t>::loadu(result_buf);
-  }
-# endif
-  return result;
-}
-
-template <typename T, std::enable_if_t<std::is_same_v<T, int8_t> || std::is_same_v<T, uint8_t>, int> = 0>
-inline at::vec::Vectorized<int32_t> cvt_int8_to_int32(at::vec::Vectorized<T> src) {
-# if defined(CPU_CAPABILITY_AVX512)
-  auto src128 = _mm512_castsi512_si128(src);
-  if constexpr (std::is_same_v<T, int8_t>) {
-    return _mm512_cvtepi8_epi32(src128);
-  } else {
-    return _mm512_cvtepu8_epi32(src128);
-  }
-# elif defined(CPU_CAPABILITY_AVX2)
-  auto src128 = _mm256_castsi256_si128(src);
-  if constexpr (std::is_same_v<T, int8_t>) {
-    return _mm256_cvtepi8_epi32(src128);
-  } else {
-    return _mm256_cvtepu8_epi32(src128);
-  }
-# else
-  constexpr int int32_vec_size = at::vec::Vectorized<int32_t>::size();
-  constexpr int int8_vec_size = at::vec::Vectorized<T>::size();
-  __at_align__ int32_t result[int32_vec_size];
-  __at_align__ T src_buf[int8_vec_size];
-  src.store(src_buf);
-  for (int i = 0; i < int32_vec_size; i++) {
-    result[i] = static_cast<int32_t>(src_buf[i]);
-  }
-  return at::vec::Vectorized<int32_t>::loadu(result);
-# endif
-}
-
-template <typename T, std::enable_if_t<std::is_same_v<T, int8_t> || std::is_same_v<T, uint8_t>, int> = 0>
-inline at::vec::VectorizedN<int64_t, 2> cvt_int8_to_int64(at::vec::Vectorized<T> src) {
-  return cvt_int32_to_int64(cvt_int8_to_int32(src));
-}
-
-#endif
-
-#ifdef CPU_CAPABILITY_NEON
-namespace at::vec {
-template <typename T>
-typename std::enable_if_t<std::is_same_v<T, uint8_t> || std::is_same_v<T, int8_t>, at::vec::Vectorized<float>>
-inline convert_int8_to_float(at::vec::Vectorized<T> src) {
-  // Note: this function only convert inputs number of elements equal to at::vec::Vectorized<float>.size()
-  T data[at::vec::Vectorized<T>::size()];
-  float rc[at::vec::Vectorized<float>::size()];
-  src.store(data);
-  for(auto i = 0; i < at::vec::Vectorized<float>::size(); ++i) {
-          rc[i] = static_cast<float>(data[i]);
-  }
-  return at::vec::Vectorized<float>::loadu(rc);
-}
-}
-#endif
->>>>>>> 34491928
+}