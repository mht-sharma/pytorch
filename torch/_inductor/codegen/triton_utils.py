from typing import Any, Dict, List, Optional
<<<<<<< HEAD
=======

import sympy
>>>>>>> f34905f6

import torch

from .. import config
from ..utils import _type_of, instance_descriptor
from ..virtualized import V
from .common import KernelArgType, SizeArg, TensorArg, WorkspaceArg
<<<<<<< HEAD


=======


>>>>>>> f34905f6
def signature_of(arg: KernelArgType, *, size_dtype: str) -> str:
    if isinstance(arg, TensorArg):
        # TODO: Remove fp8 special handling when Triton supports PyTorch fp8 dtypes.
        # Related PR: https://github.com/openai/triton/pull/2279/
        if arg.dtype == torch.float8_e4m3fn:
            tye = "*fp8e4nv"
        elif arg.dtype == torch.float8_e5m2:
            tye = "*fp8e5"
        elif arg.dtype == torch.float8_e4m3fnuz:
            tye = "*fp8e4b8"
        elif arg.dtype == torch.float8_e5m2fnuz:
            tye = "*fp8e5b16"
        else:
            tye = _type_of(arg.dtype)
        if V.graph.is_unspec_arg(arg.buffer):
            # had unwrapped 0d tensor as scalar
            new_tye = tye.lstrip("*")
            if new_tye in ["fp16", "bf16"]:
                return "fp32"
            else:
                return new_tye
        else:
            return tye
    if isinstance(arg, SizeArg):
        if arg.expr is None:
            # From triton/runtime/jit.py
            # `None` is nullptr.  Implicitly convert to *i8.
            return "*i8"
        elif isinstance(arg.expr, (float, sympy.Float)):
            return "fp32"
        if size_dtype == "tl.int32":
            return "i32"
        elif size_dtype == "tl.int64":
            return "i64"
        else:
            raise NotImplementedError(f"unhandled size_dtype {size_dtype}")
    if isinstance(arg, WorkspaceArg):
        return "*i8"
    raise NotImplementedError(f"unhandled {type(arg)}: {arg}")


def signature_to_meta(
    signature: List[KernelArgType],
    *,
    size_dtype: str,
    indices: Optional[List[int]] = None,
) -> Dict[int, str]:
    if indices is None:
        indices = list(range(len(signature)))
    return {
        i: signature_of(arg, size_dtype=size_dtype)
        for i, arg in zip(indices, signature)
    }


<<<<<<< HEAD
=======
def is_unaligned_buffer(arg: TensorArg):
    buf_name = arg.buffer
    if buf_name in V.graph.graph_inputs:
        return not config.assume_aligned_inputs

    if buf_name in V.graph.constants:
        # all constants are assumed to be aligned
        return False

    if V.graph.scheduler:
        layout = V.graph.scheduler.get_buffer_layout(buf_name)
    else:
        buffer = V.graph.get_buffer(buf_name)
        # output arg
        if not buffer:
            assert buf_name == V.kernel.output_node.name
            layout = V.kernel.output_node.layout
        else:
            layout = buffer.get_layout()

    if isinstance(layout, torch._inductor.ir.NonOwningLayout):
        return not layout.maybe_guard_aligned()
    else:
        return False


>>>>>>> f34905f6
def config_of(
    args: List[KernelArgType],
    *,
    indices: Optional[List[int]] = None,
) -> Any:
    if indices is None:
        indices = list(range(len(args)))

    def is_aligned(x: KernelArgType, alignment: int, include_tensor: bool) -> bool:
        """
        Roughly follow triton code here:
        https://github.com/openai/triton/blob/5282ed890d453e10b9ee30076ef89115dd197761/python/triton/runtime/jit.py#L208-L222
        """
        if isinstance(x, TensorArg):
            if include_tensor:
                offset_aligned = V.graph.sizevars.statically_known_multiple_of(
                    x.offset * x.dtype.itemsize, alignment  # type: ignore[arg-type]
                )
<<<<<<< HEAD
                return offset_aligned and not V.graph.scheduler.is_unaligned_buffer(
                    x.buffer
                )
=======
                return offset_aligned and not is_unaligned_buffer(x)
>>>>>>> f34905f6
            else:
                return False
        if isinstance(x, SizeArg):
            # TODO(voz): These are kinda redundant, if we can solve out statically_known_multiple_of with
            # _maybe_evaluate_static...
            if x.name.startswith("load_seed_offset"):
                return False
            if x.expr is None:
                return False
            if isinstance(x.expr, float):
                return False
            return V.graph.sizevars.statically_known_multiple_of(x.expr, alignment)  # type: ignore[arg-type]
        if isinstance(x, WorkspaceArg):
            return V.graph.sizevars.statically_known_multiple_of(x.nbytes, alignment)  # type: ignore[arg-type]
        raise NotImplementedError(f"unhandled {type(x)}: {x}")

    if config.triton.divisible_by_16:
        divisible_by_16 = tuple(
            i
            for i, arg in zip(indices, args)
            if is_aligned(arg, alignment=16, include_tensor=True)
        )
    else:
        divisible_by_16 = ()
    divisible_by_8 = tuple(
        i
        for i, arg in zip(indices, args)
        if is_aligned(arg, alignment=8, include_tensor=False)
    )

    equal_to_1 = tuple(
        i
        for i, arg in zip(indices, args)
        if isinstance(arg, SizeArg)
<<<<<<< HEAD
        and arg.expr is not None
=======
        and isinstance(arg.expr, (int, sympy.Integer))
>>>>>>> f34905f6
        and V.graph.sizevars.statically_known_equals(arg.expr, 1)  # type: ignore[arg-type]
    )
    # ids_of_folded_args is set from equal_to_1
    # and None args by the Triton compiler
    ids_of_folded_args = tuple(equal_to_1)

    return instance_descriptor(
        divisible_by_16, equal_to_1, ids_of_folded_args, divisible_by_8
    )<|MERGE_RESOLUTION|>--- conflicted
+++ resolved
@@ -1,9 +1,6 @@
 from typing import Any, Dict, List, Optional
-<<<<<<< HEAD
-=======
 
 import sympy
->>>>>>> f34905f6
 
 import torch
 
@@ -11,13 +8,8 @@
 from ..utils import _type_of, instance_descriptor
 from ..virtualized import V
 from .common import KernelArgType, SizeArg, TensorArg, WorkspaceArg
-<<<<<<< HEAD
 
 
-=======
-
-
->>>>>>> f34905f6
 def signature_of(arg: KernelArgType, *, size_dtype: str) -> str:
     if isinstance(arg, TensorArg):
         # TODO: Remove fp8 special handling when Triton supports PyTorch fp8 dtypes.
@@ -73,8 +65,6 @@
     }
 
 
-<<<<<<< HEAD
-=======
 def is_unaligned_buffer(arg: TensorArg):
     buf_name = arg.buffer
     if buf_name in V.graph.graph_inputs:
@@ -101,7 +91,6 @@
         return False
 
 
->>>>>>> f34905f6
 def config_of(
     args: List[KernelArgType],
     *,
@@ -120,13 +109,7 @@
                 offset_aligned = V.graph.sizevars.statically_known_multiple_of(
                     x.offset * x.dtype.itemsize, alignment  # type: ignore[arg-type]
                 )
-<<<<<<< HEAD
-                return offset_aligned and not V.graph.scheduler.is_unaligned_buffer(
-                    x.buffer
-                )
-=======
                 return offset_aligned and not is_unaligned_buffer(x)
->>>>>>> f34905f6
             else:
                 return False
         if isinstance(x, SizeArg):
@@ -161,11 +144,7 @@
         i
         for i, arg in zip(indices, args)
         if isinstance(arg, SizeArg)
-<<<<<<< HEAD
-        and arg.expr is not None
-=======
         and isinstance(arg.expr, (int, sympy.Integer))
->>>>>>> f34905f6
         and V.graph.sizevars.statically_known_equals(arg.expr, 1)  # type: ignore[arg-type]
     )
     # ids_of_folded_args is set from equal_to_1
