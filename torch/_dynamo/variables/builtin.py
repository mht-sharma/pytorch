import functools
import inspect
import itertools
import logging
import math
import operator
import types
from typing import Dict, List

import numpy as np

import torch
from torch.fx.experimental.symbolic_shapes import sym_float, sym_int

from .. import config, variables
from ..allowed_functions import is_allowed
from ..exc import unimplemented, Unsupported
from ..guards import GuardBuilder
from ..replay_record import DummyModule
from ..source import AttrSource, is_constant_source, TypeSource
from ..utils import (
    check_constant_args,
    check_unspec_python_args,
    istype,
    proxy_args_kwargs,
    specialize_args_kwargs,
)
from .base import MutableLocal, VariableTracker
from .dicts import ConstDictVariable
from .tensor import DynamicShapeVariable, FakeItemVariable, UnspecializedPythonVariable

log = logging.getLogger(__name__)


class BuiltinVariable(VariableTracker):
    @staticmethod
    @functools.lru_cache(None)
    def _constant_fold_functions():
        fns = {
            abs,
            all,
            any,
            bool,
            callable,
            chr,
            dict,
            divmod,
            float,
            int,
            len,
            list,
            max,
            min,
            ord,
            pow,
            repr,
            round,
            set,
            str,
            str.format,
            sum,
            tuple,
            type,
            operator.pos,
            operator.neg,
            operator.not_,
            operator.invert,
            operator.pow,
            operator.mul,
            operator.matmul,
            operator.floordiv,
            operator.truediv,
            operator.mod,
            operator.add,
            operator.sub,
            operator.getitem,
            operator.lshift,
            operator.rshift,
            operator.and_,
            operator.or_,
            operator.xor,
            operator.ipow,
            operator.imul,
            operator.imatmul,
            operator.ifloordiv,
            operator.itruediv,
            operator.imod,
            operator.iadd,
            operator.isub,
            operator.ilshift,
            operator.irshift,
            operator.iand,
            operator.ixor,
            operator.ior,
            operator.index,
        }
        fns.update(x for x in math.__dict__.values() if isinstance(x, type(math.sqrt)))
        return fns

    def can_constant_fold_through(self):
        return self.fn in self._constant_fold_functions()

    @staticmethod
    @functools.lru_cache(None)
    def _fx_graph_functions():
        fns = {
            operator.pos,
            operator.neg,
            operator.not_,
            operator.invert,
            operator.pow,
            operator.mul,
            operator.matmul,
            operator.floordiv,
            operator.truediv,
            operator.mod,
            operator.add,
            operator.sub,
            operator.getitem,
            operator.lshift,
            operator.rshift,
            operator.and_,
            operator.or_,
            operator.xor,
            operator.ipow,
            operator.imul,
            operator.imatmul,
            operator.ifloordiv,
            operator.itruediv,
            operator.imod,
            operator.iadd,
            operator.isub,
            operator.ilshift,
            operator.irshift,
            operator.iand,
            operator.ixor,
            operator.ior,
        }
        return fns

    def can_insert_in_graph(self):
        return self.fn in self._fx_graph_functions()

    def __init__(self, fn, **kwargs):
        super(BuiltinVariable, self).__init__(**kwargs)
        self.fn = fn

    def __str__(self):
        if self.fn is None:
            name = "None"
        else:
            name = self.fn.__name__

        return f"{self.__class__.__name__}({name})"

    def python_type(self):
        return type(self.fn)

    def as_python_constant(self):
        return self.fn

    def reconstruct(self, codegen):
        name = self.fn.__name__
        assert self.fn.__module__ == "builtins"
        assert name not in codegen.tx.f_globals, "shadowed global"
        return [codegen.create_load_global(name, add=True)]

    def constant_args(self, *args, **kwargs):
        return check_constant_args(args, kwargs)

    def tensor_args(self, *args, **kwargs):
        return any(
            isinstance(i, variables.TensorVariable)
            for i in itertools.chain(args, kwargs.values())
        ) and not any(
            isinstance(i, variables.GetAttrVariable)
            for i in itertools.chain(args, kwargs.values())
        )

    def unspec_numpy_args(self, *args, **kwargs):
        return all(
            isinstance(
                i,
                (
                    variables.UnspecializedNumpyVariable,
                    variables.UnspecializedPythonVariable,
                    variables.ConstantVariable,
                ),
            )
            for i in itertools.chain(args, kwargs.values())
        ) and any(
            isinstance(x, variables.UnspecializedNumpyVariable)
            for x in itertools.chain(args, kwargs.values())
        )

    def unspec_python_args(self, *args, **kwargs):
        return check_unspec_python_args(args, kwargs)

    @staticmethod
    def unwrap_unspec_args_kwargs(args, kwargs):
        unwrapped_args = []
        unwrapped_kwargs = {}
        for x in args:
            if isinstance(
                x,
                (
                    variables.UnspecializedNumpyVariable,
                    variables.UnspecializedPythonVariable,
                ),
            ):
                unwrapped_args.append(x.raw_value)
            else:
                unwrapped_args.append(x.as_python_constant())
        for k, v in kwargs:
            if isinstance(
                x,
                (
                    variables.UnspecializedNumpyVariable,
                    variables.UnspecializedPythonVariable,
                ),
            ):
                unwrapped_kwargs.update({k: v.raw_value})
            else:
                unwrapped_kwargs.update({k: v.as_python_constant()})
        return unwrapped_args, unwrapped_kwargs

    def call_function(
        self, tx, args: "List[VariableTracker]", kwargs: "Dict[str, VariableTracker]"
    ) -> "VariableTracker":
        from .builder import wrap_fx_proxy, wrap_fx_proxy_cls

        constant_args = check_constant_args(args, kwargs)
        tensor_args = self.tensor_args(*args, **kwargs)
        unspec_python_args = self.unspec_python_args(*args, **kwargs)
        options = VariableTracker.propagate(self, args, kwargs.values())
        has_constant_handler = self.can_constant_fold_through() and (
            constant_args or unspec_python_args
        )
        assert isinstance(args, (list, tuple))
        assert isinstance(kwargs, dict)

        if (
            self.fn is operator.getitem
            and len(args) == 2
            and isinstance(args[1], variables.TensorVariable)
            and args[1].dtype == torch.bool
            and not config.dynamic_shapes
        ):
            unimplemented("dynamic Tensor.__getitem__(bool[])")

        # args[0] is list and args[1] is unspec
        if self.fn is operator.getitem and not isinstance(
            args[0], variables.TensorVariable
        ):
            tensor_args = False
            args, kwargs = specialize_args_kwargs(tx, args, kwargs)

        if (
            self.can_insert_in_graph()
            and tensor_args
            and not (
                self.fn is operator.getitem
                and isinstance(args[0], ConstDictVariable)
                and isinstance(args[1], variables.TensorVariable)
            )
        ):
            try:
                fn = self.fn
                if self.fn is operator.iadd and isinstance(
                    args[0], variables.ConstantVariable
                ):
                    # Work around weird bug in hf_T5
                    fn, args = operator.add, [args[1], args[0]]

                proxy = tx.output.create_proxy(
                    "call_function", fn, *proxy_args_kwargs(args, kwargs), current_tx=tx
                )
                if any([isinstance(arg, FakeItemVariable) for arg in args]):
                    return wrap_fx_proxy_cls(
                        FakeItemVariable,
                        tx,
                        proxy,
                        **options,
                    )
                elif self.unspec_numpy_args(*args, **kwargs):
                    _args, _kwargs = self.unwrap_unspec_args_kwargs(args, kwargs)
                    raw_value = self.fn(*_args, **_kwargs)
                    return wrap_fx_proxy_cls(
                        variables.UnspecializedNumpyVariable,
                        tx,
                        proxy,
                        raw_value=raw_value,
                        **options,
                    )
                elif self.unspec_python_args(*args, **kwargs):
                    _args, _kwargs = self.unwrap_unspec_args_kwargs(args, kwargs)
                    raw_value = self.fn(*_args, **_kwargs)

                    need_unwrap = any(
                        x.need_unwrap
                        for x in itertools.chain(args, kwargs.values())
                        if isinstance(x, variables.UnspecializedPythonVariable)
                    )

                    return wrap_fx_proxy_cls(
                        UnspecializedPythonVariable,
                        tx,
                        proxy,
                        raw_value=raw_value,
                        need_unwrap=need_unwrap,
                        **options,
                    )
                else:
                    # Work around for vision_maskrcnn due to precision difference
                    # specialize the dividend when float divide by tensor
                    if self.fn is operator.truediv and isinstance(
                        args[0], variables.UnspecializedPythonVariable
                    ):
                        args[0] = args[0].convert_to_constant(tx)
                    return wrap_fx_proxy(tx, proxy, **options)

            except NotImplementedError:
                unimplemented(f"partial tensor op: {self} {args} {kwargs}")

        # Handle cases like int(torch.seed())
        # Also handle sym_float to sym_int cases
        if self.fn in (int, float) and isinstance(args[0], DynamicShapeVariable):
            fn_ = sym_int if self.fn is int else sym_float
            out = wrap_fx_proxy(
                tx=tx,
                proxy=tx.output.create_proxy(
                    "call_function",
                    fn_,
                    (args[0].as_proxy(),),
                    {},
                    current_tx=tx,
                ),
                **options,
            )
            return out

        handler = getattr(self, f"call_{self.fn.__name__}", None)
        if handler:
            try:
                inspect.signature(handler).bind(tx, *args, **kwargs)
            except TypeError as exc:
                if not has_constant_handler:
                    log.warning(
                        f"incorrect arg count {handler} {exc} and no constant handler"
                    )
                handler = None

        if handler:
            try:
                result = handler(tx, *args, **kwargs)
                if result is not None:
                    return result.add_options(options)
            except Unsupported as exc:
                if not has_constant_handler:
                    raise
                # Actually, we will handle this just fine
                exc.remove_from_stats()

        if has_constant_handler:
            args, kwargs = specialize_args_kwargs(tx, args, kwargs)
            # constant fold
            return variables.ConstantVariable(
                self.as_python_constant()(
                    *[x.as_python_constant() for x in args],
                    **{k: v.as_python_constant() for k, v in kwargs.items()},
                ),
                **options,
            )
<<<<<<< HEAD
            return DynamicShapeVariable.create(tx, proxy, value, **options)
=======
>>>>>>> 3a074db0
        return super().call_function(tx, args, kwargs)

    def _dynamic_args(self, *args, **kwargs):
        return any([isinstance(x, DynamicShapeVariable) for x in args]) or any(
            [isinstance(x, DynamicShapeVariable) for x in kwargs.values()]
        )

    def _call_min_max(self, tx, a, b):
        if self.tensor_args(a, b):
            if not isinstance(a, variables.TensorVariable):
                a, b = b, a
            assert isinstance(a, variables.TensorVariable)

            # result of an item call is a scalar convert to a tensor
            if isinstance(a, FakeItemVariable):
                a = variables.TorchVariable(torch.tensor).call_function(tx, [a], {})

            # Dynamic input does not get resolved, rather, gets stored as call_function
            if isinstance(a, DynamicShapeVariable):
                from .builder import wrap_fx_proxy

                return wrap_fx_proxy(
                    tx=tx,
                    proxy=tx.output.create_proxy(
                        "call_function",
                        self.fn,
                        *proxy_args_kwargs([a, b], {}),
                        current_tx=tx,
                    ),
                    **VariableTracker.propagate(self, [a, b]),
                )

            # convert min/max to torch ops
            if b.is_python_constant():
                kwargs = {"min": b} if (self.fn is max) else {"max": b}
                result = variables.TorchVariable(torch.clamp).call_function(
                    tx, [a], kwargs
                )
            else:
                fn = {max: torch.maximum, min: torch.minimum}[self.fn]
                result = variables.TorchVariable(fn).call_function(tx, [a, b], {})

            # return unspec if both a, b are unspec or const
            if all(
                isinstance(
                    i,
                    (
                        variables.UnspecializedNumpyVariable,
                        variables.UnspecializedPythonVariable,
                        variables.ConstantVariable,
                    ),
                )
                for i in [a, b]
            ):

                if any([isinstance(val, FakeItemVariable) for val in [a, b]]):
                    return variables.FakeItemVariable.from_tensor_variable(result)

                if b.is_python_constant():
                    raw_b = b.as_python_constant()
                else:
                    raw_b = b.raw_value
                if self.fn is max:
                    raw_res = max(a.raw_value, raw_b)
                else:
                    raw_res = min(a.raw_value, raw_b)

                if isinstance(raw_res, np.number):
                    return variables.UnspecializedNumpyVariable.from_tensor_variable(
                        result, raw_res
                    )
                else:
                    need_unwrap = any(
                        x.need_unwrap
                        for x in [a, b]
                        if isinstance(x, variables.UnspecializedPythonVariable)
                    )
                    return variables.UnspecializedPythonVariable.from_tensor_variable(
                        result, raw_res, need_unwrap
                    )
            # otherwise return tensor
            else:
                return result
        elif isinstance(a, variables.ConstantVariable) and isinstance(
            b, variables.ConstantVariable
        ):
            if self.fn is max:
                return variables.ConstantVariable(max(a.value, b.value))
            else:
                return variables.ConstantVariable(min(a.value, b.value))
        elif isinstance(a, DynamicShapeVariable) or isinstance(b, DynamicShapeVariable):
            proxy = tx.output.create_proxy(
                "call_function", self.fn, *proxy_args_kwargs([a, b], {})
            )
            return DynamicShapeVariable.create(tx, proxy, None)
        else:

            unimplemented(f"unsupported min / max over args {str(a)}, {str(b)}")

    call_min = _call_min_max
    call_max = _call_min_max

    def call_range(self, tx, *args, **kwargs):
        if self.unspec_python_args(*args, **kwargs) or self.constant_args(
            *args, **kwargs
        ):
            args, kwargs = specialize_args_kwargs(tx, args, kwargs)
            return variables.RangeVariable(
                value=range(
                    *[x.value for x in args],
                    **{k: v.value for k, v in kwargs.items()},
                ),
            )
        elif self._dynamic_args(*args, **kwargs):
            assert len(kwargs) == 0

            def guard_if_dyn(arg):
                if isinstance(arg, DynamicShapeVariable):
                    return arg.evaluate_expr(tx.output)
                return arg

            args = [guard_if_dyn(arg) for arg in args]
            value = self.fn(*args)
<<<<<<< HEAD
            return variables.RangeVariable(
                value=value
            )
        # None no-ops this handler and lets the driving function proceed
        return None
=======
            return variables.RangeVariable(value=value)
        # None no-ops this handler and lets the driving function proceed
        return None

    def _dynamic_args(self, *args, **kwargs):
        return any([isinstance(x, DynamicShapeVariable) for x in args]) or any(
            [isinstance(x, DynamicShapeVariable) for x in kwargs.values()]
        )
>>>>>>> 3a074db0

    def call_slice(self, tx, *args):
        return variables.SliceVariable(args)

    def _dyn_proxy(self, tx, *args, **kwargs):
        assert self._dynamic_args(*args, **kwargs)
        from .builder import wrap_fx_proxy

        options = VariableTracker.propagate(self, args, kwargs.values())
        return wrap_fx_proxy(
            tx,
            tx.output.create_proxy(
                "call_function", self.fn, *proxy_args_kwargs(args, kwargs)
            ),
            **options,
        )

    def call_mod(self, tx, *args, **kwargs):
        if self._dynamic_args(*args, **kwargs):
            return self._dyn_proxy(tx, *args, **kwargs)

    def _call_iter_tuple_list(self, tx, obj=None, *args, **kwargs):
        if self._dynamic_args(*args, **kwargs):
            return self._dyn_proxy(tx, *args, **kwargs)
        cls = variables.BaseListVariable.cls_for(self.fn)
        if obj is None:
            return cls(
                [],
                mutable_local=MutableLocal(),
            )
        elif obj.has_unpack_var_sequence(tx):
            guards = set()
            if obj.source and not is_constant_source(obj.source):
                guards.add(obj.source.make_guard(GuardBuilder.LIST_LENGTH))
            return cls(
                list(obj.unpack_var_sequence(tx)),
                mutable_local=MutableLocal(),
                guards=guards,
            ).add_options(self, obj)

    call_iter = _call_iter_tuple_list
    call_tuple = _call_iter_tuple_list
    call_list = _call_iter_tuple_list

    def call_dict(self, tx, arg):
        if isinstance(arg, variables.ConstDictVariable):
            return arg.clone(mutable_local=MutableLocal())

    def call_zip(self, tx, *args):
        options = VariableTracker.propagate(self, args)
        if all(x.has_unpack_var_sequence(tx) for x in args):
            items = [
                variables.TupleVariable(list(item), **options)
                for item in zip(*[arg.unpack_var_sequence(tx) for arg in args])
            ]
            return variables.TupleVariable(items, **options)

    def call_enumerate(self, tx, *args):
        options = VariableTracker.propagate(self, args)
        if len(args) == 1:
            start = 0
        else:
            assert len(args) == 2
            assert isinstance(args[1], variables.ConstantVariable)
            start = args[1].as_python_constant()
        if args[0].has_unpack_var_sequence(tx):
            items = [
                variables.TupleVariable(
                    [variables.ConstantVariable(idx, **options), var],
                    **options,
                )
                for idx, var in enumerate(args[0].unpack_var_sequence(tx), start)
            ]
            return variables.TupleVariable(items, **options)

    def call_mul(self, tx, a, b):
        if isinstance(
            a, (variables.ListVariable, variables.TupleVariable)
        ) and isinstance(b, variables.ConstantVariable):
            return a.__class__(
                items=a.items * b.as_python_constant(), mutable_local=MutableLocal()
            ).add_options(self, a, b)
        elif isinstance(
            b, (variables.ListVariable, variables.TupleVariable)
        ) and isinstance(a, variables.ConstantVariable):
            return b.__class__(
                items=b.items * a.as_python_constant(), mutable_local=MutableLocal()
            ).add_options(self, a, b)
        else:
            return a.call_method(tx, "__mul__", [b], {})

    def call_len(self, tx, *args, **kwargs):
        return args[0].call_method(tx, "__len__", args[1:], kwargs)

    def call_add(self, tx, *args, **kwargs):
        return args[0].call_method(tx, "__add__", args[1:], kwargs)

    def call_sub(self, tx, *args, **kwargs):
        return args[0].call_method(tx, "__sub__", args[1:], kwargs)

    def call_truediv(self, tx, *args, **kwargs):
        return args[0].call_method(tx, "__truediv__", args[1:], kwargs)

    def call_floordiv(self, tx, *args, **kwargs):
        return args[0].call_method(tx, "__floordiv__", args[1:], kwargs)

    def call_iadd(self, tx, *args, **kwargs):
        return args[0].call_method(tx, "__iadd__", args[1:], kwargs)

    def call_getitem(self, tx, *args, **kwargs):
        if self.unspec_python_args(*args, **kwargs):
            args, kwargs = specialize_args_kwargs(tx, args, kwargs)
        return args[0].call_method(tx, "__getitem__", args[1:], kwargs)

    def call_isinstance(self, tx, arg, isinstance_type):
        arg_type = arg.python_type()
<<<<<<< HEAD
        try:
            isinstance_type = isinstance_type.as_python_constant()
        except NotImplementedError:
            try:
                isinstance_type = isinstance_type.python_type()
            except NotImplementedError:
                unimplemented(
                    f"isinstance called with unknown instance type {isinstance_type}"
                )
=======

        isinstance_type = isinstance_type.as_python_constant()
>>>>>>> 3a074db0

        if isinstance(arg, variables.TensorVariable) and arg.dtype is not None:
            return variables.ConstantVariable(arg.call_isinstance(isinstance_type))
        # UserDefinedObject with C extensions can have torch.Tensor attributes,
        # so break graph.
        if isinstance(arg, variables.UserDefinedObjectVariable) and isinstance(
            arg.value, types.MemberDescriptorType
        ):
            unimplemented(
                f"isinstance called on UserDefinedClass {arg} {isinstance_type}"
            )
        try:
            val = issubclass(arg_type, isinstance_type)
        except TypeError:
            val = arg_type is isinstance_type
        return variables.ConstantVariable(val)

    def call_super(self, tx, a, b):
        return variables.SuperVariable(a, b)

    def call_next(self, tx, arg):
        if isinstance(arg, variables.ListIteratorVariable):
            val, next_iter = arg.next_variables()
            tx.replace_all(arg, next_iter)
            return val
        elif isinstance(arg, variables.BaseListVariable):
            return arg.items[0].add_options(self, arg)

    def call_hasattr(self, tx, obj, attr):
        if attr.is_python_constant():
            name = attr.as_python_constant()
            return obj.call_hasattr(tx, name).add_options(self, obj, attr)

    def call_map(self, tx, fn, seq):
        if seq.has_unpack_var_sequence(tx):
            items = [fn.call_function(tx, [x], {}) for x in seq.unpack_var_sequence(tx)]
            return variables.TupleVariable(items).add_options(self, fn, seq)

    def call_sum(self, tx, seq, **kwargs):
        # Special case for sum on tuple of floats and ints
        if (
            isinstance(seq, (variables.ListVariable, variables.TupleVariable))
            and all(
                [
                    isinstance(x, variables.ConstantVariable)
                    and isinstance(x.value, (int, float))
                    for x in seq.items
                ]
            )
            and not kwargs
        ):
            new_list = [x.value for x in seq.items]
            return variables.ConstantVariable(sum(new_list))
        if seq.has_unpack_var_sequence(tx):
            start = kwargs.pop(
                "start", variables.ConstantVariable(0)
            ).as_python_constant()
            assert not kwargs
            items = seq.unpack_var_sequence(tx)[start:]
            return BuiltinVariable(functools.reduce).call_function(
                tx,
                [
                    BuiltinVariable(operator.add),
                    variables.TupleVariable(items),
                    variables.ConstantVariable(0).add_options(self, seq),
                ],
                {},
            )

    def call_reduce(self, tx, function, iterable, initializer=None):
        if iterable.has_unpack_var_sequence(tx):
            items = iterable.unpack_var_sequence(tx)
            if initializer is None:
                value, items = items[0], items[1:]
            else:
                value = initializer
            for element in items:
                value = function.call_function(tx, [value, element], {})
            return value

    def call_getattr(
        self, tx, obj: VariableTracker, name_var: VariableTracker, default=None
    ):
        from . import (
            ConstantVariable,
            GetAttrVariable,
            PythonModuleVariable,
            TorchVariable,
            UserFunctionVariable,
        )
        from .builder import VariableBuilder

        options = VariableTracker.propagate(self, obj, name_var)
        guards = options["guards"]
        name = name_var.as_python_constant()

        if not name_var.is_python_constant():
            unimplemented("non-const getattr() name")

        if tx.output.side_effects.is_attribute_mutation(obj):
            try:
                # re-read a pending side effect?
                return tx.output.side_effects.load_attr(obj, name).add_options(options)
            except KeyError:
                pass

        if default is not None:
            hasattr_var = self.call_hasattr(tx, obj, name_var)
            guards.update(hasattr_var.guards)
            assert hasattr_var.as_python_constant() in (True, False)
            if not hasattr_var.as_python_constant():
                return default.add_guards(guards)

        if obj.source:
            source = AttrSource(obj.source, name)
            options["source"] = source
        else:
            source = None

        if isinstance(obj, variables.NNModuleVariable):
            return obj.var_getattr(tx, name).add_options(options)
        elif isinstance(obj, variables.TensorVariable) and name == "grad":
            if source:
                # We are going to be raising this tensor as grapharg. So, ensure
                # that we have real grad value instead of fake tensor value.
                # Walk through the inputs of the subgraph and find if we already
                # have the original tensor stored in the graphargs.
                for grapharg in tx.output.graphargs:
                    if grapharg.source == source.base:
                        example_value = grapharg.example.grad
                        return VariableBuilder(tx, source)(example_value).add_options(
                            options
                        )
                unimplemented("tensor grad")
            else:
                unimplemented("tensor grad")
        elif isinstance(
            obj,
            (
                variables.TensorVariable,
                variables.NamedTupleVariable,
                variables.ConstantVariable,
                variables.UserDefinedClassVariable,
                variables.UserDefinedObjectVariable,
            ),
        ):
            try:
                return (
                    obj.var_getattr(tx, name).clone(source=source).add_options(options)
                )
            except NotImplementedError:
                return GetAttrVariable(obj, name, **options)
        elif isinstance(obj, TorchVariable):
            member = getattr(obj.value, name)
            if is_allowed(member):
                return TorchVariable(member, **options)
            elif ConstantVariable.is_literal(member):
                return ConstantVariable(member, **options)
            else:
                return VariableBuilder(tx, source)(member).add_guards(guards)
        elif isinstance(obj, (PythonModuleVariable, DummyModule)):
            member = obj.value.__dict__[name]

            if config.replay_record_enabled:
                tx.exec_recorder.record_module_access(obj.value, name, member)

            return VariableBuilder(tx, source)(member).add_guards(guards)
        elif istype(obj, UserFunctionVariable) and name in ("__name__", "__module__"):
            return ConstantVariable(
                getattr(obj.fn, name), **VariableTracker.propagate(obj)
            )
        else:
            try:
                return (
                    obj.var_getattr(tx, name).clone(source=source).add_options(options)
                )
            except NotImplementedError:
                return GetAttrVariable(obj, name, **options)

    def call_setattr(
        self, tx, obj: VariableTracker, name_var: VariableTracker, val: VariableTracker
    ):
        if isinstance(obj, (variables.BlackHoleVariable, variables.DataClassVariable)):
            return obj.call_method(tx, "__setattr__", [name_var, val], {})
        elif (
            tx.output.side_effects.is_attribute_mutation(obj)
            and name_var.is_python_constant()
        ):
            tx.output.side_effects.store_attr(obj, name_var.as_python_constant(), val)
            return val.add_options(self, obj, name_var)
        elif isinstance(obj, variables.UserDefinedObjectVariable):
            unimplemented(
                f"setattr(UserDefinedObjectVariable) {type(obj.value).__setattr__}"
            )
        elif isinstance(obj, variables.NNModuleVariable):
            obj.convert_to_unspecialized(tx)

    def call_type(self, tx, obj: VariableTracker):
        from .builder import VariableBuilder

        try:
            py_type = obj.python_type()
        except NotImplementedError:
            py_type = None

        if istype(obj, variables.TupleVariable):
            return BuiltinVariable(py_type).add_options(self, obj)

        if py_type is not None and obj.source:
            return VariableBuilder(tx, TypeSource(obj.source))(py_type).add_options(
                self, obj
            )

        unimplemented(f"type({obj})")

    def call_reversed(self, tx, obj: VariableTracker):
        if obj.has_unpack_var_sequence(tx):
            items = list(reversed(obj.unpack_var_sequence(tx)))
            return variables.TupleVariable(
                items, **VariableTracker.propagate(self, obj)
            )

    def call_chain(self, tx, *args):
        if all(obj.has_unpack_var_sequence(tx) for obj in args):
            items = []
            for obj in args:
                items.extend(obj.unpack_var_sequence(tx))
            return variables.TupleVariable(
                items, **VariableTracker.propagate(self, *args)
            )

    def call_islice(self, tx, iterable, *args):
        if iterable.has_unpack_var_sequence(tx) and all(
            x.is_python_constant() for x in args
        ):
            const_args = [x.as_python_constant() for x in args]
            items = iterable.unpack_var_sequence(tx)
            items = list(itertools.islice(items, *const_args))
            return variables.TupleVariable(
                items, **VariableTracker.propagate(self, iterable, *args)
            )

    def call_id(self, tx, *args):
        if len(args) > 0 and isinstance(args[0], variables.NNModuleVariable):
            nn_mod_variable = args[0]
            mod = tx.output.get_submodule(nn_mod_variable.module_key)
            return variables.ConstantVariable(id(mod))
        else:
            unimplemented(f"call_id with args {args}")<|MERGE_RESOLUTION|>--- conflicted
+++ resolved
@@ -371,10 +371,6 @@
                 ),
                 **options,
             )
-<<<<<<< HEAD
-            return DynamicShapeVariable.create(tx, proxy, value, **options)
-=======
->>>>>>> 3a074db0
         return super().call_function(tx, args, kwargs)
 
     def _dynamic_args(self, *args, **kwargs):
@@ -498,13 +494,6 @@
 
             args = [guard_if_dyn(arg) for arg in args]
             value = self.fn(*args)
-<<<<<<< HEAD
-            return variables.RangeVariable(
-                value=value
-            )
-        # None no-ops this handler and lets the driving function proceed
-        return None
-=======
             return variables.RangeVariable(value=value)
         # None no-ops this handler and lets the driving function proceed
         return None
@@ -513,7 +502,6 @@
         return any([isinstance(x, DynamicShapeVariable) for x in args]) or any(
             [isinstance(x, DynamicShapeVariable) for x in kwargs.values()]
         )
->>>>>>> 3a074db0
 
     def call_slice(self, tx, *args):
         return variables.SliceVariable(args)
@@ -630,20 +618,8 @@
 
     def call_isinstance(self, tx, arg, isinstance_type):
         arg_type = arg.python_type()
-<<<<<<< HEAD
-        try:
-            isinstance_type = isinstance_type.as_python_constant()
-        except NotImplementedError:
-            try:
-                isinstance_type = isinstance_type.python_type()
-            except NotImplementedError:
-                unimplemented(
-                    f"isinstance called with unknown instance type {isinstance_type}"
-                )
-=======
 
         isinstance_type = isinstance_type.as_python_constant()
->>>>>>> 3a074db0
 
         if isinstance(arg, variables.TensorVariable) and arg.dtype is not None:
             return variables.ConstantVariable(arg.call_isinstance(isinstance_type))
