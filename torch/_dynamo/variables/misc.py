# mypy: ignore-errors

import collections
import dataclasses
import functools
import inspect
import itertools
import sys
import types
from typing import Dict, List

import torch._C
import torch._numpy as tnp
import torch.utils._pytree as pytree
from .. import config, variables
from ..bytecode_transformation import create_call_function, create_instruction
from ..exc import unimplemented
from ..guards import GuardBuilder, install_guard
from ..source import AttrSource, GetItemSource, ODictGetItemSource, TypeSource
from ..utils import (
    check_unspec_or_constant_args,
    identity,
    is_tensor_base_attr_getter,
    proxy_args_kwargs,
)
from .base import VariableTracker
from .functions import NestedUserFunctionVariable, UserFunctionVariable
from .user_defined import is_standard_setattr, UserDefinedObjectVariable


class SuperVariable(VariableTracker):
    _nonvar_fields = {
        "specialized",
        *VariableTracker._nonvar_fields,
    }

    def __init__(self, typevar, objvar=None, specialized=False, **kwargs):
        super().__init__(**kwargs)
        # typevar is the fist argument to super(). In the case where no argument
        # is provided to super(), it is the __class__ object where
        # the super() function is being called
        self.typevar = typevar
        # objvar here must be an instance or subtype of typevar.
        # In the case where super() is called without arguments, it is the first argument
        # to the current function where super() is called from (self for regular method,
        # cls for a classmethod)
        self.objvar = objvar
        self.specialized = specialized  # directly get attr from self.typevar if true

    def reconstruct(self, codegen):
        codegen(variables.BuiltinVariable(super))
        codegen(self.typevar)
        if self.objvar is not None:
            codegen(self.objvar)
            codegen.extend_output(create_call_function(2, True))
        else:
            codegen.extend_output(create_call_function(1, True))

    def _resolved_getattr_and_source(self, tx, name):
        assert self.objvar, "1-arg super not implemented"
        if self.specialized:
            return getattr(self.typevar.as_python_constant(), name)
        search_type = self.typevar.as_python_constant()

        # The rest of this function does two things:
        #   - Walk the mro to find where the attribute comes from to be
        #     able to provide accurate source
        #   - Call the getattr to get the object

        # Find the class object, where the function lives.
        # When objvar is "self", use type(self), when objvar is "cls", use it as-is
        type_to_use = self.objvar.python_type()
        type_to_use_source = (
            TypeSource(self.objvar.source) if self.objvar.source else None
        )
        if issubclass(type_to_use, type):
            type_to_use = self.objvar.value
            type_to_use_source = self.objvar.source

        source = None
        if self.objvar.source is not None:
            # Walk the mro tuple to find out the actual class where the
            # attribute resides.
            search_mro = type_to_use.__mro__
            start_index = search_mro.index(search_type) + 1
            for index in range(start_index, len(search_mro)):
                if hasattr(search_mro[index], name):
                    # Equivalent of something like type(L['self']).__mro__[1].attr_name
                    source = AttrSource(
                        GetItemSource(AttrSource(type_to_use_source, "__mro__"), index),
                        name,
                    )
                    break

        # TODO(jansel): there is a small chance this could trigger user code, prevent that
        return getattr(super(search_type, type_to_use), name), source

    def var_getattr(self, tx, name: str) -> "VariableTracker":
        # Check if getattr is a constant. If not, delay the actual work by
        # wrapping the result in GetAttrVariable. Mostly super is called with a
        # method, so most of the work is delayed to call_function.
        #
        # We could have just implemented a const_getattr. However, super is
        # special when it comes to finding sources. Compared to other VTs, super
        # requires the attr name to walk the mro and find the actual source (and
        # not just AttrSource).
        value, source = self._resolved_getattr_and_source(self, name)
        if not variables.ConstantVariable.is_literal(value):
            return GetAttrVariable(self, name)
        if source:
            install_guard(source.make_guard(GuardBuilder.CONSTANT_MATCH))
            return variables.ConstantVariable.create(value, source=source)
        return variables.ConstantVariable.create(value)

    def call_method(
        self,
        tx,
        name,
        args: "List[VariableTracker]",
        kwargs: "Dict[str, VariableTracker]",
    ) -> "VariableTracker":
        inner_fn, source = self._resolved_getattr_and_source(self, name)

        if inner_fn is object.__init__:
            return LambdaVariable(identity)
        elif inner_fn is torch.nn.Module.__init__:
            objvar = self.objvar
            from ..side_effects import AttributeMutationNew

            if (
                isinstance(objvar, variables.UserDefinedObjectVariable)
                and isinstance(objvar.mutable_local, AttributeMutationNew)
                and not (args or kwargs)
            ):
                tx.output.side_effects.store_attr(
                    objvar,
                    "__call_nn_module_init",
                    variables.ConstantVariable.create(True),
                )
                return variables.ConstantVariable.create(None)
            else:
                unimplemented("super() nn.Module.__init__")
        elif isinstance(inner_fn, types.FunctionType):
            return variables.UserFunctionVariable(
                inner_fn, source=source
            ).call_function(tx, [self.objvar] + args, kwargs)
        elif isinstance(inner_fn, types.MethodType):
            return variables.UserMethodVariable(
                inner_fn.__func__, self.objvar, source=source
            ).call_function(tx, args, kwargs)
        elif (
            inner_fn is collections.OrderedDict.__getitem__
            and isinstance(self.objvar, variables.UserDefinedObjectVariable)
            and self.objvar.source
            and len(args) == 1
            and len(kwargs) == 0
            and args[0].is_python_constant()
        ):
            from .builder import VariableBuilder

            key = args[0].as_python_constant()
            return VariableBuilder(tx, ODictGetItemSource(self.objvar.source, key))(
                collections.OrderedDict.__getitem__(self.objvar.value, key)
            )
        elif inner_fn in (
            collections.OrderedDict.__setitem__,
            object.__setattr__,
        ) and isinstance(self.objvar, variables.CustomizedDictVariable):
            assert not kwargs and len(args) == 2
            return super(variables.CustomizedDictVariable, self.objvar).call_method(
                tx, "__setitem__", args, kwargs
            )
        elif is_standard_setattr(inner_fn) and isinstance(
            self.objvar, UserDefinedObjectVariable
        ):
            return self.objvar.method_setattr_standard(tx, *args, **kwargs)

        unimplemented(f"non-function or method super: {inner_fn}")


class UnknownVariable(VariableTracker):
    """
    It could be anything!
    """


class DelayGraphBreakVariable(UnknownVariable):
    """
    Used to insert a dummy variable in the stack to do the graph break at CALL_FUNCTION.
    """


class ComptimeVariable(VariableTracker):
    """
    This variable is special, it lets you execute arbitrary code at
    Dynamo compile time
    """

    def reconstruct(self, codegen):
        raise NotImplementedError("comptime is special form")

    def var_getattr(self, tx, name: str) -> "VariableTracker":
        from ..comptime import comptime

        # To support the comptime.print_graph convenience accessors
        from .functions import UserFunctionVariable

        return UserFunctionVariable(
            getattr(comptime, name), source=AttrSource(self.source, name)
        )

    def call_function(
        self, tx, args: "List[VariableTracker]", kwargs: "Dict[str, VariableTracker]"
    ) -> "VariableTracker":
        from ..comptime import ComptimeContext

        # TODO: support an expression form as well

        assert not kwargs
        assert len(args) == 1
        fn = args[0]
        if isinstance(fn, UserFunctionVariable):
            fn.get_function()(ComptimeContext(tx))
        elif isinstance(fn, NestedUserFunctionVariable):
            # We have to manually bind the freevars ourselves
            code = fn.get_code()
            assert not fn.closure, (
                "comptime function must not have free variables, "
                f"but these variables were free: {code.co_freevars}"
            )
            func = types.FunctionType(
                code,
                fn.f_globals,
                fn.fn_name.as_python_constant(),
                tuple(fn.defaults.items) if fn.defaults else None,
                # We could automatically promote free variables into
                # ComptimeVar but this is confusing if you access
                # a free variable that we actually DO have the runtime
                # value for
                # tuple(make_cell(ComptimeVar(i)) for i in fn.closure.items)
                tuple(),
            )
            func(ComptimeContext(tx))
        else:
            raise RuntimeError(f"unsupported argument to comptime: {type(fn)}")

        return variables.ConstantVariable.create(None)


class ClosureVariable(UnknownVariable):
    _nonvar_fields = {
        "name",
        *UnknownVariable._nonvar_fields,
    }

    def __init__(self, name, **kwargs):
        super().__init__(**kwargs)
        self.name = name

    def reconstruct(self, codegen):
        codegen.append_output(codegen.create_load_closure(self.name))


# closure variable created by an inlined function
class InlinedClosureVariable(UnknownVariable):
    _nonvar_fields = {
        "name",
        *UnknownVariable._nonvar_fields,
    }

    def __init__(self, name, **kwargs):
        super().__init__(**kwargs)
        self.name = name

    def reconstruct(self, codegen):
        codegen.append_output(codegen.create_load_closure(self.name))


class NewCellVariable(VariableTracker):
    def __init__(self, **kwargs):
        super().__init__(**kwargs)


class NewGlobalVariable(VariableTracker):
    def __init__(self, **kwargs):
        super().__init__(**kwargs)


class InspectSignatureVariable(VariableTracker):
    """represents inspect.signature(...)"""

    @staticmethod
    def create(callable, **kwargs):
        if kwargs:
            unimplemented(f"inspect.signature with {kwargs}")
        return InspectSignatureVariable(callable)

    def __init__(self, inspected: VariableTracker, **kwargs):
        super().__init__(**kwargs)
        self.inspected = inspected

    def var_getattr(self, tx, name: str) -> "VariableTracker":
        if name == "parameters":
            return variables.ConstDictVariable(
                {
                    variables.ConstantVariable.create(name): InspectParameterVariable()
                    for name in self.inspected.inspect_parameter_names()
                },
                user_cls=dict,
            )
        return super().var_getattr(tx, name)


class InspectParameterVariable(VariableTracker):
    """This is not implemented, if used will graph break."""

    pass


def produce_trampoline_autograd_apply(fn_cls):
    def trampoline_autograd_apply(*args, **kwargs):
        return fn_cls.apply(*args, **kwargs)

    trampoline_autograd_apply._origin = produce_trampoline_autograd_apply
    return trampoline_autograd_apply


class AutogradFunctionVariable(VariableTracker):
    """represents a torch.autograd.Function subclass"""

    _nonvar_fields = {
        "fn_cls",
        *VariableTracker._nonvar_fields,
    }

    def __init__(self, fn_cls, **kwargs):
        super().__init__(**kwargs)
        self.fn_cls = fn_cls

    def call_apply(self, tx, args, kwargs):
        requires_grad = False

        def visit(node):
            nonlocal requires_grad
            if isinstance(node, variables.TensorVariable):
                if node.requires_grad is not False:
                    requires_grad = True
            if isinstance(node, variables.NNModuleVariable):
                if node.is_training(tx):
                    requires_grad = True

        VariableTracker.visit(visit, (args, kwargs))

        if (
            requires_grad
            and torch.is_grad_enabled()
            and config.capture_autograd_function
        ):
            # Note - this is the same check used in autograd/function.py, except inverted.
            # If we want to support functorch transforms here, we will need to enable this.
            if (
                self.fn_cls.setup_context
                != torch.autograd.function._SingleLevelFunction.setup_context
            ):
                unimplemented(
                    "NYI - autograd.Function with custom setup_context method"
                )

            vjp_fn = self.fn_cls.vjp  # type: ignore[attr-defined]
            if vjp_fn is not torch.autograd.Function.vjp:
                unimplemented("NYI - User defind vjp")

            jvp_fn = self.fn_cls.jvp  # type: ignore[attr-defined]
            if jvp_fn is not torch.autograd.Function.jvp:
                unimplemented("NYI - User defind jvp")

            from .higher_order_ops import AutogradFunctionApplyVariable

            source = self.source
            if source is None:
                source = AttrSource(
                    tx.import_source(self.fn_cls.__module__), self.fn_cls.__name__
                )

            return AutogradFunctionApplyVariable(
                self.fn_cls.forward,
                self.fn_cls.backward,
                source,
                source=AttrSource(source, member="apply"),
            ).call_function(tx, args, kwargs)

        if self.source:
            source = AttrSource(self.source, "forward")
        else:
            source = None

        fn = self.fn_cls.forward
        ctx = AutogradFunctionContextVariable.create(tx)
        args = [ctx, *args]
        if isinstance(fn, types.FunctionType):
            return variables.UserFunctionVariable(fn, source=source).call_function(
                tx, args, kwargs
            )
        elif isinstance(fn, types.MethodType):
            return variables.UserMethodVariable(
                fn.__func__,
                variables.UserDefinedClassVariable(self.fn_cls),
                source=source,
            ).call_function(tx, args, kwargs)
        else:
            unimplemented(
                f"non-function or method in subclass of torch.autograd.Function: {fn}"
            )

    def call_function(self, tx, args, kwargs):
        return AutogradFunctionVariable(self.fn_cls)

    def call_method(
        self,
        tx,
        name,
        args: "List[VariableTracker]",
        kwargs: "Dict[str, VariableTracker]",
    ):
        from ..trace_rules import is_callable_allowed
        from .builder import wrap_fx_proxy

        if name == "apply":
            if is_callable_allowed(self.fn_cls):
                trampoline_autograd_apply = produce_trampoline_autograd_apply(
                    self.fn_cls
                )
                return wrap_fx_proxy(
                    tx=tx,
                    proxy=tx.output.create_proxy(
                        "call_function",
                        trampoline_autograd_apply,
                        *proxy_args_kwargs(args, kwargs),
                    ),
                )
            else:
                return self.call_apply(tx, args, kwargs)

        else:
            unimplemented(f"Unsupported method: {name}")


@dataclasses.dataclass
class SavedTensorBox:
    tensors: List[VariableTracker] = dataclasses.field(default_factory=list)


class AutogradFunctionContextVariable(UserDefinedObjectVariable):
    """
    Tracks an autograd.Function() context using mutation tracking in side_effects.py
    """

    _nonvar_fields = {
        "proxy",
        "inference",
        "saved_tensors",
        *UserDefinedObjectVariable._nonvar_fields,
    }

    def __init__(
        self,
        value,
        value_type=None,
        inference=False,
        proxy=None,
        saved_tensors=None,
        **kwargs,
    ):
        super().__init__(value=value, value_type=value_type, **kwargs)
        self.inference = inference
        self.proxy = proxy
        self.saved_tensors = saved_tensors

    @staticmethod
    def create(tx):
        proxy = tx.output.create_proxy(
            "call_function", torch.autograd.function.FunctionCtx, tuple(), {}
        )
        out = tx.output.side_effects.track_object_new(
            None,
            torch.autograd.function.FunctionCtx,
            functools.partial(
                AutogradFunctionContextVariable,
                inference=True,
                proxy=proxy,
                saved_tensors=SavedTensorBox(),
            ),
            {},
        )
        proxy.node.meta["example_value"] = out.value
        return out

    def as_proxy(self):
        if self.proxy is None:
            unimplemented("proxy not set")
        return self.proxy

    def call_method(
        self,
        tx,
        name,
        args: "List[VariableTracker]",
        kwargs: "Dict[str, VariableTracker]",
    ) -> "VariableTracker":
        if name == "__setattr__":
            return super().call_method(tx, name, args, kwargs)
        if name != "save_for_backward":
            unimplemented(f"autograd.Function context method: {name}")
        if self.saved_tensors is None:
            unimplemented(
                "save_for_backward only supported on a newly constructed FunctionCtx"
            )

        if not self.inference:
            assert self.source and not kwargs
            tx.output.side_effects.track_save_for_backward(self, args)

        # In eager mode, multiple calls to .save_for_backward() will overwrite previous calls.
        if len(self.saved_tensors.tensors) > 0:
            self.saved_tensors.tensors = []
        for arg in args:
            self.saved_tensors.tensors.append(arg)
        return variables.ConstantVariable.create(None)

    def var_getattr(self, tx, name):
        if name == "save_for_backward":
            return LambdaVariable(
                lambda *args, **kwargs: self.call_method(tx, name, args, kwargs)
            )
        if name == "saved_tensors" and self.saved_tensors is not None:
            return variables.TupleVariable(list(self.saved_tensors.tensors))
        return super().var_getattr(tx, name)


class LambdaVariable(VariableTracker):
    def __init__(self, fn, **kwargs):
        super().__init__(**kwargs)
        self.fn = fn

    def call_function(
        self, tx, args: "List[VariableTracker]", kwargs: "Dict[str, VariableTracker]"
    ) -> "VariableTracker":
        return self.fn(*args, **kwargs)


class GetAttrVariable(VariableTracker):
    _nonvar_fields = {
        "name",
        *VariableTracker._nonvar_fields,
    }

    def __init__(self, obj, name, **kwargs):
        super().__init__(**kwargs)
        assert isinstance(obj, VariableTracker)
        assert isinstance(name, str)
        self.obj = obj
        self.name = name

    def __str__(self):
        return f"{self.__class__.__name__}({self.obj}, {self.name})"

    @staticmethod
    def create_getattr_proxy(base_proxy: torch.fx.Proxy, attr):
        return getattr(base_proxy, attr)

    def as_proxy(self):
        return GetAttrVariable.create_getattr_proxy(self.obj.as_proxy(), self.name)

    def const_getattr(self, tx, name):
        if not isinstance(self.obj, variables.NNModuleVariable):
            raise NotImplementedError()
        step1 = tx.output.get_submodule(self.obj.module_key)
        if self.name not in step1.__dict__:
            raise NotImplementedError()
        step2 = inspect.getattr_static(step1, self.name)
        if name not in step2.__dict__:
            raise NotImplementedError()
        return inspect.getattr_static(step2, name)

    def reconstruct(self, codegen):
        codegen(self.obj)
        codegen.extend_output(codegen.create_load_attrs(self.name))

    def call_function(
        self, tx, args: "List[VariableTracker]", kwargs: "Dict[str, VariableTracker]"
    ) -> "VariableTracker":
        return self.obj.call_method(tx, self.name, args, kwargs)

    def call_method(
        self,
        tx,
        name,
        args: List[VariableTracker],
        kwargs: Dict[str, VariableTracker],
    ) -> VariableTracker:
        if (
            name == "__getitem__"
            and self.name == "__dict__"
            and len(args) == 1
            and not kwargs
            and args[0].is_python_constant()
        ):
            obj = self.obj
            key = args[0].as_python_constant()
            # redirect to var_getattr on the original obj
            if isinstance(obj, variables.UserDefinedObjectVariable):
                obj._check_for_getattribute()
<<<<<<< HEAD
                if key in obj.value.__dict__:
                    return obj.var_getattr(tx, key)
=======
                if (
                    key in obj.value.__dict__
                    or tx.output.side_effects.has_pending_mutation_of_attr(obj, key)
                ):
                    return obj.var_getattr(tx, key)

>>>>>>> b279034e
        return super().call_method(tx, name, args, kwargs)


class MethodWrapperVariable(VariableTracker):
    def __init__(self, method_wrapper, **kwargs):
        super().__init__(**kwargs)
        self.method_wrapper = method_wrapper

    def call_function(
        self, tx, args: "List[VariableTracker]", kwargs: "Dict[str, VariableTracker]"
    ) -> "VariableTracker":
        if is_tensor_base_attr_getter(self.method_wrapper) and isinstance(
            args[0], variables.TensorVariable
        ):
            assert len(args) == 1 and len(kwargs) == 0

            return args[0].var_getattr(tx, self.method_wrapper.__self__.__name__)

        super().call_function(tx, args, kwargs)

    def is_python_constant(self):
        return True

    def as_python_constant(self):
        return self.method_wrapper


class GetSetDescriptorVariable(VariableTracker):
    def __init__(self, desc, **kwargs):
        super().__init__(**kwargs)
        self.desc = desc

    def var_getattr(self, tx, name):
        if name == "__get__" and self.source:
            from .builder import VariableBuilder

            return VariableBuilder(tx, AttrSource(self.source, "__get__"))(
                self.desc.__get__
            )
        else:
            return super().var_getattr(tx, name)

    def is_python_constant(self):
        return True

    def as_python_constant(self):
        return self.desc


class PythonModuleVariable(VariableTracker):
    _nonvar_fields = {
        "value",
        "is_torch",
        *VariableTracker._nonvar_fields,
    }

    def __init__(self, value: types.ModuleType, **kwargs):
        super().__init__(**kwargs)
        self.value = value
        self.is_torch = self.value is torch or self.value.__name__.startswith("torch.")

    def python_type(self):
        return types.ModuleType

    def as_python_constant(self):
        return self.value

    def __repr__(self):
        return f"PythonModuleVariable({self.value})"

    def call_hasattr(self, tx, name):
        if self.is_torch:
            result = hasattr(self.value, name)
            return variables.ConstantVariable.create(result)
        return super().call_hasattr(tx, name)


class TypingVariable(VariableTracker):
    def __init__(self, value, **kwargs):
        super().__init__(**kwargs)
        self.value = value

    def call_method(
        self,
        tx,
        name,
        args: "List[VariableTracker]",
        kwargs: "Dict[str, VariableTracker]",
    ) -> "VariableTracker":
        if name == "__getitem__" and len(args) == 1:
            return variables.ConstantVariable.create(
                self.value[args[0].as_python_constant()],
            )
        unimplemented("typing")

    def python_type(self):
        return type(self.value)

    def as_python_constant(self):
        return self.value


@functools.lru_cache(maxsize=1)
def get_np_to_tnp_map():
    from ..utils import NP_TO_TNP_MODULE

    np_fn_to_tnp_fn = {}

    for np_mod, tnp_mod in NP_TO_TNP_MODULE.items():
        for fn_name, tnp_fn in tnp_mod.__dict__.items():
            if callable(tnp_fn):
                # some internal details do leak from tnp
                # which are not part of numpy API.
                if np_fn := getattr(np_mod, fn_name, None):
                    np_fn_to_tnp_fn[np_fn] = tnp_fn

    return np_fn_to_tnp_fn


class NumpyVariable(VariableTracker):
    """
    Wrapper around `numpy.*`. Currently, is able to trace a small subset of numpy functions as well as numpy dtypes.
    """

    constant_fold_functions = (tnp.issubdtype,)

    def __init__(self, value, **kwargs):
        super().__init__(**kwargs)
        self.value = value

    @classmethod
    def can_constant_fold_through(cls, fn):
        mod = fn.__module__.split(".")
        assert len(mod) >= 2 and mod[:2] == ["torch", "_numpy"]
        return fn in cls.constant_fold_functions

    def call_function(
        self, tx, args: "List[VariableTracker]", kwargs: "Dict[str, VariableTracker]"
    ) -> "VariableTracker":
        if not config.trace_numpy:
            unimplemented(f"numpy.{self.value}()")

        from ..utils import numpy_to_tensor_wrapper

        from .tensor import NumpyNdarrayVariable

        # lookup method name in tnp. Things like np.dtype(float) are not supported yet.
        if self.value.__name__ == "dtype":
            unimplemented(
                f"numpy dtype function is not supported yet. Got type {type(self.value)}."
            )
        else:  # We are dealing with a callable.
            func = get_np_to_tnp_map().get(self.value)
            if func is None:
                unimplemented(
                    f"Can't find numpy function {self.value} in torch._numpy. "
                    " Please file an issue to request support for this function."
                )

            if (
                func.__module__ == "torch._numpy.random"
                and config.use_numpy_random_stream
            ):
                msg = f"delegate '{func.__qualname__}' to NumPy itself via "
                msg += f"confg.use_numpy_random_stream={config.use_numpy_random_stream}"
                unimplemented(msg)

            args, kwargs = NumpyNdarrayVariable.patch_args(func.__name__, args, kwargs)

            if self.can_constant_fold_through(func) and (
                check_unspec_or_constant_args(args, kwargs)
            ):
                # constant fold
                return variables.ConstantVariable.create(
                    self.as_python_constant()(
                        *[x.as_python_constant() for x in args],
                        **{k: v.as_python_constant() for k, v in kwargs.items()},
                    ),
                )

            # TODO Add all the functions that go from constants to constants to can_constant_fold_through
            proxy = tx.output.create_proxy(
                "call_function",
                numpy_to_tensor_wrapper(func),
                *proxy_args_kwargs(args, kwargs),
            )
            return NumpyNdarrayVariable.create(tx, proxy)

    def call_method(
        self,
        tx,
        name,
        args: "List[VariableTracker]",
        kwargs: "Dict[str, VariableTracker]",
    ) -> "VariableTracker":
        unimplemented("numpy")

    def python_type(self):
        return type(self.value)

    def as_python_constant(self):
        return self.value

    def as_proxy(self):
        if config.trace_numpy and isinstance(self.value, type):
            # This handles numpy dtype attributes such as np.float32
            # We return a string as we don't want to serialize non-PyTorch objects in the output FX graph
            # In torch/_numpy we normalize strings to their dtypes when the input is a dtype, as NumPy does
            return self.value.__name__

        return super().as_proxy()


# Used to keep track of NULLs pushed on the stack for Python 3.11 function calls
class NullVariable(VariableTracker):
    def __init__(self, **kwargs):
        super().__init__(**kwargs)

    def __str__(self):
        return "NullVariable"

    def reconstruct(self, codegen):
        if sys.version_info < (3, 11):
            unimplemented("cannot reconstruct NullVariable in < Python 3.11")
        codegen.append_output(create_instruction("PUSH_NULL"))


class DeletedVariable(VariableTracker):
    """Marker used to implement delattr()"""


class StringFormatVariable(VariableTracker):
    """
    Represents a call to str.format(), we delay calling format until after the graph.
    """

    _nonvar_fields = {"format_string", *VariableTracker._nonvar_fields}

    @classmethod
    def create(cls, format_string, sym_args, sym_kwargs):
        if all(
            x.is_python_constant()
            for x in itertools.chain(sym_args, sym_kwargs.values())
        ):
            return variables.ConstantVariable.create(
                format_string.format(
                    *[v.as_python_constant() for v in sym_args],
                    **{k: v.as_python_constant() for k, v in sym_kwargs.items()},
                )
            )
        return cls(format_string, list(sym_args), dict(sym_kwargs))

    def __init__(self, format_string, sym_args, sym_kwargs, **kwargs):
        super().__init__(**kwargs)
        assert isinstance(format_string, str)
        self.format_string = format_string
        self.sym_args = sym_args
        self.sym_kwargs = sym_kwargs

    def __repr__(self):
        return f"{self.__class__.__name__}({self.format_string!r}, {self.sym_args!r}, {self.sym_kwargs!r})"

    def reconstruct(self, codegen):
        if sys.version_info >= (3, 11):
            codegen.append_output(create_instruction("PUSH_NULL"))
        codegen.append_output(codegen.create_load_const(self.format_string))
        codegen.append_output(codegen.create_load_attr("format"))
        codegen(variables.TupleVariable(self.sym_args))
        kwargs = {
            variables.ConstantVariable.create(k): v for k, v in self.sym_kwargs.items()
        }
        codegen(variables.ConstDictVariable(kwargs))
        codegen.append_output(create_instruction("CALL_FUNCTION_EX", arg=1))


class DebuggingVariable(VariableTracker):
    """
    Represents a call to a debugging function like print(), or something
    registered to config.reorderable_logging_functions.
    """

    def __init__(self, value, **kwargs):
        super().__init__(**kwargs)
        self.value = value

    @staticmethod
    def is_reorderable_logging_function(obj):
        return (
            callable(obj)
            and isinstance(obj, (types.FunctionType, types.BuiltinFunctionType))
            and obj in torch._dynamo.config.reorderable_logging_functions
        )

    def call_function(self, tx, args, kwargs):
        if tx.export:
            # For export cases, we can just make debugging functions no-ops
            return

        if not self.can_reorder_logs(self.value, args, kwargs):
            unimplemented(
                f"Reordering debugging function {self.value} "
                f"with inputs {args} {kwargs} is not yet implemented."
            )

        tx.debug_locals.append((self, list(args)))

    def reconstruct(self, codegen):
        return self.source.reconstruct(codegen)

    @staticmethod
    def can_reorder_logs(fn, args, kwargs) -> True:
        """
        Run some additional checks for what sort of function calls can we
        actually reorder.
        """

        allowed_input_types = (
            variables.TensorVariable,
            variables.ConstantVariable,
            StringFormatVariable,
        )

        flat_args = pytree.tree_leaves([args, kwargs])
        for arg in flat_args:
            if not isinstance(arg, allowed_input_types):
                return False

        return True


class StopIterationVariable(VariableTracker):
    def __init__(self, args, **kwargs):
        super().__init__(**kwargs)
        self.args = args

    def reconstruct(self, codegen):
        codegen.load_import_from("builtins", "StopIteration")
        codegen.foreach(self.args)
        codegen.call_function(len(self.args), True)<|MERGE_RESOLUTION|>--- conflicted
+++ resolved
@@ -610,17 +610,12 @@
             # redirect to var_getattr on the original obj
             if isinstance(obj, variables.UserDefinedObjectVariable):
                 obj._check_for_getattribute()
-<<<<<<< HEAD
-                if key in obj.value.__dict__:
-                    return obj.var_getattr(tx, key)
-=======
                 if (
                     key in obj.value.__dict__
                     or tx.output.side_effects.has_pending_mutation_of_attr(obj, key)
                 ):
                     return obj.var_getattr(tx, key)
 
->>>>>>> b279034e
         return super().call_method(tx, name, args, kwargs)
 
 
