--- conflicted
+++ resolved
@@ -803,22 +803,12 @@
         ) = speculate_subgraph(
             tx,
             args[0],
-<<<<<<< HEAD
-            operands,
-=======
             operands + additional_inputs,
->>>>>>> b279034e
             {},
             "while_loop",
             source_target=self.value,
             set_subgraph_inputs="manual",
         )
-        if len(cond_lifted_freevars) > 0:
-            unimplemented(
-                f"while_loop's cond_fn doesn't support capturing free variables yet."
-                f" All used inputs must be passed in as arguments explicitly."
-                f" Proxies for the lifted vars:{cond_lifted_freevars}."
-            )
         cond_nn_modules = dict(tx.output.nn_modules)
         if not isinstance(cond_r, TensorVariable):
             unimplemented(
@@ -849,16 +839,6 @@
             set_subgraph_inputs="manual",
             should_flatten_outputs=True,
         )
-<<<<<<< HEAD
-        body_nn_modules = dict(tx.output.nn_modules)
-
-        if len(body_lifted_freevars) > 0:
-            unimplemented(
-                f"while_loop's body_fn doesn't support capturing free variables yet."
-                f" All used inputs must be passed in as arguments explicitly."
-                f" Proxies for the lifted vars:{body_lifted_freevars}."
-            )
-=======
         (
             cond_graph,
             body_graph,
@@ -881,7 +861,6 @@
 
         body_nn_modules = dict(tx.output.nn_modules)
 
->>>>>>> b279034e
         cond_name = add_subgraph(
             tx,
             "cond_fn",
@@ -900,12 +879,9 @@
             cond_node,
             body_node,
             tuple([operand.as_proxy() for operand in operands]),
-<<<<<<< HEAD
-=======
             tuple(
                 [inp.as_proxy() for inp in additional_inputs] + additional_lifted_inputs
             ),
->>>>>>> b279034e
         )
 
         return _call_function_and_unflatten_output(
@@ -1048,10 +1024,6 @@
     ) -> "VariableTracker":
         if not torch._dynamo.config.capture_func_transforms:
             name = self.get_name()
-<<<<<<< HEAD
-            assert name in ("grad_impl", "vmap_impl")
-            fn = name.split("_")[0]
-=======
             fn = {
                 "grad_impl": "grad",
                 "vmap_impl": "vmap",
@@ -1062,7 +1034,6 @@
                 "hessian": "hessian",
             }.get(name)
             assert name is not None
->>>>>>> b279034e
             unimplemented(
                 f"torch.func.{fn} capture is disabled, "
                 "it can be turned on by setting "
@@ -1323,14 +1294,6 @@
     here in the call to dynamo from compiled autograd.
     """
 
-<<<<<<< HEAD
-    def call_function(
-        self, tx, args: "List[VariableTracker]", kwargs: "Dict[str, VariableTracker]"
-    ) -> "VariableTracker":
-        kwargs = dict(kwargs)
-        fn = kwargs.pop("fn")
-        return fn.call_function(tx, args, kwargs)
-=======
     def call_function(
         self, tx, args: "List[VariableTracker]", kwargs: "Dict[str, VariableTracker]"
     ) -> "VariableTracker":
@@ -1437,7 +1400,6 @@
             ),
             example_value=example_value,
         )
->>>>>>> b279034e
 
 
 class AutogradFunctionApplyVariable(VariableTracker):
