--- conflicted
+++ resolved
@@ -889,17 +889,6 @@
 
         input, dim, combine_fn = arg_extractor(*args, **kwargs)
 
-<<<<<<< HEAD
-=======
-        assert isinstance(
-            combine_fn,
-            (
-                UserFunctionVariable,
-                NestedUserFunctionVariable,
-            ),
-        )
-
->>>>>>> 9cadbc51
         # operands
         if input.python_type() != list:
             unimplemented(
