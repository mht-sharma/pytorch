--- conflicted
+++ resolved
@@ -1295,16 +1295,12 @@
                 # replace compiled_fn with the real forward method
                 compiled_fn = lazy_gm.forward
 
-<<<<<<< HEAD
         if isinstance(compiled_fn, torch.nn.Module):
             # We handle nn modules using OptimizedModule in eval_frame.py. To
             # avoid infinite recursion, only disable __call__.
             compiled_fn.__call__ = disable(compiled_fn.__call__)
         else:
             compiled_fn = disable(compiled_fn)
-=======
-        compiled_fn = disable(compiled_fn)
->>>>>>> d838cc8f
 
         counters["stats"]["unique_graphs"] += 1
         # This is safe because we pre-process name to be unique
