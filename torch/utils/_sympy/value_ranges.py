--- conflicted
+++ resolved
@@ -145,15 +145,6 @@
         object.__setattr__(self, "is_bool", isinstance(lower, SympyBoolean))
         assert isinstance(upper, SympyBoolean) == self.is_bool
 
-<<<<<<< HEAD
-    def __contains__(self, x):
-        return ValueRanges.wrap(x).issubset(self)
-
-    def issubset(self, other):
-        if not isinstance(other, ValueRanges):
-            return False
-        return sympy_generic_le(other.lower, self.lower) and sympy_generic_le(self.upper, other.upper)
-=======
     def boolify(self) -> ValueRanges[SympyBoolean]:
         if vr_is_bool(self):
             return self
@@ -162,10 +153,8 @@
         else:
             raise AssertionError(f"not bool like {self}")
 
-    def __contains__(self, x: AllIn) -> bool:
-        x = simple_sympify(x)
-        return sympy_generic_le(self.lower, x) and sympy_generic_le(x, self.upper)
->>>>>>> 21189cf5
+    def __contains__(self, x):
+        return ValueRanges.wrap(x).issubset(self)
 
     def issubset(self, other):
         return sympy_generic_le(other.lower, self.lower) and sympy_generic_le(
