from collections import defaultdict
from dataclasses import dataclass
from time import perf_counter_ns
from typing import Any, Dict, List, Optional
from warnings import warn

import torch

import torch.cuda
from torch._C import _get_privateuse1_backend_name
from torch._C._profiler import _ExperimentalConfig

from torch.autograd import (
    _disable_profiler,
    _enable_profiler,
    _kineto_step,
    _prepare_profiler,
    _ProfilerResult,
    _supported_activities,
    DeviceType,
    kineto_available,
    ProfilerActivity,
    ProfilerConfig,
    ProfilerState,
)
from torch.autograd.profiler_util import (
    _filter_name,
    _filter_stack_entry,
    _rewrite_name,
    EventList,
    FunctionEvent,
    MEMORY_EVENT_NAME,
    MemRecordsAcc,
    OUT_OF_MEMORY_EVENT_NAME,
)
from torch.futures import Future

__all__ = [
    "profile",
    "record_function",
    "emit_itt",
    "emit_nvtx",
    "load_nvprof",
    "EnforceUnique",
    "parse_nvprof_trace",
    "KinetoStepTracker",
    "EventList",
    "FunctionEvent",
    "MemRecordsAcc",
]

try:
    # Available in Python >= 3.2
    from contextlib import ContextDecorator as _ContextDecorator
except ImportError:
    import functools

    class _ContextDecorator:  # type: ignore[no-redef]
        def __enter__(self):
            raise NotImplementedError

        def __exit__(self, exc_type, exc_val, exc_tb):
            raise NotImplementedError

        def __call__(self, func):
            @functools.wraps(func)
            def wrapped(*args, **kwargs):
                with self:
                    return func(*args, **kwargs)

            return wrapped


# global python state - whether profiler is currently enabled
# useful for fast python checks to reduce latency
_is_profiler_enabled: bool = False


def _set_is_profiler_enabled(enable: bool):
    global _is_profiler_enabled
    _is_profiler_enabled = enable


def _run_on_profiler_start():
    _set_is_profiler_enabled(True)


def _run_on_profiler_stop():
    _set_is_profiler_enabled(False)


@dataclass
class _ProfilerStats:
    "Profiler timing and stats used by developers to catch issues/regressions"
    profiling_window_duration_sec: float = 0
    number_of_events: int = 0
    profiler_prepare_call_duration_us: int = 0
    profiler_enable_call_duration_us: int = 0
    profiler_disable_call_duration_us: int = 0
    parse_kineto_call_duration_us: int = 0
    function_events_build_tree_call_duration_us: int = 0


class profile:
    """Context manager that manages autograd profiler state and holds a summary of results.

    Under the hood it just records events of functions being executed in C++ and
    exposes those events to Python. You can wrap any code into it and it will
    only report runtime of PyTorch functions.
    Note: profiler is thread local and is automatically propagated into the async tasks

    Args:
        enabled (bool, optional): Setting this to False makes this context manager a no-op.

        use_cuda (bool, optional): Enables timing of CUDA events as well using the cudaEvent API.
            Adds approximately 4us of overhead to each tensor operation.

        record_shapes (bool, optional): If shapes recording is set, information
            about input dimensions will be collected. This allows one to see which
            dimensions have been used under the hood and further group by them
            using prof.key_averages(group_by_input_shape=True). Please note that
            shape recording might skew your profiling data. It is recommended to
            use separate runs with and without shape recording to validate the timing.
            Most likely the skew will be negligible for bottom most events (in a case
            of nested function calls). But for higher level functions the total
            self cpu time might be artificially increased because of the shape
            collection.

        with_flops (bool, optional): If with_flops is set, the profiler will estimate
            the FLOPs (floating point operations) value using the operator's input shape.
            This allows one to estimate the hardware performance. Currently,
            this option only works for the matrix multiplication and 2D convolution operators.

        profile_memory (bool, optional): track tensor memory allocation/deallocation.

        with_stack (bool, optional): record source information (file and line number) for the ops.

        with_modules (bool): record module hierarchy (including function names)
            corresponding to the callstack of the op. e.g. If module A's forward call's
            module B's forward which contains an aten::add op,
            then aten::add's module hierarchy is A.B
            Note that this support exist, at the moment, only for TorchScript models
            and not eager mode models.

        use_kineto (bool, optional): experimental, enable profiling with Kineto profiler.

        use_cpu (bool, optional): profile CPU events; setting to ``False`` requires
            ``use_kineto=True`` and can be used to lower the overhead for GPU-only profiling.

        experimental_config (_ExperimentalConfig) : A set of experimental options
            used by profiler libraries like Kineto. Note, backward compatibility is not guaranteed.


    .. warning:
        Enabling memory profiling or source attribution incurs additional profiler
        overhead

    .. warning:
        This context managers should not be called recursively, i.e. no nested
        instances are allowed

    .. warning:
        Due to some CUDA multiprocessing limitations (multiprocessing-cuda-note_),
        one cannot use the profiler with ``use_cuda = True`` to benchmark
        DataLoaders with ``num_workers > 0``. If you wish to benchmark data loading,
        please use ``use_cuda = False`` or ``num_workers = 0``.

    Example:
        >>> # xdoctest: +SKIP
        >>> # xdoctest: +REQUIRES(env:TORCH_DOCTEST_AUTOGRAD_PROFILER)
        >>> x = torch.randn((1, 1), requires_grad=True)
        >>> with torch.autograd.profiler.profile() as prof:
        >>>     for _ in range(100):  # any normal python code, really!
        >>>         y = x ** 2
        >>>         y.backward()
        >>> # NOTE: some columns were removed for brevity
        >>> print(prof.key_averages().table(sort_by="self_cpu_time_total"))
        -----------------------------------  ---------------  ---------------  ---------------
        Name                                 Self CPU total   CPU time avg     Number of Calls
        -----------------------------------  ---------------  ---------------  ---------------
        mul                                  32.048ms         32.048ms         200
        pow                                  27.041ms         27.041ms         200
        PowBackward0                         9.727ms          55.483ms         100
        torch::autograd::AccumulateGrad      9.148ms          9.148ms          100
        torch::autograd::GraphRoot           691.816us        691.816us        100
        -----------------------------------  ---------------  ---------------  ---------------

    """

    def __init__(
        self,
        enabled=True,
        *,
        use_cuda=False,
        use_device=None,
        record_shapes=False,
        with_flops=False,
        profile_memory=False,
        with_stack=False,
        with_modules=False,
        use_kineto=False,
        use_cpu=True,
        use_mtia=False,
        experimental_config=None,
    ):
        self.enabled: bool = enabled
        if not self.enabled:
            return
        self.use_cuda = use_cuda
        self.use_device: Optional[str] = (
            use_device if use_device != "privateuseone" else None
        )
        self.function_events: Optional[EventList] = None
        self.entered = False
        self.record_shapes = record_shapes
        self.with_flops = with_flops
        self.record_shapes |= self.with_flops
        self.profile_memory = profile_memory
        self.with_stack = with_stack
        self.with_modules = with_modules
        self.use_cpu = use_cpu
        self.use_mtia = use_mtia
        if experimental_config is None:
            experimental_config = _ExperimentalConfig()
        self.experimental_config = experimental_config
        self.kineto_results: Optional[_ProfilerResult] = None
        self.profiling_start_time_ns = 0
        self.profiling_end_time_ns = 0
        self._stats = _ProfilerStats()

        if not self.use_cpu:
            assert (
                use_kineto
            ), "Device-only events supported only with Kineto (use_kineto=True)"

        if self.use_device == "cuda":
            self.use_device = None
            self.use_cuda = True

        if self.use_device and self.use_device != _get_privateuse1_backend_name():
            warn(f"{self.use_device} doesn't support profile.")
            self.use_device = None

        if self.use_cuda and not torch.cuda.is_available():
            warn("CUDA is not available, disabling CUDA profiling")
            self.use_cuda = False

        self.kineto_activities = set()
        if self.use_cpu:
            self.kineto_activities.add(ProfilerActivity.CPU)
        if self.use_mtia:
            self.kineto_activities.add(ProfilerActivity.MTIA)

        self.profiler_kind = ProfilerState.KINETO
        if self.use_cuda:
            if not use_kineto or ProfilerActivity.CUDA not in _supported_activities():
                assert self.use_cpu, "Legacy CUDA profiling requires use_cpu=True"
                self.profiler_kind = ProfilerState.KINETO_GPU_FALLBACK
            else:
                self.kineto_activities.add(ProfilerActivity.CUDA)

        if self.use_device:
            if (
                not use_kineto
                or ProfilerActivity.PrivateUse1 not in _supported_activities()
            ):
                assert (
                    self.use_cpu
                ), "Legacy custombackend profiling requires use_cpu=True"
                self.profiler_kind = ProfilerState.KINETO_PRIVATEUSE1_FALLBACK
            else:
                self.kineto_activities.add(ProfilerActivity.PrivateUse1)
                self.profiler_kind = ProfilerState.KINETO_PRIVATEUSE1

        assert (
            len(self.kineto_activities) > 0
        ), "No activities specified for the profiler"

    def config(self):
        return ProfilerConfig(
            self.profiler_kind,
            self.record_shapes,
            self.profile_memory,
            self.with_stack,
            self.with_flops,
            self.with_modules,
            self.experimental_config,
        )

    def __enter__(self):
        if not self.enabled:
            return
        if self.entered:
            raise RuntimeError("Profiler context manager is not reentrant")
        self._prepare_trace()
        self._start_trace()
        return self

    def _prepare_trace(self):
        self.entered = True
        t0 = perf_counter_ns()
        _prepare_profiler(self.config(), self.kineto_activities)
        t1 = perf_counter_ns()
        self._stats.profiler_prepare_call_duration_us = int((t1 - t0) / 1000)

    def _start_trace(self):
        self.entered = True
        _run_on_profiler_start()
        t0 = perf_counter_ns()
        _enable_profiler(self.config(), self.kineto_activities)
        t1 = perf_counter_ns()
        self._stats.profiler_enable_call_duration_us = int((t1 - t0) / 1000)
        self.profiling_start_time_ns = t1

    def __exit__(self, exc_type, exc_val, exc_tb):
        if not self.enabled:
            return
        if self.use_cuda:
            torch.cuda.synchronize()

        t0 = perf_counter_ns()
        self.kineto_results = _disable_profiler()
        t1 = perf_counter_ns()
        self._stats.profiler_disable_call_duration_us = int((t1 - t0) / 1000)
        self.profiling_end_time_ns = t0

        _run_on_profiler_stop()
        t0 = perf_counter_ns()
        parsed_results = self._parse_kineto_results(self.kineto_results)
        t1 = perf_counter_ns()
        self._stats.parse_kineto_call_duration_us = int((t1 - t0) / 1000)

        self.function_events = EventList(
            parsed_results,
            use_cuda=self.use_cuda,
            use_device=self.use_device,
            profile_memory=self.profile_memory,
            with_flops=self.with_flops,
        )
        t0 = perf_counter_ns()
        self.function_events._build_tree()
        t1 = perf_counter_ns()
        self._stats.function_events_build_tree_call_duration_us = int((t1 - t0) / 1000)

        self._stats.number_of_events = len(self.function_events)
        self._stats.profiling_window_duration_sec = (
            (self.profiling_end_time_ns - self.profiling_start_time_ns) * 1.0 / 1e9
        )
        return False

    def __repr__(self):
        if self.function_events is None:
            return "<unfinished torch.autograd.profile>"
        return repr(self.function_events)

    def __str__(self):
        if self.function_events is None:
            return "<unfinished torch.autograd.profile>"
        return str(self.function_events)

    def _check_finish(self):
        if self.function_events is None:
            raise RuntimeError("Profiler didn't finish running")

    def table(
        self,
        sort_by=None,
        row_limit=100,
        max_src_column_width=75,
        max_name_column_width=55,
        max_shapes_column_width=80,
        header=None,
        top_level_events_only=False,
    ):
        self._check_finish()
        assert self.function_events is not None
        return self.function_events.table(
            sort_by=sort_by,
            row_limit=row_limit,
            max_src_column_width=max_src_column_width,
            max_name_column_width=max_name_column_width,
            max_shapes_column_width=max_shapes_column_width,
            header=header,
            top_level_events_only=top_level_events_only,
        )

    table.__doc__ = EventList.table.__doc__

    def export_chrome_trace(self, path):
        self._check_finish()
        if kineto_available():
            self.kineto_results.save(path)  # type: ignore[union-attr]
        else:
            return self.function_events.export_chrome_trace(path)  # type: ignore[union-attr]

    export_chrome_trace.__doc__ = EventList.export_chrome_trace.__doc__

    def export_stacks(self, path: str, metric: str = "self_cpu_time_total"):
        self._check_finish()
        assert self.function_events is not None, "Expected profiling results"
        assert self.with_stack, "export_stacks() requires with_stack=True"
        return self.function_events.export_stacks(path, metric)

    def key_averages(self, group_by_input_shape=False, group_by_stack_n=0):
        self._check_finish()
        assert self.function_events is not None, "Expected profiling results"
        return self.function_events.key_averages(group_by_input_shape, group_by_stack_n)

    key_averages.__doc__ = EventList.key_averages.__doc__

    def total_average(self):
        self._check_finish()
        assert self.function_events is not None, "Expected profiling results"
        return self.function_events.total_average()

    total_average.__doc__ = EventList.total_average.__doc__

    @property
    def self_cpu_time_total(self):
        """Returns total time spent on CPU.

        The total time is a sum of all self times across all the events.
        """
        self._check_finish()
        assert self.function_events is not None
        return self.function_events.self_cpu_time_total

    def _parse_kineto_results(self, result: _ProfilerResult):
        # result.events() has most of the events - PyTorch op-level and device-level events

        trace_start_ns = result.trace_start_ns()
        mem_records = [
            [evt, False] for evt in result.events() if evt.name() == MEMORY_EVENT_NAME
        ]
        oom_records = [
            evt for evt in result.events() if evt.name() == OUT_OF_MEMORY_EVENT_NAME
        ]
        mem_records_acc = MemRecordsAcc(mem_records)

        def _cpu_memory_usage(mem_record):
            return (
                mem_record.nbytes()
                if mem_record.device_type()
                in [DeviceType.CPU, DeviceType.MKLDNN, DeviceType.IDEEP]
                else 0
            )

        def _cuda_memory_usage(mem_record):
            return (
                mem_record.nbytes()
                if mem_record.device_type() in [DeviceType.CUDA, DeviceType.HIP]
                else 0
            )

        def _privateuse1_memory_usage(mem_record):
            return (
                mem_record.nbytes()
                if mem_record.device_type() in [DeviceType.PrivateUse1]
                else 0
            )

        # Create and return FunctionEvent list, which contains all function events
        # Here 2 function events are created:
        # all_function_events contains all events associated with each kineto event from result
        all_function_events = []
        # frontend_function_events contains the events in aten or torch frontend level,
        # whose correlation id is 0
        frontend_function_events = []
        device_corr_map: Dict[int, List[FunctionEvent]] = {}
        max_evt_id = 0
        for kineto_event in result.events():
            if _filter_name(kineto_event.name()):
                continue
            rel_start_ns = kineto_event.start_ns() - trace_start_ns
            rel_end_ns = rel_start_ns + kineto_event.duration_ns()
            abs_end_ns = kineto_event.start_ns() + kineto_event.duration_ns()

            cpu_memory_usage = 0
            cuda_memory_usage = 0
            privateuse1_memory_usage = 0
            if kineto_event.device_type() == DeviceType.CPU:
                # find the corresponding memory allocation events
                for mem_record in mem_records_acc.in_interval(
                    kineto_event.start_ns() / 1000, abs_end_ns / 1000
                ):
                    cpu_memory_usage += _cpu_memory_usage(mem_record[0])
                    cuda_memory_usage += _cuda_memory_usage(mem_record[0])
                    privateuse1_memory_usage += _privateuse1_memory_usage(mem_record[0])
                    mem_record[1] = True

            is_async = kineto_event.is_async() or (
                kineto_event.start_thread_id() != kineto_event.end_thread_id()
            )

            fe = FunctionEvent(
                id=kineto_event.correlation_id(),
                name=_rewrite_name(name=kineto_event.name(), with_wildcard=True),
                trace_name=_rewrite_name(name=kineto_event.name(), with_wildcard=False),
                thread=kineto_event.start_thread_id(),
                start_us=rel_start_ns / 1000,
                end_us=rel_end_ns / 1000,
                fwd_thread=kineto_event.fwd_thread_id(),
                input_shapes=kineto_event.shapes(),
                concrete_inputs=kineto_event.concrete_inputs(),
                stack=[
                    entry
                    for entry in kineto_event.stack()
                    if _filter_stack_entry(entry)
                ],
                scope=kineto_event.scope(),
                use_device=self.use_device,
                cpu_memory_usage=cpu_memory_usage,
                cuda_memory_usage=cuda_memory_usage,
                privateuse1_memory_usage=privateuse1_memory_usage,
                is_async=is_async,
                sequence_nr=kineto_event.sequence_nr(),
                device_type=kineto_event.device_type(),
                device_index=kineto_event.device_index(),
                device_resource_id=kineto_event.device_resource_id(),
                flops=kineto_event.flops(),
            )
            max_evt_id = max(max_evt_id, fe.id)
            if fe.device_type == DeviceType.CPU and not fe.is_async:
                if self.use_device:
                    privateuse1_time = kineto_event.privateuse1_elapsed_us()
                    if privateuse1_time > 0:
                        fe.append_kernel(fe.name, fe.device_index, privateuse1_time)
                        fe.is_legacy = True
                else:
                    # Check if we have CUDA time as a fallback
                    cuda_time = kineto_event.cuda_elapsed_us()
                    if cuda_time > 0:
                        fe.append_kernel(fe.name, fe.device_index, cuda_time)
                        fe.is_legacy = True
            all_function_events.append(fe)
            corr_id = kineto_event.linked_correlation_id()
            if corr_id > 0:
                if corr_id not in device_corr_map:
                    device_corr_map[corr_id] = []
                device_corr_map[corr_id].append(fe)
            elif corr_id == 0:
                frontend_function_events.append(fe)
            else:
                raise RuntimeError(
                    f"Got negative correlation id {corr_id} in profiler post processing"
                )

<<<<<<< HEAD
        # associate CUDA kernels and CUDA runtime (CPU) with CPU events
        for fe in function_events:
=======
        # associate device kernels and device runtime (CPU) with CPU events
        for fe in frontend_function_events:
>>>>>>> 1c4ad873
            if (
                fe.device_type == DeviceType.CPU
                and not fe.is_async
                and fe.id in device_corr_map
            ):
                for f_evt in device_corr_map[fe.id]:
                    if f_evt.device_type == DeviceType.CUDA:
                        fe.append_kernel(
                            f_evt.name,
                            f_evt.device_index,
                            f_evt.time_range.end - f_evt.time_range.start,
                        )
                    elif f_evt.device_type == DeviceType.CPU:
                        # make sure that 'thread' of a CPU Kineto (e.g. CUDA Runtime) event is associated
                        # with the 'thread' of the corresponding linked PyTorch event to properly track
                        # parents and children
                        f_evt.thread = fe.thread

        def createFunctionEventForMemoryEvents(evt):
            rel_start_ns = evt.start_ns() - trace_start_ns
            fe = FunctionEvent(
                id=max_evt_id,
                name=evt.name(),
                trace_name=None,  # not outputting in the trace
                thread=evt.start_thread_id(),
                start_us=rel_start_ns / 1000,
                end_us=rel_start_ns / 1000,  # no duration
                fwd_thread=evt.start_thread_id(),
                input_shapes=[],
                stack=[],
                scope=0,  # RecordScope::FUNCTION
                use_device=self.use_device,
                cpu_memory_usage=_cpu_memory_usage(evt),
                cuda_memory_usage=_cuda_memory_usage(evt),
                privateuse1_memory_usage=_privateuse1_memory_usage(evt),
                is_async=False,
                sequence_nr=-1,
                device_type=DeviceType.CPU,
                device_index=0,
            )
            return fe

        # output top-level memory events
        for mem_record in mem_records:
            if not mem_record[1]:
                max_evt_id += 1
                fe = createFunctionEventForMemoryEvents(mem_record[0])
                all_function_events.append(fe)

        for oom_record in oom_records:
            max_evt_id += 1
            fe = createFunctionEventForMemoryEvents(oom_record)
            all_function_events.append(fe)

        all_function_events.sort(
            key=lambda evt: [evt.time_range.start, -evt.time_range.end]
        )
        return all_function_events


class record_function(_ContextDecorator):
    """Context manager/function decorator that adds a label to a code block/function when running autograd profiler.

    It is useful when tracing the code profile.

    Args:
        name (str): Label assigned to the block of code.
        node_id (int): ID of node, for distributed profiling. Unset in
        non-distributed cases.

    Example:
        >>> # xdoctest: +REQUIRES(env:TORCH_DOCTEST_AUTOGRAD_PROFILER)
        >>> x = torch.randn((1, 1), requires_grad=True)
        >>> with torch.autograd.profiler.profile() as prof:
        ...     y = x ** 2
        ...     with torch.autograd.profiler.record_function("label-z"): # label the block
        ...         z = y ** 3
        ...     y.backward()
        ...
        >>> # xdoctest: +IGNORE_WANT
        >>> # NOTE: some columns were removed for brevity
        >>> print(prof.key_averages().table(sort_by="self_cpu_time_total"))
        -----------------------------------  ---------------  ---------------  ---------------
        Name                                 Self CPU total %  CPU time avg     Number of Calls
        -----------------------------------  ---------------  ---------------  ---------------
        pow                                  60.77%           47.470us         3
        mul                                  21.73%           25.465us         2
        PowBackward0                         12.03%           121.891us        1
        torch::autograd::AccumulateGrad      2.70%            6.324us          1
        label-z                              2.13%            12.421us         1
        torch::autograd::GraphRoot           0.64%            1.503us          1
        -----------------------------------  ---------------  ---------------  ---------------
        Self CPU time total: 234.344us
        CUDA time total: 0.000us

    """

    def __init__(self, name: str, args: Optional[str] = None):
        self.name: str = name
        self.args: Optional[str] = args
        # Whether or not we should run record function's end callbacks when exiting.
        self.run_callbacks_on_exit: bool = True
        # TODO: TorchScript ignores standard type annotation here
        # self.record: Optional["torch.classes.profiler._RecordFunction"] = None
        self.record = torch.jit.annotate(
            Optional["torch.classes.profiler._RecordFunction"], None
        )

    def __enter__(self):
        self.record = torch.ops.profiler._record_function_enter_new(
            self.name, self.args
        )
        return self

    def __exit__(self, exc_type: Any, exc_value: Any, traceback: Any):
        if not self.run_callbacks_on_exit:
            return

        # Local variable is needed by TorchScript to refine Optional[T] to T
        record = self.record
        assert record is not None

        # TODO: Too slow with __torch_function__ handling enabled
        # See https://github.com/pytorch/pytorch/issues/76410
        if not torch.jit.is_scripting():
            with torch._C.DisableTorchFunctionSubclass():
                torch.ops.profiler._record_function_exit._RecordFunction(record)
        else:
            torch.ops.profiler._record_function_exit(record)

    def _call_end_callbacks_on_future(self, fut: Future[Any]) -> Future[Any]:
        """Use for profiling async calls that return a future.

        Calling this function will extend recording beyond this scope, until the future is
        satisfied. It is useful for profiling the end to end time of asynchronous calls.
        This function should only be called once to attach the callback onto the future, and
        will throw if called multiple times.

        Args:
            fut: (torch._C.Future): future for which to schedule
            callback for.

        Returns:
            A future that completes with the value of the passed in future when
            the profiling callbacks have ran.

        """
        # Throw if we have already attached a callback onto the future.
        if not self.run_callbacks_on_exit:
            raise RuntimeError("_call_end_callbacks_on_future can only be called once.")

        # We are scheduling to run this RecordFunction's end callbacks when the
        # passed in future completes, so don't run end callbacks on exit.
        self.run_callbacks_on_exit = False

        # Local variable is needed by TorchScript to refine Optional[T] to T
        record = self.record
        assert record is not None

        # TODO: Too slow with __torch_function__ handling enabled
        # See https://github.com/pytorch/pytorch/issues/76410
        if not torch.jit.is_scripting():
            with torch._C.DisableTorchFunctionSubclass():
                profiled_future = (
                    torch.ops.profiler._call_end_callbacks_on_jit_fut._RecordFunction(
                        record, fut
                    )
                )
        else:
            profiled_future = torch.ops.profiler._call_end_callbacks_on_jit_fut(
                record, fut
            )
        return profiled_future


class emit_itt:
    """Context manager that makes every autograd operation emit an ITT range.

    It is useful when running the program under Intel(R) VTune Profiler::

        vtune <--vtune-flags> <regular command here>

    The Instrumentation and Tracing Technology (ITT) API enables your application to generate and
    control the collection of trace data during its execution across different Intel tools.
    This context manager is to annotate Intel(R) VTune Profiling trace. With help of this context manager,
    you will be able to see labled ranges in Intel(R) VTune Profiler GUI.

    .. warning:
        This context manager should not be called recursively, i.e. at most one
        instance should be enabled at any given time.

    Args:
        enabled (bool, optional): Setting ``enabled=False`` makes this context manager a no-op.
            Default: ``True``.
        record_shapes (bool, optional): If ``record_shapes=True``, the itt range wrapping
            each autograd op will append information about the sizes of Tensor arguments received
            by that op, in the following format:
            ``[[arg0.size(0), arg0.size(1), ...], [arg1.size(0), arg1.size(1), ...], ...]``
            Non-tensor arguments will be represented by ``[]``.
            Arguments will be listed in the order they are received by the backend op.
            Please note that this order may not match the order in which those arguments were passed
            on the Python side.  Also note that shape recording may increase the overhead of itt range creation.
            Default: ``False``

    Example:
        >>> # xdoctest: +SKIP("Undefined variables")
        >>> # xdoctest: +REQUIRES(env:TORCH_DOCTEST_AUTOGRAD_PROFILER)
        >>> with torch.autograd.profiler.emit_itt():
        ...     model(x)

    """

    def __init__(self, enabled=True, record_shapes=False):
        self.enabled = enabled
        self.entered = False
        self.record_shapes = record_shapes

    def __enter__(self):
        if not self.enabled:
            return
        if self.entered:
            raise RuntimeError("ITT annotation context manager is not reentrant")
        self.entered = True
        _run_on_profiler_start()
        _enable_profiler(
            ProfilerConfig(
                ProfilerState.ITT,
                self.record_shapes,
                False,
                False,
                False,
                False,
                _ExperimentalConfig(),
            ),
            set(),
        )
        return self

    def __exit__(self, exc_type, exc_val, exc_tb):
        if not self.enabled:
            return
        _disable_profiler()
        _run_on_profiler_stop()
        return False


class emit_nvtx:
    """Context manager that makes every autograd operation emit an NVTX range.

    It is useful when running the program under nvprof::

        nvprof --profile-from-start off -o trace_name.prof -- <regular command here>

    Unfortunately, there's no way to force nvprof to flush the data it collected
    to disk, so for CUDA profiling one has to use this context manager to annotate
    nvprof traces and wait for the process to exit before inspecting them.
    Then, either NVIDIA Visual Profiler (nvvp) can be used to visualize the timeline, or
    :func:`torch.autograd.profiler.load_nvprof` can load the results for inspection
    e.g. in Python REPL.

    .. warning:
        This context manager should not be called recursively, i.e. at most one
        instance should be enabled at any given time.

    Args:
        enabled (bool, optional): Setting ``enabled=False`` makes this context manager a no-op.
            Default: ``True``.
        record_shapes (bool, optional): If ``record_shapes=True``, the nvtx range wrapping
            each autograd op will append information about the sizes of Tensor arguments received
            by that op, in the following format:
            ``[[arg0.size(0), arg0.size(1), ...], [arg1.size(0), arg1.size(1), ...], ...]``
            Non-tensor arguments will be represented by ``[]``.
            Arguments will be listed in the order they are received by the backend op.
            Please note that this order may not match the order in which those arguments were passed
            on the Python side.  Also note that shape recording may increase the overhead of nvtx range creation.
            Default: ``False``

    Example:
        >>> # xdoctest: +SKIP("undefined variables")
        >>> # xdoctest: +REQUIRES(env:TORCH_DOCTEST_AUTOGRAD_PROFILER)
        >>> with torch.cuda.profiler.profile():
        ...     model(x)  # Warmup CUDA memory allocator and profiler
        ...     with torch.autograd.profiler.emit_nvtx():
        ...         model(x)

    **Forward-backward correlation**

    When viewing a profile created using :class:`emit_nvtx` in the Nvidia Visual Profiler,
    correlating each backward-pass op with the corresponding forward-pass op can be difficult.
    To ease this task, :class:`emit_nvtx` appends sequence number information to the ranges it
    generates.

    During the forward pass, each function range is decorated with ``seq=<N>``.  ``seq`` is a running
    counter, incremented each time a new backward Function object is created and stashed for backward.
    Thus, the ``seq=<N>`` annotation associated with each forward function range tells you that
    if a backward Function object is created by this forward function,
    the backward object will receive sequence number N.
    During the backward pass, the top-level range wrapping each C++ backward Function's
    ``apply()`` call is decorated with ``stashed seq=<M>``.  ``M`` is the sequence number that
    the backward object was created with.  By comparing ``stashed seq`` numbers in backward with ``seq``
    numbers in forward, you can track down which forward op created each backward Function.

    Any functions executed during the backward pass are also decorated with ``seq=<N>``.  During
    default backward (with ``create_graph=False``) this information is irrelevant, and in fact,
    ``N`` may simply be 0 for all such functions.  Only the top-level ranges associated with
    backward Function objects' ``apply()`` methods are useful, as a way to correlate these Function
    objects with the earlier forward pass.

    **Double-backward**

    If, on the other hand, a backward pass with ``create_graph=True`` is underway (in other words,
    if you are setting up for a double-backward), each function's execution during backward
    is given a nonzero, useful ``seq=<N>``.  Those functions may themselves create Function objects
    to be executed later during double-backward, just as the original functions in the forward pass did.
    The relationship between backward and double-backward is conceptually the same as the relationship
    between forward and backward: The functions still emit current-sequence-number-tagged ranges,
    the Function objects they create still stash those sequence numbers, and during the eventual
    double-backward, the Function objects' ``apply()`` ranges are still tagged with ``stashed seq``
    numbers, which can be compared to `seq` numbers from the backward pass.

    .. warning:
        The sequence number is thread-local, and some forward functions don't create an associated
        backward Function object (instead delegating that to sub-functions further down the call chain).
        For these reasons, the correspondence of stashed sequence numbers in
        backward Function ``apply()`` ranges with `seq` numbers in forward-pass ranges is
        not guaranteed to be 1 to 1.  The sequence numbers alone may not be enough to fully
        disambiguate which forward function created which
        backward Function object.  You may need to make a judgment based on analytic knowledge of what
        the expected correspondence should be.
    """

    def __init__(self, enabled=True, record_shapes=False):
        self.enabled = enabled
        self.entered = False
        self.record_shapes = record_shapes

    def __enter__(self):
        if not self.enabled:
            return
        if self.entered:
            raise RuntimeError("NVTX annotation context manager is not reentrant")
        self.entered = True
        torch.cuda.synchronize()
        _run_on_profiler_start()
        _enable_profiler(
            ProfilerConfig(
                ProfilerState.NVTX,
                self.record_shapes,
                False,
                False,
                False,
                False,
                _ExperimentalConfig(),
            ),
            set(),
        )
        return self

    def __exit__(self, exc_type, exc_val, exc_tb):
        if not self.enabled:
            return
        torch.cuda.synchronize()
        _disable_profiler()
        _run_on_profiler_stop()
        return False


def load_nvprof(path):
    """Open an nvprof trace file and parses autograd annotations.

    Args:
        path (str): path to nvprof trace
    """
    return EventList(parse_nvprof_trace(path))


class EnforceUnique:
    """Raises an error if a key is seen more than once."""

    def __init__(self):
        self.seen = set()

    def see(self, *key):
        r"""
        Observe a key and raise an error if it is seen multiple times.
        """
        if key in self.seen:
            raise RuntimeError("duplicate key: " + str(key))
        self.seen.add(key)


def parse_nvprof_trace(path):
    import sqlite3

    conn = sqlite3.connect(path)
    conn.row_factory = sqlite3.Row

    # Parse strings table
    strings = {}
    for r in conn.execute("SELECT _id_ as id, value FROM StringTable"):
        strings[r["id"]] = torch._C._demangle(r["value"])

    # First, find all functions and create FunctionEvents for them
    marker_query = """
    SELECT
        start.id AS marker_id, start.name, start.timestamp AS start_time, end.timestamp AS end_time
    FROM
        CUPTI_ACTIVITY_KIND_MARKER AS start INNER JOIN CUPTI_ACTIVITY_KIND_MARKER AS end
        ON start.id = end.id
    WHERE
        start.name != 0 AND end.name = 0
    """
    functions = []
    functions_map = {}
    unique = EnforceUnique()
    for row in conn.execute(marker_query):
        unique.see(row["marker_id"])
        evt = FunctionEvent(
            id=row["marker_id"],
            node_id=0,  # missing a node_id when calling FunctionEvent. This is just to ensure
            # that pytorch doesn't crash when creating a FunctionEvent() object
            name=strings[row["name"]],
            start_us=row["start_time"],
            end_us=row["end_time"],
            thread=0,
        )  # TODO: find in sqlite database
        functions.append(evt)
        functions_map[evt.id] = evt

    # Now, correlate all kernels with FunctionEvents
    kernel_query = """
    SELECT
        start.id AS marker_id, start.name, start.timestamp, end.timestamp,
        runtime._id_ AS runtime_id, runtime.cbid, runtime.start AS runtime_start, runtime.end AS runtime_end,
        kernel.start AS kernel_start, kernel.end AS kernel_end, kernel.name AS kernel_name
    FROM
        CUPTI_ACTIVITY_KIND_MARKER AS start
        INNER JOIN CUPTI_ACTIVITY_KIND_MARKER AS end
            ON start.id = end.id
        INNER JOIN CUPTI_ACTIVITY_KIND_RUNTIME as runtime
            ON (start.timestamp < runtime.start AND runtime.end < end.timestamp)
        INNER JOIN CUPTI_ACTIVITY_KIND_CONCURRENT_KERNEL AS kernel
            ON kernel.correlationId = runtime.correlationId
    """
    unique = EnforceUnique()
    for row in conn.execute(kernel_query):
        unique.see(row["marker_id"], row["runtime_id"])
        # 211 is cudaKernelLaunch for cuda >= 9.2
        assert row["cbid"] == 211
        evt = functions_map[row["marker_id"]]
        evt.append_kernel(
            row["kernel_name"], 0, row["kernel_end"] - row["kernel_start"]
        )

    functions.sort(key=lambda evt: evt.time_range.start)
    return functions


class KinetoStepTracker:
    """Provides an abstraction for incrementing the step count globally.

    Previously, we only had one place to mark that a step() has occurred
    in the program via pytorch profiler step(). We will now add step hooks
    in the Optimizer class https://github.com/pytorch/pytorch/issues/88446

    - This could mean programs that already call profiler.step() every
      iteration can end up double incrementing step count.
    - If a model uses multiple optimizers we can also have double or more
      counting of the step.

    We fix this by adding a layer of abstraction before calling step()
    to the kineto library. The idea is to maintain steps per requester in a dict:

    .. code-block::

        {
           "ProfilerStep": 100,  # triggered by profiler step() call
           "Optimizer1Step": 100,   # Optimizer 1 or 2 are just examples, could be SGD, Adam etc
           "Optimizer2Step": 100,
        }

    To figure out the global step count just take the max of dict values (100).

    If one of the count increments the max will go up.

    .. code-block::

        {
           "ProfilerStep": 100,
           "Optimizer1Step": 101,   # Optimizer1 got incremented first say
           "Optimizer2Step": 100,
        }

    Then global step count is 101
    We only call the kineto step() function when global count increments.

    NOTE: Please do not use the KinetoStepTracker in modules beside the Optimizer
    for now. The result could be incorrect increments of the step count.
    """

    _current_step = 0
    _step_dict: Dict[str, int] = defaultdict(int)

    @classmethod
    def init_step_count(cls, requester: str):
        r"""
        Initialize for a given requester.
        """
        cls._step_dict[requester] = cls._current_step

    @classmethod
    def erase_step_count(cls, requester: str) -> bool:
        r"""
        Remove a given requester.
        """
        return cls._step_dict.pop(requester, None) is not None

    @classmethod
    def increment_step(cls, requester: str) -> int:
        """Increments the step count for the requester.

        Additionally if the max over all step counts has incremented then
        trigger the _kineto_step() returns global step count
        """
        if requester not in cls._step_dict:
            cls.init_step_count(requester)
        cls._step_dict[requester] += 1

        new_step = max(cls._step_dict.values())
        if new_step > cls._current_step:
            delta = new_step - cls._current_step
            if delta > 1:
                warn(
                    "Profiler step count has increased more than 1 - "
                    f"current_step = {cls._current_step} step dict =  {cls._step_dict}"
                )
            for _ in range(0, delta):
                _kineto_step()
            cls._current_step = new_step
        return cls._current_step

    @classmethod
    def current_step(cls) -> int:
        r"""
        Get the latest step for any requester
        """
        return cls._current_step<|MERGE_RESOLUTION|>--- conflicted
+++ resolved
@@ -7,7 +7,6 @@
 import torch
 
 import torch.cuda
-from torch._C import _get_privateuse1_backend_name
 from torch._C._profiler import _ExperimentalConfig
 
 from torch.autograd import (
@@ -112,8 +111,12 @@
     Args:
         enabled (bool, optional): Setting this to False makes this context manager a no-op.
 
-        use_cuda (bool, optional): Enables timing of CUDA events as well using the cudaEvent API.
-            Adds approximately 4us of overhead to each tensor operation.
+        use_cuda (bool, optional): Enables timing of CUDA events as well
+            using the cudaEvent API. (will be deprecated)
+
+        use_device (str, optional): Enables timing of device events.
+            Adds approximately 4us of overhead to each tensor operation when use cuda.
+            The valid devices options are 'cuda', 'xpu' and 'privateuseone'.
 
         record_shapes (bool, optional): If shapes recording is set, information
             about input dimensions will be collected. This allows one to see which
@@ -161,9 +164,9 @@
 
     .. warning:
         Due to some CUDA multiprocessing limitations (multiprocessing-cuda-note_),
-        one cannot use the profiler with ``use_cuda = True`` to benchmark
+        one cannot use the profiler with ``use_device = 'cuda'`` to benchmark
         DataLoaders with ``num_workers > 0``. If you wish to benchmark data loading,
-        please use ``use_cuda = False`` or ``num_workers = 0``.
+        please use ``use_device = None`` or ``num_workers = 0``.
 
     Example:
         >>> # xdoctest: +SKIP
@@ -207,9 +210,13 @@
         if not self.enabled:
             return
         self.use_cuda = use_cuda
-        self.use_device: Optional[str] = (
-            use_device if use_device != "privateuseone" else None
-        )
+        if self.use_cuda:
+            warn(
+                "The attribute `use_cuda` will be deprecated soon, please use ``use_device = 'cuda'`` instead."
+            )
+            self.use_device: Optional[str] = "cuda"
+        else:
+            self.use_device = use_device
         self.function_events: Optional[EventList] = None
         self.entered = False
         self.record_shapes = record_shapes
@@ -233,17 +240,19 @@
                 use_kineto
             ), "Device-only events supported only with Kineto (use_kineto=True)"
 
-        if self.use_device == "cuda":
+        VALID_DEVICE_OPTIONS = ["cuda", "xpu", "privateuseone"]
+        if self.use_device not in VALID_DEVICE_OPTIONS:
+            warn(f"The {self.use_device} is not a valid device option.")
             self.use_device = None
-            self.use_cuda = True
-
-        if self.use_device and self.use_device != _get_privateuse1_backend_name():
-            warn(f"{self.use_device} doesn't support profile.")
-            self.use_device = None
-
-        if self.use_cuda and not torch.cuda.is_available():
+
+        if self.use_device == "cuda" and not torch.cuda.is_available():
             warn("CUDA is not available, disabling CUDA profiling")
             self.use_cuda = False
+            self.use_device = None
+
+        if self.use_device == "xpu" and not torch.xpu.is_available():
+            warn("XPU is not available, disabling XPU profiling")
+            self.use_device = None
 
         self.kineto_activities = set()
         if self.use_cpu:
@@ -252,14 +261,18 @@
             self.kineto_activities.add(ProfilerActivity.MTIA)
 
         self.profiler_kind = ProfilerState.KINETO
-        if self.use_cuda:
+        if self.use_device == "cuda":
             if not use_kineto or ProfilerActivity.CUDA not in _supported_activities():
                 assert self.use_cpu, "Legacy CUDA profiling requires use_cpu=True"
                 self.profiler_kind = ProfilerState.KINETO_GPU_FALLBACK
             else:
                 self.kineto_activities.add(ProfilerActivity.CUDA)
-
-        if self.use_device:
+        elif self.use_device == "xpu":
+            assert (
+                use_kineto and ProfilerActivity.XPU in _supported_activities()
+            ), "Legacy XPU profiling is not supported. Requires use_kineto=True on XPU devices."
+            self.kineto_activities.add(ProfilerActivity.XPU)
+        elif self.use_device is not None and self.use_device != "privateuseone":
             if (
                 not use_kineto
                 or ProfilerActivity.PrivateUse1 not in _supported_activities()
@@ -315,8 +328,10 @@
     def __exit__(self, exc_type, exc_val, exc_tb):
         if not self.enabled:
             return
-        if self.use_cuda:
+        if self.use_device == "cuda":
             torch.cuda.synchronize()
+        elif self.use_device == "xpu":
+            torch.xpu.synchronize()
 
         t0 = perf_counter_ns()
         self.kineto_results = _disable_profiler()
@@ -332,7 +347,6 @@
 
         self.function_events = EventList(
             parsed_results,
-            use_cuda=self.use_cuda,
             use_device=self.use_device,
             profile_memory=self.profile_memory,
             with_flops=self.with_flops,
@@ -445,17 +459,11 @@
                 else 0
             )
 
-        def _cuda_memory_usage(mem_record):
+        def _device_memory_usage(mem_record):
             return (
                 mem_record.nbytes()
-                if mem_record.device_type() in [DeviceType.CUDA, DeviceType.HIP]
-                else 0
-            )
-
-        def _privateuse1_memory_usage(mem_record):
-            return (
-                mem_record.nbytes()
-                if mem_record.device_type() in [DeviceType.PrivateUse1]
+                if mem_record.device_type()
+                in [DeviceType.CUDA, DeviceType.PrivateUse1, DeviceType.HIP]
                 else 0
             )
 
@@ -476,16 +484,14 @@
             abs_end_ns = kineto_event.start_ns() + kineto_event.duration_ns()
 
             cpu_memory_usage = 0
-            cuda_memory_usage = 0
-            privateuse1_memory_usage = 0
+            device_memory_usage = 0
             if kineto_event.device_type() == DeviceType.CPU:
                 # find the corresponding memory allocation events
                 for mem_record in mem_records_acc.in_interval(
                     kineto_event.start_ns() / 1000, abs_end_ns / 1000
                 ):
                     cpu_memory_usage += _cpu_memory_usage(mem_record[0])
-                    cuda_memory_usage += _cuda_memory_usage(mem_record[0])
-                    privateuse1_memory_usage += _privateuse1_memory_usage(mem_record[0])
+                    device_memory_usage += _device_memory_usage(mem_record[0])
                     mem_record[1] = True
 
             is_async = kineto_event.is_async() or (
@@ -510,8 +516,7 @@
                 scope=kineto_event.scope(),
                 use_device=self.use_device,
                 cpu_memory_usage=cpu_memory_usage,
-                cuda_memory_usage=cuda_memory_usage,
-                privateuse1_memory_usage=privateuse1_memory_usage,
+                device_memory_usage=device_memory_usage,
                 is_async=is_async,
                 sequence_nr=kineto_event.sequence_nr(),
                 device_type=kineto_event.device_type(),
@@ -521,12 +526,12 @@
             )
             max_evt_id = max(max_evt_id, fe.id)
             if fe.device_type == DeviceType.CPU and not fe.is_async:
-                if self.use_device:
+                if self.use_device == "privateuseone":
                     privateuse1_time = kineto_event.privateuse1_elapsed_us()
                     if privateuse1_time > 0:
                         fe.append_kernel(fe.name, fe.device_index, privateuse1_time)
                         fe.is_legacy = True
-                else:
+                elif self.use_device == "cuda":
                     # Check if we have CUDA time as a fallback
                     cuda_time = kineto_event.cuda_elapsed_us()
                     if cuda_time > 0:
@@ -545,13 +550,8 @@
                     f"Got negative correlation id {corr_id} in profiler post processing"
                 )
 
-<<<<<<< HEAD
-        # associate CUDA kernels and CUDA runtime (CPU) with CPU events
-        for fe in function_events:
-=======
         # associate device kernels and device runtime (CPU) with CPU events
         for fe in frontend_function_events:
->>>>>>> 1c4ad873
             if (
                 fe.device_type == DeviceType.CPU
                 and not fe.is_async
@@ -565,7 +565,7 @@
                             f_evt.time_range.end - f_evt.time_range.start,
                         )
                     elif f_evt.device_type == DeviceType.CPU:
-                        # make sure that 'thread' of a CPU Kineto (e.g. CUDA Runtime) event is associated
+                        # make sure that 'thread' of a CPU Kineto (e.g. Device Runtime) event is associated
                         # with the 'thread' of the corresponding linked PyTorch event to properly track
                         # parents and children
                         f_evt.thread = fe.thread
@@ -585,8 +585,7 @@
                 scope=0,  # RecordScope::FUNCTION
                 use_device=self.use_device,
                 cpu_memory_usage=_cpu_memory_usage(evt),
-                cuda_memory_usage=_cuda_memory_usage(evt),
-                privateuse1_memory_usage=_privateuse1_memory_usage(evt),
+                device_memory_usage=_device_memory_usage(evt),
                 is_async=False,
                 sequence_nr=-1,
                 device_type=DeviceType.CPU,
