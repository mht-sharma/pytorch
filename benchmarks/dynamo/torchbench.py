#!/usr/bin/env python3
import functools
import gc
import importlib
import logging
import os
import re
import sys
import warnings
from collections import namedtuple
from os.path import abspath, exists

import torch
import yaml

try:
    from .common import BenchmarkRunner, main
except ImportError:
    from common import BenchmarkRunner, main

from torch._dynamo.testing import collect_results, reduce_to_scalar_loss
from torch._dynamo.utils import clone_inputs

# We are primarily interested in tf32 datatype
torch.backends.cuda.matmul.allow_tf32 = True


def _reassign_parameters(model):
    # torch_geometric models register parameter as tensors due to
    # https://github.com/pyg-team/pytorch_geometric/blob/master/torch_geometric/nn/dense/linear.py#L158-L168
    # Since it is unusual thing to do, we just reassign them to parameters
    def state_dict_hook(module, destination, prefix, local_metadata):
        for name, param in module.named_parameters():
            if isinstance(destination[name], torch.Tensor) and not isinstance(
                destination[name], torch.nn.Parameter
            ):
                destination[name] = torch.nn.Parameter(destination[name])

    model._register_state_dict_hook(state_dict_hook)


def setup_torchbench_cwd():
    original_dir = abspath(os.getcwd())

    os.environ["KALDI_ROOT"] = "/tmp"  # avoids some spam
    for torchbench_dir in (
        "./torchbenchmark",
        "../torchbenchmark",
        "../torchbench",
        "../benchmark",
        "../../torchbenchmark",
        "../../torchbench",
        "../../benchmark",
    ):
        if exists(torchbench_dir):
            break

    if exists(torchbench_dir):
        torchbench_dir = abspath(torchbench_dir)
        os.chdir(torchbench_dir)
        sys.path.append(torchbench_dir)

    return original_dir


@functools.lru_cache(maxsize=1)
def load_yaml_file():
    filename = "torchbench.yaml"
    filepath = os.path.join(os.path.dirname(__file__), filename)

    with open(filepath) as f:
        data = yaml.safe_load(f)

    def flatten(lst):
        for item in lst:
            if isinstance(item, list):
                yield from flatten(item)
            else:
                yield item

    def maybe_list_to_set(obj):
        if isinstance(obj, dict):
            return {k: maybe_list_to_set(v) for k, v in obj.items()}
        if isinstance(obj, list):
            return set(flatten(obj))
        return obj

    return maybe_list_to_set(data)


class TorchBenchmarkRunner(BenchmarkRunner):
    def __init__(self):
        super().__init__()
        self.suite_name = "torchbench"
        self.optimizer = None

    @property
    def _config(self):
        return load_yaml_file()

    @property
    def _skip(self):
        return self._config["skip"]

    @property
    def _batch_size(self):
        return self._config["batch_size"]

    @property
    def _tolerance(self):
        return self._config["tolerance"]

    @property
    def _accuracy(self):
        return self._config["accuracy"]

    @property
    def skip_models(self):
        return self._skip["all"]

    @property
    def skip_models_for_cpu(self):
        return self._skip["device"]["cpu"]

    @property
    def skip_models_for_cuda(self):
        return self._skip["device"]["cuda"]

    @property
    def skip_models_for_freezing(self):
        return self._skip["freezing"]

    @property
    def slow_models(self):
        return self._config["slow"]

    @property
    def very_slow_models(self):
        return self._config["very_slow"]

    @property
    def non_deterministic_models(self):
        return self._config["non_deterministic"]

    @property
    def skip_not_suitable_for_training_models(self):
        return self._skip["test"]["training"]

    @property
    def failing_fx2trt_models(self):
        return self._config["trt_not_yet_working"]

    @property
    def force_amp_for_fp16_bf16_models(self):
        return self._config["dtype"]["force_amp_for_fp16_bf16_models"]

    @property
    def force_fp16_for_bf16_models(self):
        return self._config["dtype"]["force_fp16_for_bf16_models"]

    @property
    def skip_accuracy_checks_large_models_dashboard(self):
        if self.args.dashboard or self.args.accuracy:
            return self._accuracy["skip"]["large_models"]
        return set()

    @property
    def skip_accuracy_check_as_eager_non_deterministic(self):
        if self.args.accuracy and self.args.training:
            return self._accuracy["skip"]["eager_not_deterministic"]
        return set()

    @property
    def skip_multiprocess_models(self):
        return self._skip["multiprocess"]

    @property
    def skip_models_due_to_control_flow(self):
        return self._skip["control_flow"]

    def load_model(
        self,
        device,
        model_name,
        batch_size=None,
        part=None,
        extra_args=None,
    ):
        if self.args.enable_activation_checkpointing:
            raise NotImplementedError(
                "Activation checkpointing not implemented for Torchbench models"
            )
        is_training = self.args.training
        use_eval_mode = self.args.use_eval_mode
        dynamic_shapes = self.args.dynamic_shapes
        candidates = [
            f"torchbenchmark.models.{model_name}",
            f"torchbenchmark.canary_models.{model_name}",
            f"torchbenchmark.models.fb.{model_name}",
        ]
        for c in candidates:
            try:
                module = importlib.import_module(c)
                break
            except ModuleNotFoundError as e:
                if e.name != c:
                    raise
        else:
            raise ImportError(f"could not import any of {candidates}")
        benchmark_cls = getattr(module, "Model", None)
        if benchmark_cls is None:
            raise NotImplementedError(f"{model_name}.Model is None")

        if not hasattr(benchmark_cls, "name"):
            benchmark_cls.name = model_name

        cant_change_batch_size = (
            not getattr(benchmark_cls, "ALLOW_CUSTOMIZE_BSIZE", True)
            or model_name in self._config["dont_change_batch_size"]
        )
        if cant_change_batch_size:
            batch_size = None
        if (
            batch_size is None
            and is_training
            and model_name in self._batch_size["training"]
        ):
            batch_size = self._batch_size["training"][model_name]
        elif (
            batch_size is None
            and not is_training
            and model_name in self._batch_size["inference"]
        ):
            batch_size = self._batch_size["inference"][model_name]

        # Control the memory footprint for few models
        if self.args.accuracy and model_name in self._accuracy["max_batch_size"]:
            batch_size = min(batch_size, self._accuracy["max_batch_size"][model_name])

        # workaround "RuntimeError: not allowed to set torch.backends.cudnn flags"
        torch.backends.__allow_nonbracketed_mutation_flag = True
        if extra_args is None:
            extra_args = []
        if part:
            extra_args += ["--part", part]

        # sam_fast only runs with amp
        if model_name == "sam_fast":
            self.args.amp = True
            self.setup_amp()

        if model_name == "vision_maskrcnn" and is_training:
            # Output of vision_maskrcnn model is a list of bounding boxes,
            # sorted on the basis of their scores. This makes accuracy
            # comparison hard with torch.compile. torch.compile can cause minor
            # divergences in the output because of how fusion works for amp in
            # TorchInductor compared to eager.  Therefore, instead of looking at
            # all the bounding boxes, we compare only top 4.
            model_kwargs = {"box_detections_per_img": 4}
            benchmark = benchmark_cls(
                test="train",
                device=device,
                batch_size=batch_size,
                extra_args=extra_args,
                model_kwargs=model_kwargs,
            )
        elif is_training:
            benchmark = benchmark_cls(
                test="train",
                device=device,
                batch_size=batch_size,
                extra_args=extra_args,
            )
        else:
            benchmark = benchmark_cls(
                test="eval",
                device=device,
                batch_size=batch_size,
                extra_args=extra_args,
            )
        model, example_inputs = benchmark.get_module()
<<<<<<< HEAD
=======
        if model_name in [
            "basic_gnn_edgecnn",
            "basic_gnn_gcn",
            "basic_gnn_sage",
            "basic_gnn_gin",
        ]:
            _reassign_parameters(model)

>>>>>>> b279034e
        # Models that must be in train mode while training
        if is_training and (
            not use_eval_mode or model_name in self._config["only_training"]
        ):
            model.train()
        else:
            model.eval()
        gc.collect()
        batch_size = benchmark.batch_size
        if model_name == "torchrec_dlrm":
            batch_namedtuple = namedtuple(
                "Batch", "dense_features sparse_features labels"
            )
            example_inputs = tuple(
                batch_namedtuple(
                    dense_features=batch.dense_features,
                    sparse_features=batch.sparse_features,
                    labels=batch.labels,
                )
                for batch in example_inputs
            )
        # Torchbench has quite different setup for yolov3, so directly passing
        # the right example_inputs
        if model_name == "yolov3":
            example_inputs = (torch.rand(batch_size, 3, 384, 512).to(device),)
        # See https://github.com/pytorch/benchmark/issues/1561
        if model_name == "maml_omniglot":
            batch_size = 5
            assert example_inputs[0].shape[0] == batch_size
        if model_name == "vision_maskrcnn":
            batch_size = 1
        # global current_name, current_device
        # current_device = device
        # current_name = benchmark.name

        if self.args.trace_on_xla:
            # work around for: https://github.com/pytorch/xla/issues/4174
            import torch_xla  # noqa: F401
        self.validate_model(model, example_inputs)
        return device, benchmark.name, model, example_inputs, batch_size

    def iter_model_names(self, args):
        from torchbenchmark import _list_canary_model_paths, _list_model_paths

        models = _list_model_paths()
        models += [
            f
            for f in _list_canary_model_paths()
            if os.path.basename(f) in self._config["canary_models"]
        ]
        models.sort()

        start, end = self.get_benchmark_indices(len(models))
        for index, model_path in enumerate(models):
            if index < start or index >= end:
                continue

            model_name = os.path.basename(model_path)
            if (
                not re.search("|".join(args.filter), model_name, re.I)
                or re.search("|".join(args.exclude), model_name, re.I)
                or model_name in args.exclude_exact
                or model_name in self.skip_models
            ):
                continue

            yield model_name

    def pick_grad(self, name, is_training):
        if is_training or name in ("maml",):
            return torch.enable_grad()
        else:
            return torch.no_grad()

    def get_tolerance_and_cosine_flag(self, is_training, current_device, name):
        tolerance = 1e-4
        cosine = self.args.cosine
        # Increase the tolerance for torch allclose
        if self.args.float16 or self.args.amp:
            if name in self._tolerance["higher_fp16"]:
                return 1e-2, cosine
            return 1e-3, cosine

        if self.args.bfloat16:
            if name in self._tolerance["higher_bf16"]:
                return 1e-2, cosine

        if is_training and current_device == "cuda":
            tolerance = 1e-3
            if name in self._tolerance["cosine"]:
                cosine = True
            elif name in self._tolerance["higher"]:
                tolerance = 1e-3
            elif name in self._tolerance["even_higher"]:
                tolerance = 8 * 1e-2
        return tolerance, cosine

    def compute_loss(self, pred):
        return reduce_to_scalar_loss(pred)

    def forward_pass(self, mod, inputs, collect_outputs=True):
        with self.autocast(**self.autocast_arg):
            return mod(*inputs)

    def forward_and_backward_pass(self, mod, inputs, collect_outputs=True):
        cloned_inputs = clone_inputs(inputs)
        self.optimizer_zero_grad(mod)
        with self.autocast(**self.autocast_arg):
            pred = mod(*cloned_inputs)
            loss = self.compute_loss(pred)
        self.grad_scaler.scale(loss).backward()
        self.optimizer_step()
        if collect_outputs:
            return collect_results(mod, pred, loss, cloned_inputs)
        return None


def torchbench_main():
    original_dir = setup_torchbench_cwd()
    logging.basicConfig(level=logging.WARNING)
    warnings.filterwarnings("ignore")
    main(TorchBenchmarkRunner(), original_dir)


if __name__ == "__main__":
    torchbench_main()<|MERGE_RESOLUTION|>--- conflicted
+++ resolved
@@ -279,8 +279,6 @@
                 extra_args=extra_args,
             )
         model, example_inputs = benchmark.get_module()
-<<<<<<< HEAD
-=======
         if model_name in [
             "basic_gnn_edgecnn",
             "basic_gnn_gcn",
@@ -289,7 +287,6 @@
         ]:
             _reassign_parameters(model)
 
->>>>>>> b279034e
         # Models that must be in train mode while training
         if is_training and (
             not use_eval_mode or model_name in self._config["only_training"]
