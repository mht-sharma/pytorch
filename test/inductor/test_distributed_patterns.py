--- conflicted
+++ resolved
@@ -102,8 +102,6 @@
         self.assertEqual(out.untyped_storage().size(), x.untyped_storage().size())
         self.assertEqual(out, expected)
 
-<<<<<<< HEAD
-=======
     @torch.no_grad()
     def test_unsafe_set_version_counter1(self):
         cnt = CompileCounter()
@@ -187,7 +185,6 @@
         self.assertEqual(w1, x1)
         self.assertEqual(w1.grad, x1.cos())
 
->>>>>>> 5b900745
     def test_module_backward_hooks_eager(self):
         m1, inp1 = init_module_bw_hooks(True)
         out1 = steps(m1, inp1)
@@ -268,8 +265,6 @@
 
     # TODO(jansel): support bw hooks with graph break
 
-<<<<<<< HEAD
-=======
     def _assert_same_grad(self, a, b):
         self.assertEqual(type(a), type(b))
         self.assertEqual(a, b)
@@ -306,7 +301,6 @@
         self._assert_same_grad(r1, r2)
         self._assert_same_grad(p1, p2)
 
->>>>>>> 5b900745
 
 if __name__ == "__main__":
     if HAS_CPU and not IS_MACOS:
