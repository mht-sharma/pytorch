--- conflicted
+++ resolved
@@ -19,19 +19,12 @@
     unary_ufuncs,
 )
 
-<<<<<<< HEAD
 from torch._masked import _combine_input_and_mask
-from torch.masked import masked_tensor, masked_bmm
+from torch.masked import MaskedTensor, masked_bmm
 from torch.masked.maskedtensor.core import _masks_match, _tensors_match
 from torch.masked.maskedtensor.unary import NATIVE_INPLACE_UNARY_FNS, NATIVE_UNARY_FNS, UNARY_NAMES
 from torch.masked.maskedtensor.binary import NATIVE_BINARY_FNS, NATIVE_INPLACE_BINARY_FNS, BINARY_NAMES
-from torch.masked.maskedtensor.reductions import NATIVE_REDUCE_MAP, REDUCE_NAMES
-=======
-from torch.masked import MaskedTensor, masked_bmm
-from torch.masked.maskedtensor.core import _masks_match, _tensors_match
-from torch.masked.maskedtensor.unary import NATIVE_INPLACE_UNARY_FNS, NATIVE_UNARY_FNS
-from torch.masked.maskedtensor.binary import NATIVE_BINARY_FNS, NATIVE_INPLACE_BINARY_FNS
->>>>>>> 15da945c
+from torch.masked.maskedtensor.reductions import REDUCE_NAMES
 
 
 def _compare_mt_t(mt_result, t_result):
@@ -116,8 +109,8 @@
     def test_add(self):
         data = torch.arange(5.0)
         mask = torch.tensor([True, True, False, True, False])
-        m0 = masked_tensor(data, mask)
-        m1 = masked_tensor(data, ~mask)
+        m0 = MaskedTensor(data, mask)
+        m1 = MaskedTensor(data, ~mask)
         self.assertRaises(ValueError, lambda: m0 + m1)
 
     def test_softmax(self):
@@ -129,7 +122,7 @@
                 [True, True, False, False],
             ]
         )
-        mx = masked_tensor(x, m, requires_grad=True)
+        mx = MaskedTensor(x, m, requires_grad=True)
         ts = torch.softmax(mx, -1)
         ts.sum().backward()
         xinf = x.masked_fill(~m, float("-inf")).detach().clone().requires_grad_()
@@ -137,12 +130,10 @@
 
     def test_where(self):
         # http://pytorch.org/maskedtensor/main/notebooks/nan_grad.html
-        x = torch.tensor(
-            [-10.0, -5, 0, 5, 10, 50, 60, 70, 80, 90, 100], requires_grad=True
-        )
+        x = torch.tensor([-10.0, -5, 0, 5, 10, 50, 60, 70, 80, 90, 100])
         mask = x < 0
-        mx = masked_tensor(x, mask, requires_grad=True)
-        my = masked_tensor(torch.ones_like(x), ~mask, requires_grad=True)
+        mx = MaskedTensor(x, mask, requires_grad=True)
+        my = MaskedTensor(torch.ones_like(x), ~mask, requires_grad=True)
         y = torch.where(mask, torch.exp(mx), my)
         s = y.sum()
         s.backward()
@@ -178,7 +169,7 @@
         )
         loss0 = output[0, :].sum()
 
-        x_mt = masked_tensor(
+        x_mt = MaskedTensor(
             x, ~(key_padding_mask.transpose(0, 1).unsqueeze(-1).expand_as(x))
         )
 
@@ -194,18 +185,17 @@
         # It's an autograd thing.
         k_data = torch.tensor([4.0])
         k_mask = torch.tensor([True])
-        k = masked_tensor(k_data[0], k_mask[0], requires_grad=True)
+        k = MaskedTensor(k_data[0], k_mask[0], requires_grad=True)
         w = torch.tensor([1.0, 2.0], requires_grad=True)
         w_q, w_k = w.chunk(2)
         o0 = k + w_k
         o0.backward()
-        return
 
     def test_to_sparse(self):
         for sample in _generate_sample_data():
             data = sample.input
             mask = sample.kwargs["mask"]
-            mt = masked_tensor(data.clone().detach(), mask, requires_grad=True)
+            mt = MaskedTensor(data.clone().detach(), mask, requires_grad=True)
 
             sparse_mt = mt.to_sparse()
             data.to_sparse().to_dense().sum().backward()
@@ -221,9 +211,9 @@
         for sample in samples:
             data = sample.input
             mask = sample.kwargs["mask"]
-            mt = masked_tensor(data.clone().detach(), mask, requires_grad=True)
-
-            dense_data = data.to_dense().clone().detach().requires_grad_(True)
+            mt = MaskedTensor(data, mask, requires_grad=True)
+
+            dense_data = data.to_dense().detach().clone().requires_grad_(True)
             dense_mt = mt.to_dense()
             dense_data.sum().backward()
             dense_mt.sum().backward()
@@ -237,15 +227,13 @@
             mask = sample.kwargs["mask"]
             ms = mask.to_sparse_coo().coalesce()
 
-            t1 = data.clone().detach().requires_grad_(True)
-            t1s = data.sparse_mask(ms).clone().detach().requires_grad_(True)
-            mt = masked_tensor(t1, mask, requires_grad=True)
-            mts = masked_tensor(t1s, ms, requires_grad=True)
-
-            converted = mt.to_sparse().to_dense().requires_grad_(True)
+            mt = MaskedTensor(data, mask, requires_grad=True)
+            mts = MaskedTensor(data.sparse_mask(ms), ms, requires_grad=True)
+
+            converted = mt.to_sparse().to_dense()
             converted.sum().backward()
 
-            converted2 = mts.to_dense().requires_grad_(True)
+            converted2 = mts.to_dense()
             converted2.sum().backward()
 
             _compare_mts(mt.grad, mts.grad.to_dense())
@@ -258,10 +246,8 @@
                 continue
             ms = mask.to_sparse_csr()
 
-            t1 = data.clone().detach().requires_grad_(True)
-            t1s = data.sparse_mask(ms).clone().detach().requires_grad_(True)
-            mt = masked_tensor(t1, mask, requires_grad=True)
-            mts = masked_tensor(t1s, ms, requires_grad=True)
+            mt = MaskedTensor(data, mask, requires_grad=True)
+            mts = MaskedTensor(data.sparse_mask(ms), ms, requires_grad=True)
 
             converted = mt.to_sparse_csr().to_dense()
             converted.sum().backward()
@@ -279,13 +265,13 @@
         not_contiguous_data = torch.as_strided(data.clone(), (2, 2), (1, 2))
         mask2 = (not_contiguous_data > 0).bool()
 
-        contiguous_mt = masked_tensor(contiguous_data, mask1)
-        not_contiguous_mt = masked_tensor(not_contiguous_data, mask2)
-
-        contiguous_mt_sparse = masked_tensor(
+        contiguous_mt = MaskedTensor(contiguous_data, mask1)
+        not_contiguous_mt = MaskedTensor(not_contiguous_data, mask2)
+
+        contiguous_mt_sparse = MaskedTensor(
             contiguous_data.to_sparse_coo(), mask1.to_sparse_coo()
         )
-        not_contiguous_mt_sparse = masked_tensor(
+        not_contiguous_mt_sparse = MaskedTensor(
             not_contiguous_data.to_sparse_coo(), mask2.to_sparse_coo()
         )
 
@@ -785,9 +771,9 @@
                 else:
                     sample_kwargs = {}
 
-            mt = masked_tensor(input, mask)
+            mt = MaskedTensor(input, mask)
             mt_args = [
-                masked_tensor(
+                MaskedTensor(
                     arg.sparse_mask(mask) if layout != torch.strided else arg, mask
                 )
                 if torch.is_tensor(arg)
@@ -839,9 +825,9 @@
                 mask = mask.to_sparse_csr()
                 input = input.sparse_mask(mask)
 
-            mt = masked_tensor(input, mask)
+            mt = MaskedTensor(input, mask)
             mt_args = [
-                masked_tensor(
+                MaskedTensor(
                     arg.sparse_mask(mask) if layout != torch.strided else arg, mask
                 )
                 if torch.is_tensor(arg)
